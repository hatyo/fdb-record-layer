/*
 * FDBDirectory.java
 *
 * This source file is part of the FoundationDB open source project
 *
 * Copyright 2015-2021 Apple Inc. and the FoundationDB project authors
 *
 * Licensed under the Apache License, Version 2.0 (the "License");
 * you may not use this file except in compliance with the License.
 * You may obtain a copy of the License at
 *
 *     http://www.apache.org/licenses/LICENSE-2.0
 *
 * Unless required by applicable law or agreed to in writing, software
 * distributed under the License is distributed on an "AS IS" BASIS,
 * WITHOUT WARRANTIES OR CONDITIONS OF ANY KIND, either express or implied.
 * See the License for the specific language governing permissions and
 * limitations under the License.
 */

package com.apple.foundationdb.record.lucene.directory;

import com.apple.foundationdb.KeyValue;
import com.apple.foundationdb.MutationType;
import com.apple.foundationdb.Range;
import com.apple.foundationdb.ReadTransaction;
import com.apple.foundationdb.StreamingMode;
import com.apple.foundationdb.Transaction;
import com.apple.foundationdb.annotation.API;
import com.apple.foundationdb.async.AsyncUtil;
import com.apple.foundationdb.record.RecordCoreArgumentException;
import com.apple.foundationdb.record.RecordCoreException;
import com.apple.foundationdb.record.RecordCoreStorageException;
import com.apple.foundationdb.record.logging.KeyValueLogMessage;
import com.apple.foundationdb.record.logging.LogMessageKeys;
import com.apple.foundationdb.record.lucene.LuceneEvents;
import com.apple.foundationdb.record.lucene.LuceneIndexOptions;
import com.apple.foundationdb.record.lucene.LuceneIndexTypes;
import com.apple.foundationdb.record.lucene.LuceneLogMessageKeys;
import com.apple.foundationdb.record.lucene.LucenePrimaryKeySegmentIndex;
import com.apple.foundationdb.record.lucene.LuceneRecordContextProperties;
import com.apple.foundationdb.record.lucene.codec.LuceneOptimizedFieldInfosFormat;
import com.apple.foundationdb.record.lucene.codec.LuceneOptimizedStoredFieldsFormat;
import com.apple.foundationdb.record.lucene.codec.PrefetchableBufferedChecksumIndexInput;
import com.apple.foundationdb.record.provider.foundationdb.FDBRecordContext;
import com.apple.foundationdb.subspace.Subspace;
import com.apple.foundationdb.tuple.ByteArrayUtil2;
import com.apple.foundationdb.tuple.Tuple;
import com.google.common.annotations.VisibleForTesting;
import com.google.common.base.Suppliers;
import com.google.common.base.Verify;
import com.google.common.cache.Cache;
import com.google.common.cache.CacheBuilder;
import com.google.protobuf.ByteString;
import org.apache.commons.lang3.time.DateUtils;
import org.apache.commons.lang3.tuple.Pair;
import org.apache.lucene.index.IndexFileNames;
import org.apache.lucene.store.ByteBuffersDataInput;
import org.apache.lucene.store.ByteBuffersDataOutput;
import org.apache.lucene.store.ByteBuffersIndexInput;
import org.apache.lucene.store.ByteBuffersIndexOutput;
import org.apache.lucene.store.ChecksumIndexInput;
import org.apache.lucene.store.Directory;
import org.apache.lucene.store.IOContext;
import org.apache.lucene.store.IndexInput;
import org.apache.lucene.store.IndexOutput;
import org.apache.lucene.store.Lock;
import org.apache.lucene.store.LockFactory;
import org.slf4j.Logger;
import org.slf4j.LoggerFactory;

import javax.annotation.Nonnull;
import javax.annotation.Nullable;
import javax.annotation.concurrent.NotThreadSafe;
import java.io.IOException;
import java.nio.file.NoSuchFileException;
import java.util.ArrayList;
import java.util.Arrays;
import java.util.Collection;
import java.util.Collections;
import java.util.List;
import java.util.Map;
import java.util.Objects;
import java.util.Set;
import java.util.concurrent.CompletableFuture;
import java.util.concurrent.ConcurrentHashMap;
import java.util.concurrent.ConcurrentSkipListMap;
import java.util.concurrent.atomic.AtomicInteger;
import java.util.concurrent.atomic.AtomicLong;
import java.util.concurrent.atomic.AtomicReference;
import java.util.function.Supplier;
import java.util.stream.Stream;
import java.util.zip.CRC32;

import static com.apple.foundationdb.record.lucene.codec.LuceneOptimizedCompoundFormat.DATA_EXTENSION;
import static com.apple.foundationdb.record.lucene.codec.LuceneOptimizedCompoundFormat.ENTRIES_EXTENSION;
import static org.apache.lucene.codecs.lucene86.Lucene86SegmentInfoFormat.SI_EXTENSION;

/**
 * Directory implementation backed by FDB which attempts to
 * model a file system on top of FoundationDB.
 *
 * A few interesting details:
 *
 * <ul>
 *     <li>Each segment written in Lucene once flushed is <b>immutable</b>.</li>
 *     <li>As more data is written into Lucene, files are continually merged via a <a href="https://lucene.apache.org/core/7_6_0/core/org/apache/lucene/index/MergePolicy.html">MergePolicy</a></li>
 * </ul>
 *
 * @see <a href="https://lucene.apache.org/core/7_6_0/core/org/apache/lucene/store/Directory.html">Directory</a>
 */
@API(API.Status.EXPERIMENTAL)
@NotThreadSafe
public class FDBDirectory extends Directory  {
    private static final Logger LOGGER = LoggerFactory.getLogger(FDBDirectory.class);
    public static final int DEFAULT_BLOCK_SIZE = 1_024;
    public static final int DEFAULT_MAXIMUM_SIZE = 1024;
    public static final int DEFAULT_CONCURRENCY_LEVEL = 16;
    public static final int DEFAULT_INITIAL_CAPACITY = 128;
    private static final int SEQUENCE_SUBSPACE = 0;
    private static final int META_SUBSPACE = 1;
    private static final int DATA_SUBSPACE = 2;
    @SuppressWarnings({"Unused", "PMD.UnusedPrivateField"}) // preserved to document that this is reserved
    private static final int SCHEMA_SUBSPACE = 3;
    private static final int PRIMARY_KEY_SUBSPACE = 4;
    private static final int FIELD_INFOS_SUBSPACE = 5;
    private static final int STORED_FIELDS_SUBSPACE = 6;
    private static final int FILE_LOCK_SUBSPACE = 7;
    private final AtomicLong nextTempFileCounter = new AtomicLong();
    protected final FDBRecordContext context;
    @Nonnull
    private final Map<String, String> indexOptions;
    private final Subspace subspace;
    private final Subspace metaSubspace;
    private final Subspace dataSubspace;
    private final Subspace fieldInfosSubspace;
<<<<<<< HEAD
    protected final Subspace storedFieldsSubspace;
=======
    private final Subspace storedFieldsSubspace;
    private final Subspace fileLockSubspace;
>>>>>>> 210a8cee
    private final byte[] sequenceSubspaceKey;

    private final LockFactory lockFactory;
    private final int blockSize;

    /**
     * A supplier used to load the {@link #fileReferenceCache}. The supplier allows us to memoize listing all
     * the files from the database so that we don't have to do that more than once per {@link FDBDirectory}
     * per transaction.
     */
    private final Supplier<CompletableFuture<Void>> fileReferenceMapSupplier;
    /**
     * A cached map from file names to file meta-data (such as the file size and ID).
     * The file reference cache should be loaded by {@link #getFileReferenceCache()} or {@link #getFileReferenceCacheAsync()}.
     * Note that this is a skip-list map instead of a hash map because key iteration order is important:
     * the {@link #listAll()} method requires that file names be returned in sorted order.
     * @see FDBLuceneFileReference
     */
    private final AtomicReference<ConcurrentSkipListMap<String, FDBLuceneFileReference>> fileReferenceCache;
    private final FieldInfosStorage fieldInfosStorage;

    private final AtomicLong fileSequenceCounter;

    private final Cache<Pair<Long, Integer>, CompletableFuture<byte[]>> blockCache;

    private final boolean compressionEnabled;
    private final boolean encryptionEnabled;

    // The shared cache is initialized when first listing the directory, if a manager is present, and cleared before writing.
    @Nullable
    private final FDBDirectorySharedCacheManager sharedCacheManager;
    @Nullable
    private final Tuple sharedCacheKey;
    // Whether to delete K/V data immediately or wait for compound file deletion
    private final boolean deferDeleteToCompoundFile;
    @Nullable
    private FDBDirectorySharedCache sharedCache;
    // True if sharedCacheManager is present until sharedCache has been set (or not).
    private boolean sharedCachePending;
    private final AgilityContext agilityContext;

    @Nullable
    private LucenePrimaryKeySegmentIndex primaryKeySegmentIndex;

    @VisibleForTesting
    public FDBDirectory(@Nonnull Subspace subspace, @Nonnull FDBRecordContext context, @Nullable Map<String, String> indexOptions) {
        this(subspace, context, indexOptions, null, null, true, false);
    }

    public FDBDirectory(@Nonnull Subspace subspace, @Nonnull FDBRecordContext context, @Nullable Map<String, String> indexOptions,
                        @Nullable FDBDirectorySharedCacheManager sharedCacheManager, @Nullable Tuple sharedCacheKey,
                        boolean deferDeleteToCompoundFile, boolean useAgileContext) {
        this(subspace, context, indexOptions, sharedCacheManager, sharedCacheKey, useAgileContext,
                DEFAULT_BLOCK_SIZE, DEFAULT_INITIAL_CAPACITY, DEFAULT_MAXIMUM_SIZE, DEFAULT_CONCURRENCY_LEVEL, deferDeleteToCompoundFile);
    }

    private FDBDirectory(@Nonnull Subspace subspace, @Nonnull FDBRecordContext context, @Nullable Map<String, String> indexOptions,
                 @Nullable FDBDirectorySharedCacheManager sharedCacheManager, @Nullable Tuple sharedCacheKey, boolean useAgileContext,
                 int blockSize, final int initialCapacity, final int maximumSize, final int concurrencyLevel,
                 boolean deferDeleteToCompoundFile) {
        Verify.verify(subspace != null);
        Verify.verify(context != null);
        this.context = context;
        this.indexOptions = indexOptions == null ? Collections.emptyMap() : indexOptions;
        this.subspace = subspace;
        final Subspace sequenceSubspace = subspace.subspace(Tuple.from(SEQUENCE_SUBSPACE));
        this.sequenceSubspaceKey = sequenceSubspace.pack();
        this.metaSubspace = subspace.subspace(Tuple.from(META_SUBSPACE));
        this.dataSubspace = subspace.subspace(Tuple.from(DATA_SUBSPACE));
        this.fieldInfosSubspace = subspace.subspace(Tuple.from(FIELD_INFOS_SUBSPACE));
        this.storedFieldsSubspace = subspace.subspace(Tuple.from(STORED_FIELDS_SUBSPACE));
        this.fileLockSubspace = subspace.subspace(Tuple.from(FILE_LOCK_SUBSPACE));
        this.lockFactory = new FDBDirectoryLockFactory(this);
        this.blockSize = blockSize;
        this.fileReferenceCache = new AtomicReference<>();
        this.blockCache = CacheBuilder.newBuilder()
                .concurrencyLevel(concurrencyLevel)
                .initialCapacity(initialCapacity)
                .maximumSize(maximumSize)
                .recordStats()
                .build();
        this.fileSequenceCounter = new AtomicLong(-1);
        this.compressionEnabled = Objects.requireNonNullElse(context.getPropertyStorage().getPropertyValue(LuceneRecordContextProperties.LUCENE_INDEX_COMPRESSION_ENABLED), false);
        this.encryptionEnabled = Objects.requireNonNullElse(context.getPropertyStorage().getPropertyValue(LuceneRecordContextProperties.LUCENE_INDEX_ENCRYPTION_ENABLED), false);
        this.fileReferenceMapSupplier = Suppliers.memoize(this::loadFileReferenceCacheForMemoization);
        this.sharedCacheManager = sharedCacheManager;
        this.sharedCacheKey = sharedCacheKey;
        this.sharedCachePending = sharedCacheManager != null && sharedCacheKey != null;
        this.fieldInfosStorage = new FieldInfosStorage(this);
        this.deferDeleteToCompoundFile = deferDeleteToCompoundFile;
        this.agilityContext = AgilityContext.factory(context, useAgileContext);
    }

    private long deserializeFileSequenceCounter(@Nullable byte[] value) {
        return value == null ? 0L : Tuple.fromBytes(value).getLong(0);
    }

    @Nonnull
    private byte[] serializeFileSequenceCounter(long value) {
        return Tuple.from(value).pack();
    }

    @Nonnull
    private CompletableFuture<Void> loadFileSequenceCounter() {
        long originalValue = fileSequenceCounter.get();
        if (originalValue >= 0) {
            // Already loaded
            return AsyncUtil.DONE;
        }
        return agilityContext.get(sequenceSubspaceKey).thenAccept(serializedValue -> {
            // Replace the counter value in the counter unless something else has already
            // updated it, in which case we want to keep the cached value
            long loadedValue = deserializeFileSequenceCounter(serializedValue);
            fileSequenceCounter.compareAndSet(originalValue, loadedValue);
        });
    }

    /**
     * Sets increment if not set yet and waits till completed to return
     * Returns and increments the increment if its already set.
     * @return current increment value
     */
    public long getIncrement() {
        // Stop using any shared cache.
        sharedCachePending = false;
        sharedCache = null;

        context.increment(LuceneEvents.Counts.LUCENE_GET_INCREMENT_CALLS);

        // Make sure the file counter is loaded from the database into the fileSequenceCounter, then
        // use the cached value
        context.asyncToSync(LuceneEvents.Waits.WAIT_LUCENE_GET_INCREMENT, loadFileSequenceCounter());
        long incrementedValue = fileSequenceCounter.incrementAndGet();

        // Use BYTE_MAX here so that if there are concurrent calls (which will get different increments because they
        // are serialized around the fileSequenceCounter AtomicLong), the largest one always gets
        // committed into the database
        byte[] serializedValue = serializeFileSequenceCounter(incrementedValue);
        agilityContext.accept(aContext -> aContext.ensureActive().mutate(MutationType.BYTE_MAX, sequenceSubspaceKey, serializedValue));

        return incrementedValue;
    }

    /**
     * Checks the cache for  the file reference.
     * If the file is in the cache it returns the cached value.
     * If not there then it checks the subspace for it.
     * If its there the file is added to the cache and returned to caller
     * If the file doesn't exist in the subspace it returns null.
     *
     * @param name name for the file reference
     * @return FDBLuceneFileReference
     */
    @API(API.Status.INTERNAL)
    @Nonnull
    public CompletableFuture<FDBLuceneFileReference> getFDBLuceneFileReferenceAsync(@Nonnull final String name) {
        if (LOGGER.isTraceEnabled()) {
            LOGGER.trace(getLogMessage("getFDBLuceneFileReferenceAsync",
                    LuceneLogMessageKeys.FILE_NAME, name));
        }
        return getFileReferenceCacheAsync().thenApply(cache -> cache.get(name));
    }

    @API(API.Status.INTERNAL)
    @Nullable
    public FDBLuceneFileReference getFDBLuceneFileReference(@Nonnull final String name) {
        return context.asyncToSync(LuceneEvents.Waits.WAIT_LUCENE_GET_FILE_REFERENCE, getFDBLuceneFileReferenceAsync(name));
    }

    public FieldInfosStorage getFieldInfosStorage() {
        return this.fieldInfosStorage;
    }

    public void setFieldInfoId(final String filename, final long id, final ByteString bitSet) {
        final FDBLuceneFileReference reference = context.asyncToSync(LuceneEvents.Waits.WAIT_LUCENE_GET_FILE_REFERENCE,
                getFDBLuceneFileReferenceAsync(filename));
        if (reference == null) {
            throw new RecordCoreException("Reference not found")
                    .addLogInfo(LuceneLogMessageKeys.FILE_NAME, filename);
        }
        reference.setFieldInfosId(id);
        reference.setFieldInfosBitSet(bitSet);
        writeFDBLuceneFileReference(filename, reference);
    }

    void writeFieldInfos(long id, byte[] value) {
        if (id == 0) {
            throw new RecordCoreArgumentException("FieldInfo id should never be 0");
        }
        byte[] key = fieldInfosSubspace.pack(id);
        context.increment(LuceneEvents.Counts.LUCENE_WRITE_SIZE, key.length + value.length);
        context.increment(LuceneEvents.Counts.LUCENE_WRITE_CALL);
        if (LOGGER.isTraceEnabled()) {
            LOGGER.trace(getLogMessage("Write lucene stored field infos data",
                    LuceneLogMessageKeys.DATA_SIZE, value.length,
                    LuceneLogMessageKeys.ENCODED_DATA_SIZE, value.length));
        }
        agilityContext.set(key, value);
    }

    Stream<Pair<Long, byte[]>> getAllFieldInfosStream() {
        return context.asyncToSync(
                LuceneEvents.Waits.WAIT_LUCENE_READ_FIELD_INFOS,
                agilityContext.apply(aContext -> aContext.ensureActive().getRange(fieldInfosSubspace.range()).asList()))
                .stream()
                .map(keyValue -> Pair.of(fieldInfosSubspace.unpack(keyValue.getKey()).getLong(0), keyValue.getValue()));
    }

    public static boolean isSegmentInfo(String name) {
        return name.endsWith(SI_EXTENSION)
               && !name.startsWith(IndexFileNames.SEGMENTS)
               && !name.startsWith(IndexFileNames.PENDING_SEGMENTS);
    }

    public static boolean isCompoundFile(String name) {
        return name.endsWith(DATA_EXTENSION)
               && !name.startsWith(IndexFileNames.SEGMENTS)
               && !name.startsWith(IndexFileNames.PENDING_SEGMENTS);
    }

    public static boolean isEntriesFile(String name) {
        return name.endsWith(ENTRIES_EXTENSION)
               && !name.startsWith(IndexFileNames.SEGMENTS)
               && !name.startsWith(IndexFileNames.PENDING_SEGMENTS);
    }

    public static boolean isFieldInfoFile(String name) {
        return name.endsWith(LuceneOptimizedFieldInfosFormat.EXTENSION)
               && !name.startsWith(IndexFileNames.SEGMENTS)
               && !name.startsWith(IndexFileNames.PENDING_SEGMENTS);
    }

    public static boolean isStoredFieldsFile(String name) {
        return name.endsWith(LuceneOptimizedStoredFieldsFormat.STORED_FIELDS_EXTENSION)
               && !name.startsWith(IndexFileNames.SEGMENTS)
               && !name.startsWith(IndexFileNames.PENDING_SEGMENTS);
    }

    /**
     * Puts a file reference in the meta subspace and in the cache under the given name.
     * @param name name for the file reference
     * @param reference the file reference being inserted
     */
    public void writeFDBLuceneFileReference(@Nonnull String name, @Nonnull FDBLuceneFileReference reference) {
        final byte[] fileReferenceBytes = reference.getBytes();
        final byte[] encodedBytes = Objects.requireNonNull(LuceneSerializer.encode(fileReferenceBytes, compressionEnabled, encryptionEnabled));
        context.increment(LuceneEvents.Counts.LUCENE_WRITE_FILE_REFERENCE_SIZE, encodedBytes.length);
        context.increment(LuceneEvents.Counts.LUCENE_WRITE_FILE_REFERENCE_CALL);
        if (LOGGER.isTraceEnabled()) {
            LOGGER.trace(getLogMessage("Write lucene file reference",
                    LuceneLogMessageKeys.FILE_NAME, name,
                    LuceneLogMessageKeys.DATA_SIZE, fileReferenceBytes.length,
                    LuceneLogMessageKeys.ENCODED_DATA_SIZE, encodedBytes.length,
                    LuceneLogMessageKeys.FILE_REFERENCE, reference));
        }
        agilityContext.set(metaSubspace.pack(name), encodedBytes);
        getFileReferenceCache().put(name, reference);
        fieldInfosStorage.addReference(reference);
    }

    /**
     * Writes data to the given block under the given id.
     * @param id id for the data
     * @param block block for the data to be stored in
     * @param value the data to be stored
     * @return the actual data size written to database with potential compression and encryption applied
     */
    public int writeData(final long id, final int block, @Nonnull final byte[] value) {
        final byte[] encodedBytes = Objects.requireNonNull(LuceneSerializer.encode(value, compressionEnabled, encryptionEnabled));
        //This may not be correct transactionally
        context.increment(LuceneEvents.Counts.LUCENE_WRITE_SIZE, encodedBytes.length);
        context.increment(LuceneEvents.Counts.LUCENE_WRITE_CALL);
        if (LOGGER.isTraceEnabled()) {
            LOGGER.trace(getLogMessage("Write lucene data",
                    LuceneLogMessageKeys.FILE_ID, id,
                    LuceneLogMessageKeys.BLOCK_NUMBER, block,
                    LuceneLogMessageKeys.DATA_SIZE, value.length,
                    LuceneLogMessageKeys.ENCODED_DATA_SIZE, encodedBytes.length));
        }
        Verify.verify(value.length <= blockSize);
        agilityContext.set(dataSubspace.pack(Tuple.from(id, block)), encodedBytes);
        return encodedBytes.length;
    }

    /**
     * Write stored fields document to the DB.
     * @param segmentName the segment name writing to
     * @param docID the document ID to write
     * @param value the bytes value of the stored fields
     */
    public void writeStoredFields(@Nonnull String segmentName, int docID, @Nonnull final byte[] value) {
        byte[] key = storedFieldsSubspace.pack(Tuple.from(segmentName, docID));
        context.increment(LuceneEvents.Counts.LUCENE_WRITE_SIZE, key.length + value.length);
        context.increment(LuceneEvents.Counts.LUCENE_WRITE_STORED_FIELDS);
        if (LOGGER.isTraceEnabled()) {
            LOGGER.trace(getLogMessage("Write lucene stored fields data",
                    LuceneLogMessageKeys.DATA_SIZE, value.length,
                    LuceneLogMessageKeys.ENCODED_DATA_SIZE, value.length));
        }
        agilityContext.set(key, value);
    }

    /**
     * Delete stored fields data from the DB.
     * @param segmentName the segment name to delete the fields from (all docs in the segment will be deleted)
     */
    public void deleteStoredFields(@Nonnull final String segmentName) {
        byte[] key = storedFieldsSubspace.pack(Tuple.from(segmentName));
        context.increment(LuceneEvents.Counts.LUCENE_DELETE_STORED_FIELDS);
        if (LOGGER.isTraceEnabled()) {
            LOGGER.trace(getLogMessage("Delete Stored Fields Data",
                    LuceneLogMessageKeys.RESOURCE, segmentName));
        }
        agilityContext.clear(Range.startsWith(key));
    }

    /**
    /**
     * Reads known data from the directory.
     * @param resourceDescription Description should be non-null, opaque string describing this resource; used for logging
     * @param referenceFuture the reference where the data supposedly lives
     * @param block the block where the data is stored
     * @return Completable future of the data returned
     * @throws RecordCoreException if blockCache fails to get the data from the block
     * @throws RecordCoreArgumentException if a reference with that id hasn't been written yet.
     */
    @API(API.Status.INTERNAL)
    @Nonnull
    public CompletableFuture<byte[]> readBlock(@Nonnull String resourceDescription, @Nonnull CompletableFuture<FDBLuceneFileReference> referenceFuture, int block) {
        return referenceFuture.thenCompose(reference -> readBlock(resourceDescription, resourceDescription, reference, block));
    }

    /**
     * Reads known data from the directory.
     * @param nestedResourceDescription Description should be non-null, opaque string describing this nestedResource; used for logging
     * @param resourceDescription Description should be non-null, opaque string describing this resource; used for logging
     * @param referenceFuture the reference where the data supposedly lives
     * @param block the block where the data is stored
     * @return Completable future of the data returned
     * @throws RecordCoreException if blockCache fails to get the data from the block
     * @throws RecordCoreArgumentException if a reference with that id hasn't been written yet.
     */
    @API(API.Status.INTERNAL)
    @Nonnull
    public CompletableFuture<byte[]> readBlock(@Nonnull String nestedResourceDescription, @Nonnull String resourceDescription, @Nonnull CompletableFuture<FDBLuceneFileReference> referenceFuture, int block) {
        return referenceFuture.thenCompose(reference -> readBlock(nestedResourceDescription, resourceDescription, reference, block));
    }

    @Nonnull
    private CompletableFuture<byte[]> readBlock(@Nonnull String nestedResourceDescription, @Nonnull String resourceDescription, @Nullable FDBLuceneFileReference reference, int block) {
        if (LOGGER.isTraceEnabled()) {
            LOGGER.trace(getLogMessage("readBlock",
                    LuceneLogMessageKeys.FILE_NAME, resourceDescription,
                    LuceneLogMessageKeys.FILE_REFERENCE, nestedResourceDescription,
                    LuceneLogMessageKeys.BLOCK_NUMBER, block));
        }
        if (reference == null) {
            CompletableFuture<byte[]> exceptionalFuture = new CompletableFuture<>();
            exceptionalFuture.completeExceptionally(new RecordCoreArgumentException(String.format("No reference with name %s was found", resourceDescription)));
            return exceptionalFuture;
        }
        final long id = reference.getId();
        return context.instrument(LuceneEvents.Events.LUCENE_READ_BLOCK, blockCache.asMap().computeIfAbsent(Pair.of(id, block), ignore -> {
                    if (sharedCache == null) {
                        return readData(id, block);
                    }
                    final byte[] fromShared = sharedCache.getBlockIfPresent(id, block);
                    if (fromShared != null) {
                        context.increment(LuceneEvents.Counts.LUCENE_SHARED_CACHE_HITS);
                        return CompletableFuture.completedFuture(fromShared);
                    } else {
                        context.increment(LuceneEvents.Counts.LUCENE_SHARED_CACHE_MISSES);
                        return readData(id, block).thenApply(data -> {
                            sharedCache.putBlockIfAbsent(id, block, data);
                            return data;
                        });
                    }
                }
                ));
    }

    private CompletableFuture<byte[]> readData(long id, int block) {
        return context.instrument(LuceneEvents.Events.LUCENE_FDB_READ_BLOCK,
                agilityContext.get(dataSubspace.pack(Tuple.from(id, block)))
                        .thenApply(LuceneSerializer::decode));
    }

    @Nonnull
    public byte[] readStoredFields(String segmentName, int docId) throws IOException {
<<<<<<< HEAD
        final byte[] key = storedFieldsSubspace.pack(Tuple.from(segmentName, docId));
        final byte[] rawBytes = context.asyncToSync(LuceneEvents.Waits.WAIT_LUCENE_GET_STORED_FIELDS,
                context.instrument(LuceneEvents.Events.LUCENE_READ_STORED_FIELDS,
                        context.ensureActive().get(key)));
        if (rawBytes == null) {
            throw new RecordCoreStorageException("Could not find stored fields")
                    .addLogInfo(LuceneLogMessageKeys.SEGMENT, segmentName)
                    .addLogInfo(LuceneLogMessageKeys.DOC_ID, docId)
                    .addLogInfo(LogMessageKeys.KEY, ByteArrayUtil2.loggable(key));
        }
        return rawBytes;
=======
        return context.asyncToSync(LuceneEvents.Waits.WAIT_LUCENE_GET_STORED_FIELDS, readStoredFieldsAsync(segmentName, docId));
    }

    private CompletableFuture<byte[]> readStoredFieldsAsync(String segmentName, int docID) {
        return context.instrument(LuceneEvents.Events.LUCENE_READ_STORED_FIELDS,
                    agilityContext.get(storedFieldsSubspace.pack(Tuple.from(segmentName, docID))));
>>>>>>> 210a8cee
    }

    /**
     * Lists all file names in the subspace. Puts all references in the cache.
     * Logs the count of references, and the total size of the data.
     * All references are put into the cache because each composite file will be required to serve a query and the file references are small.
     *
     * @return String list of names of lucene file references
     */
    @Override
    @Nonnull
    public String[] listAll() {
        long startTime = System.nanoTime();
        try {
            return getFileReferenceCache().keySet().stream().filter(name -> !name.endsWith(".pky")).toArray(String[]::new);
        } finally {
            context.record(LuceneEvents.Events.LUCENE_LIST_ALL, System.nanoTime() - startTime);
        }
    }

    @VisibleForTesting
    public CompletableFuture<List<KeyValue>> scanStoredFields(String segmentName) {
        return agilityContext.apply(aContext -> aContext.ensureActive()
                .getRange(storedFieldsSubspace.subspace(Tuple.from(segmentName)).range(),
                        ReadTransaction.ROW_LIMIT_UNLIMITED, false, StreamingMode.ITERATOR).asList());
    }

    private CompletableFuture<Void> loadFileReferenceCacheForMemoization() {
        long start = System.nanoTime();
        final ConcurrentSkipListMap<String, FDBLuceneFileReference> outMap = new ConcurrentSkipListMap<>();
        final ConcurrentHashMap<Long, AtomicInteger> fieldInfosCount = new ConcurrentHashMap<>();
        // Issue a range read with StreamingMode.WANT_ALL (instead of default ITERATOR) because this needs to read the
        // entire range before doing anything with the data
        final CompletableFuture<List<KeyValue>> rangeList = agilityContext.apply(aContext -> aContext.ensureActive()
                .getRange(metaSubspace.range(), ReadTransaction.ROW_LIMIT_UNLIMITED, false, StreamingMode.WANT_ALL).asList());
        CompletableFuture<Void> future = rangeList.thenApply(list -> {
            list.forEach(kv -> {
                String name = metaSubspace.unpack(kv.getKey()).getString(0);
                final FDBLuceneFileReference fileReference = Objects.requireNonNull(FDBLuceneFileReference.parseFromBytes(LuceneSerializer.decode(kv.getValue())));
                outMap.put(name, fileReference);
                if (fileReference.getFieldInfosId() != 0) {
                    fieldInfosCount.computeIfAbsent(fileReference.getFieldInfosId(), key -> new AtomicInteger(0))
                            .incrementAndGet();
                }
            });
            return null;
        }).thenAccept(ignore -> {
            if (LOGGER.isDebugEnabled()) {
                List<String> displayList = new ArrayList<>(outMap.size());
                long totalSize = 0L;
                long actualTotalSize = 0L;
                for (Map.Entry<String, FDBLuceneFileReference> entry: outMap.entrySet()) {
                    displayList.add(entry.getKey());
                    totalSize += entry.getValue().getSize();
                    actualTotalSize += entry.getValue().getActualSize();
                }
                LOGGER.debug(getLogMessage("listAllFiles",
                        LuceneLogMessageKeys.FILE_COUNT, displayList.size(),
                        LuceneLogMessageKeys.FILE_LIST, displayList,
                        LuceneLogMessageKeys.FILE_TOTAL_SIZE, totalSize,
                        LuceneLogMessageKeys.FILE_ACTUAL_TOTAL_SIZE, actualTotalSize));
            }

            // Memoize the result in an FDBDirectory member variable. Future attempts to access files
            // should use the class variable
            fileReferenceCache.compareAndSet(null, outMap);
            fieldInfosStorage.initializeReferenceCount(fieldInfosCount);
        });
        return context.instrument(LuceneEvents.Events.LUCENE_LOAD_FILE_CACHE, future, start);
    }

    @Nonnull
    private CompletableFuture<Map<String, FDBLuceneFileReference>> getFileReferenceCacheAsync() {
        if (fileReferenceCache.get() != null) {
            return CompletableFuture.completedFuture(fileReferenceCache.get());
        }
        if (sharedCachePending) {
            return loadFileSequenceCounter().thenCompose(vignore -> {
                sharedCache = sharedCacheManager.getCache(sharedCacheKey, fileSequenceCounter.get());
                if (sharedCache == null) {
                    sharedCachePending = false;
                    return getFileReferenceCacheAsync();
                }
                Map<String, FDBLuceneFileReference> fromShared = sharedCache.getFileReferencesIfPresent();
                if (fromShared != null) {
                    ConcurrentSkipListMap<String, FDBLuceneFileReference> copy = new ConcurrentSkipListMap<>(fromShared);
                    fileReferenceCache.compareAndSet(null, copy);
                    fieldInfosStorage.initializeReferenceCount(sharedCache.getFieldInfosReferenceCount());
                    sharedCachePending = false;
                    return CompletableFuture.completedFuture(fromShared);
                }
                return fileReferenceMapSupplier.get().thenApply(ignore -> {
                    final ConcurrentSkipListMap<String, FDBLuceneFileReference> fromSupplier = fileReferenceCache.get();
                    sharedCache.setFileReferencesIfAbsent(fromSupplier);
                    sharedCache.setFieldInfosReferenceCount(getFieldInfosStorage().getReferenceCount());
                    sharedCachePending = false;
                    return fromSupplier;
                });
            });
        }
        // Call the supplier to make sure the file reference cache has been loaded into fileReferenceCache, then
        // always return the value that has been memoized in this class
        return fileReferenceMapSupplier.get().thenApply(ignore -> fileReferenceCache.get());
    }

    @Nonnull
    private Map<String, FDBLuceneFileReference> getFileReferenceCache() {
        return Objects.requireNonNull(context.asyncToSync(LuceneEvents.Waits.WAIT_LUCENE_LOAD_FILE_CACHE, getFileReferenceCacheAsync()));
    }

    /**
     * deletes the file reference under the provided name.
     * @param name the name for the file reference
     */
    @Override
    public void deleteFile(@Nonnull String name) throws IOException {
        if (LOGGER.isTraceEnabled()) {
            LOGGER.trace(getLogMessage("deleteFile",
                    LuceneLogMessageKeys.FILE_NAME, name));
        }

        try {
            boolean deleted = deleteFileInternal(
                    Objects.requireNonNull(context.asyncToSync(LuceneEvents.Waits.WAIT_LUCENE_DELETE_FILE, getFileReferenceCacheAsync())),
                    name);

            if (!deleted) {
                throw new NoSuchFileException(name);
            }

            if (isCompoundFile(name)) {
                Map<String, FDBLuceneFileReference> cache = this.fileReferenceCache.get();
                String primaryKeyName = name.substring(0, name.length() - DATA_EXTENSION.length()) + "pky";
                deleteFileInternal(cache, primaryKeyName);
                // TODO: If the segment is being deleted because it no longer has any live docs, it won't be merged
                //  so we might need to delete the primary key entries another way for case where tryDeleteDocument
                //  wasn't used.
            }
        } finally {
            context.increment(LuceneEvents.Counts.LUCENE_DELETE_FILE);
        }
    }

    private boolean deleteFileInternal(@Nonnull Map<String, FDBLuceneFileReference> cache, @Nonnull String name) throws IOException {
        FDBLuceneFileReference value = cache.remove(name);
        if (value == null) {
            return false;
        }
        agilityContext.clear(metaSubspace.pack(name));
        final long id = value.getFieldInfosId();
        if (fieldInfosStorage.delete(id)) {
            agilityContext.clear(fieldInfosSubspace.pack(id));
        }
        // Nothing stored here currently.
        agilityContext.clear(dataSubspace.subspace(Tuple.from(id)).range());

        // Delete K/V data: If the deferredDelete flag is on then delete all content from K/V subspace for the segment
        // (this is to support CFS deletion, that will be disjoint from the actual file deletion).
        // Otherwise, delete the data for the specific file immediately.
        String segmentName = IndexFileNames.parseSegmentName(name);
        if (deferDeleteToCompoundFile) {
            if (isCompoundFile(name)) {
                // delete all K/V content, only if the optimized stored fields format is in use
                if (getBooleanIndexOption(LuceneIndexOptions.OPTIMIZED_STORED_FIELDS_FORMAT_ENABLED, false)) {
                    deleteStoredFields(segmentName);
                }
            }
        } else {
            if (isStoredFieldsFile(name)) {
                // Delete stored fields subspace
                deleteStoredFields(segmentName);
            }
        }
        return true;
    }

    /**
     * Returns the size of the given file under the given name.
     * @param name the name of the file reference
     * @return long value of the size of the file
     * @throws NoSuchFileException if the file reference doesn't exist.
     */
    @Override
    public long fileLength(@Nonnull String name) throws NoSuchFileException {
        if (LOGGER.isTraceEnabled()) {
            LOGGER.trace(getLogMessage("fileLength",
                    LuceneLogMessageKeys.FILE_NAME, name));
        }
        long startTime = System.nanoTime();
        try {
            FDBLuceneFileReference reference = context.asyncToSync(LuceneEvents.Waits.WAIT_LUCENE_FILE_LENGTH, getFDBLuceneFileReferenceAsync(name));
            if (reference == null) {
                throw new NoSuchFileException(name);
            }
            return reference.getSize();
        } finally {
            context.record(LuceneEvents.Events.LUCENE_GET_FILE_LENGTH, System.nanoTime() - startTime);
        }
    }

    /**
     * Create new output for a file.
     * @param name the filename to create
     * @param ioContext the IOContext from Lucene
     * @return IndexOutput FDB Backed Index Output FDBIndexOutput
     */
    @Override
    @Nonnull
    @SuppressWarnings("java:S2093")
    public IndexOutput createOutput(@Nonnull final String name, @Nullable final IOContext ioContext) throws IOException {
        if (LOGGER.isTraceEnabled()) {
            LOGGER.trace(getLogMessage("createOutput",
                    LuceneLogMessageKeys.FILE_NAME, name));
        }
        long startTime = System.nanoTime();
        try {
            // Unlike other segment files the .si, .cfe, .fnm are not added to the .cfs when the compound file is created.
            // A rollback could cause the .cfs to be deleted, but leave the other files around.
            // But, these files are small, and are always read, so instead of storing them in the same way as other files,
            // we store them as bytes on the FileReference itself.
            // This approach means that we have a single range-read to do listAll, but won't have to additional point-reads
            // for these files.
            if (FDBDirectory.isSegmentInfo(name) || FDBDirectory.isEntriesFile(name)) {
                long id = getIncrement();
                return new ByteBuffersIndexOutput(new ByteBuffersDataOutput(), name, name, new CRC32(), dataOutput -> {
                    final byte[] content = dataOutput.toArrayCopy();
                    writeFDBLuceneFileReference(name, new FDBLuceneFileReference(id, content));
                });
            } else if (FDBDirectory.isFieldInfoFile(name)) {
                return new EmptyIndexOutput(name, name, this);
            } else {
                return new FDBIndexOutput(name, name, this);
            }
        } finally {
            context.record(LuceneEvents.Waits.WAIT_LUCENE_CREATE_OUTPUT, System.nanoTime() - startTime);
        }
    }

    /**
     * Lucene uses temporary files internally that are actually serialized onto disk.  Once on disk,
     * the files can be renamed.
     *
     * @param prefix prefix
     * @param suffix suffix
     * @param ioContext ioContext
     * @return IndexOutput
     */
    @Override
    @Nonnull
    public IndexOutput createTempOutput(@Nonnull final String prefix, @Nonnull final String suffix, @Nonnull final IOContext ioContext) throws IOException {
        if (LOGGER.isTraceEnabled()) {
            LOGGER.trace(getLogMessage("createTempOutput",
                    LuceneLogMessageKeys.FILE_PREFIX, prefix,
                    LuceneLogMessageKeys.FILE_SUFFIX, suffix));
        }
        return createOutput(getTempFileName(prefix, suffix, this.nextTempFileCounter.getAndIncrement()), ioContext);
    }

    @Nonnull
    protected static String getTempFileName(@Nonnull String prefix, @Nonnull String suffix, long counter) {
        return IndexFileNames.segmentFileName(prefix, suffix + "_" + Long.toString(counter, 36), "tmp");
    }

    @Override
    public void sync(@Nonnull final Collection<String> collection) {
        if (LOGGER.isTraceEnabled()) {
            LOGGER.trace(getLogMessage("sync",
                    LuceneLogMessageKeys.FILE_NAME, String.join(", ", collection)));
        }
    }

    @Override
    public void syncMetaData() throws IOException {
        if (LOGGER.isTraceEnabled()) {
            LOGGER.trace(getLogMessage("syncMetaData"));
        }
    }

    /**
     * It is the caller's responsibility to make the dest (destination) does not exist.
     *
     * @param source source
     * @param dest desc
     */
    @Override
    public void rename(@Nonnull final String source, @Nonnull final String dest) {
        if (LOGGER.isTraceEnabled()) {
            LOGGER.trace(getLogMessage("rename",
                    LogMessageKeys.SOURCE_FILE, source,
                    LuceneLogMessageKeys.DEST_FILE, dest));
        }
        try {
            final byte[] key = metaSubspace.pack(source);
            context.asyncToSync(LuceneEvents.Waits.WAIT_LUCENE_RENAME, getFileReferenceCacheAsync().thenApply(cache -> {
                final FDBLuceneFileReference value = cache.get(source);
                if (value == null) {
                    throw new RecordCoreArgumentException("Invalid source name in rename function for source")
                            .addLogInfo(LogMessageKeys.SOURCE_FILE, source)
                            .addLogInfo(LogMessageKeys.INDEX_TYPE, LuceneIndexTypes.LUCENE)
                            .addLogInfo(LogMessageKeys.SUBSPACE, subspace)
                            .addLogInfo(LuceneLogMessageKeys.COMPRESSION_SUPPOSED, compressionEnabled)
                            .addLogInfo(LuceneLogMessageKeys.ENCRYPTION_SUPPOSED, encryptionEnabled);
                }
                byte[] encodedBytes = LuceneSerializer.encode(value.getBytes(), compressionEnabled, encryptionEnabled);
                agilityContext.set(metaSubspace.pack(dest), encodedBytes);
                agilityContext.clear(key);

                cache.remove(source);
                cache.put(dest, value);

                return null;
            }));
        } finally {
            context.increment(LuceneEvents.Counts.LUCENE_RENAME_FILE);
        }
    }

    @Override
    @Nonnull
    public IndexInput openInput(@Nonnull final String name, @Nonnull final IOContext ioContext) throws IOException {
        if (LOGGER.isTraceEnabled()) {
            LOGGER.trace(getLogMessage("openInput",
                    LuceneLogMessageKeys.FILE_NAME, name));
        }
        if (FDBDirectory.isSegmentInfo(name) || FDBDirectory.isEntriesFile(name)) {
            final FDBLuceneFileReference reference = getFDBLuceneFileReference(name);
            if (reference.getContent().isEmpty()) {
                throw new RecordCoreException("File content is not stored in reference")
                        .addLogInfo(LuceneLogMessageKeys.FILE_NAME, name);
            } else {
                return new ByteBuffersIndexInput(
                        new ByteBuffersDataInput(reference.getContent().asReadOnlyByteBufferList()), name);
            }
        } else if (FDBDirectory.isFieldInfoFile(name) || FDBDirectory.isStoredFieldsFile(name)) {
            return new EmptyIndexInput(name);
        } else {
            // the contract is that this should throw an exception, but we don't
            // https://github.com/FoundationDB/fdb-record-layer/issues/2361
            return new FDBIndexInput(name, this);
        }
    }

    @Override
    @Nonnull
    public Lock obtainLock(@Nonnull final String lockName) throws IOException {
        if (LOGGER.isTraceEnabled()) {
            LOGGER.trace(getLogMessage("obtainLock",
                    LuceneLogMessageKeys.LOCK_NAME, lockName));
        }
        return lockFactory.obtainLock(null, lockName);
    }

    /**
     * No Op that reports in debug mode the block and file reference cache stats.
     */
    @Override
    public void close() {
        agilityContext.flush();
        if (LOGGER.isDebugEnabled()) {
            LOGGER.debug(getLogMessage("close called",
                    LuceneLogMessageKeys.BLOCK_CACHE_STATS, blockCache.stats()));
        }
    }

    /**
     * We delete inline vs. batching them together.
     *
     * @return Emtpy set of strings
     */
    @Override
    @Nonnull
    public Set<String> getPendingDeletions() {
        if (LOGGER.isTraceEnabled()) {
            LOGGER.trace(getLogMessage("getPendingDeletions"));
        }
        return Collections.emptySet();
    }

    public int getBlockSize() {
        return blockSize;
    }

    public FDBRecordContext getContext() {
        return context;
    }

    public Subspace getSubspace() {
        return subspace;
    }

    @Nonnull
    private String getLogMessage(@Nonnull String staticMsg, @Nullable final Object... keysAndValues) {
        return KeyValueLogMessage.build(staticMsg, keysAndValues)
                .addKeyAndValue(LogMessageKeys.SUBSPACE, subspace)
                .addKeyAndValue(LuceneLogMessageKeys.COMPRESSION_SUPPOSED, compressionEnabled)
                .addKeyAndValue(LuceneLogMessageKeys.ENCRYPTION_SUPPOSED, encryptionEnabled)
                .toString();
    }

    /**
     * Places a prefetchable buffer over the checksum input in an attempt to pipeline reads when an
     * FDBIndexOutput performs a copyBytes operation.
     *
     * @param name file name
     * @param context io context
     * @return ChecksumIndexInput
     * @throws IOException ioexception
     */
    @Override
    public ChecksumIndexInput openChecksumInput(final String name, final IOContext context) throws IOException {
        return new PrefetchableBufferedChecksumIndexInput(openInput(name, context));
    }

    Cache<Pair<Long, Integer>, CompletableFuture<byte[]>> getBlockCache() {
        return blockCache;
    }

    /**
     * Get a primary key segment index if enabled.
     * @return index or {@code null} if not enabled
     */
    @Nullable
    public LucenePrimaryKeySegmentIndex getPrimaryKeySegmentIndex() {
        if (!getBooleanIndexOption(LuceneIndexOptions.PRIMARY_KEY_SEGMENT_INDEX_ENABLED, false)) {
            return null;
        }
        synchronized (this) {
            if (primaryKeySegmentIndex == null) {
                final Subspace primaryKeySubspace = subspace.subspace(Tuple.from(PRIMARY_KEY_SUBSPACE));
                primaryKeySegmentIndex = new LucenePrimaryKeySegmentIndex(this, primaryKeySubspace);
            }
        }
        return primaryKeySegmentIndex;
    }

    // Map segment name to integer id.
    // TODO: Could store this elsewhere, such as inside compound file.
    public long primaryKeySegmentId(@Nonnull String segmentName, boolean create) throws IOException {
        final String fileName = IndexFileNames.segmentFileName(segmentName, "", "pky");
        FDBLuceneFileReference ref = getFDBLuceneFileReference(fileName);
        if (ref == null) {
            if (!create) {
                throw new NoSuchFileException(segmentName);
            }
            ref = new FDBLuceneFileReference(getIncrement(), 0, 0, 0);
            writeFDBLuceneFileReference(fileName, ref);
        }
        return ref.getId();
    }

    private byte[] fileLockKey(String lockName) {
        return fileLockSubspace.pack(Tuple.from(lockName));
    }

    private static byte[] fileLockValue(long timeStampMillis) {
        return Tuple.from(timeStampMillis).pack();
    }

    private static long fileLockValueToTimestamp(byte[] value) {
        return value == null || value.length < 2 ? 0 :
               Tuple.fromBytes(value).getLong(0);
    }

    public void fileLockSet(String lockName, long timeStampMillis) {
        byte[] key = fileLockKey(lockName);
        byte[] value = fileLockValue(timeStampMillis);
        context.asyncToSync(LuceneEvents.Waits.WAIT_LUCENE_FILE_LOCK,
                agilityContext.apply(aContext ->
                        aContext.ensureActive().get(key)
                                .thenAccept(val -> {
                                    if (val != null) {
                                        long existingTimeStamp =  fileLockValueToTimestamp(val);
                                        if (existingTimeStamp > (timeStampMillis - DateUtils.MILLIS_PER_HOUR) &&
                                                existingTimeStamp < (timeStampMillis + DateUtils.MILLIS_PER_HOUR)) {
                                            // Here: this lock is valid
                                            throw new RecordCoreException("FileLock: Set: found old lock")
                                                    .addLogInfo(LuceneLogMessageKeys.LOCK_EXISTING_TIMESTAMP, existingTimeStamp,
                                                            LuceneLogMessageKeys.LOCK_TIMESTAMP, timeStampMillis);
                                        }
                                        // Here: this lock is either too old, or in the future. Steal it
                                        if (LOGGER.isWarnEnabled()) {
                                            LOGGER.warn(getLogMessage("FileLock: Set: found old lock, discard it",
                                                    LuceneLogMessageKeys.LOCK_EXISTING_TIMESTAMP, existingTimeStamp,
                                                    LuceneLogMessageKeys.LOCK_TIMESTAMP, timeStampMillis));
                                        }
                                    }
                                    final Transaction tr = aContext.ensureActive();
                                    tr.addWriteConflictKey(key);
                                    tr.set(key, value);
                                })
                ));
        agilityContext.flush();
    }

    public long fileLockGet(String lockName) {
        // return time stamp if exists, 0 if not
        byte[] key = fileLockKey(lockName);
        byte[] val = context.asyncToSync(LuceneEvents.Waits.WAIT_LUCENE_FILE_LOCK, agilityContext.get(key));
        return fileLockValueToTimestamp(val);
    }

    public void fileLockClear(String lockName, long timeStampMillis) {
        byte[] key = fileLockKey(lockName);
        byte[] value = fileLockValue(timeStampMillis);
        context.asyncToSync(LuceneEvents.Waits.WAIT_LUCENE_FILE_LOCK,
                agilityContext.apply(aContext ->
                        aContext.ensureActive().get(key)
                                .thenAccept(val -> {
                                    if (!Arrays.equals(value, val)) {
                                        throw new RecordCoreException("FileLock: Clear: found unexpected lock")
                                                .addLogInfo(LogMessageKeys.ACTUAL, val,
                                                        LuceneLogMessageKeys.LOCK_EXISTING_TIMESTAMP, fileLockValueToTimestamp(val),
                                                        LuceneLogMessageKeys.LOCK_TIMESTAMP, timeStampMillis);
                                    }
                                    final Transaction tr = aContext.ensureActive();
                                    tr.addWriteConflictKey(key);
                                    tr.clear(key);
                                })
                ));
        agilityContext.flush();
    }

    // Map stored segment id back to segment name.
    @Nullable
    public String primaryKeySegmentName(long segmentId) {
        for (Map.Entry<String, FDBLuceneFileReference> entry : getFileReferenceCache().entrySet()) {
            if (entry.getValue().getId() == segmentId) {
                final String fileName = entry.getKey();
                if (!fileName.endsWith(".pky")) {
                    throw new IllegalArgumentException("Given segment id is not for a pky file: " + fileName);
                }
                return fileName.substring(0, fileName.length() - 4);
            }
        }
        return null;
    }

    /**
     * Convenience methods to get index options from the directory's index.
     * @param key the option key
     * @param defaultValue the value to use when the option is not set
     * @return the index option value, or the default value if not found
     */
    public boolean getBooleanIndexOption(@Nonnull String key, boolean defaultValue) {
        final String option = getIndexOption(key);
        if (option == null) {
            return defaultValue;
        } else {
            return Boolean.valueOf(option);
        }
    }

    /**
     * Convenience methods to get index options from the directory's index.
     * @param key the option key
     * @return the index option value, null if not found
     */
    @Nullable
    public String getIndexOption(@Nonnull String key) {
        return indexOptions.get(key);
    }
}<|MERGE_RESOLUTION|>--- conflicted
+++ resolved
@@ -134,12 +134,8 @@
     private final Subspace metaSubspace;
     private final Subspace dataSubspace;
     private final Subspace fieldInfosSubspace;
-<<<<<<< HEAD
     protected final Subspace storedFieldsSubspace;
-=======
-    private final Subspace storedFieldsSubspace;
     private final Subspace fileLockSubspace;
->>>>>>> 210a8cee
     private final byte[] sequenceSubspaceKey;
 
     private final LockFactory lockFactory;
@@ -529,11 +525,10 @@
 
     @Nonnull
     public byte[] readStoredFields(String segmentName, int docId) throws IOException {
-<<<<<<< HEAD
         final byte[] key = storedFieldsSubspace.pack(Tuple.from(segmentName, docId));
         final byte[] rawBytes = context.asyncToSync(LuceneEvents.Waits.WAIT_LUCENE_GET_STORED_FIELDS,
                 context.instrument(LuceneEvents.Events.LUCENE_READ_STORED_FIELDS,
-                        context.ensureActive().get(key)));
+                        agilityContext.get(key)));
         if (rawBytes == null) {
             throw new RecordCoreStorageException("Could not find stored fields")
                     .addLogInfo(LuceneLogMessageKeys.SEGMENT, segmentName)
@@ -541,14 +536,6 @@
                     .addLogInfo(LogMessageKeys.KEY, ByteArrayUtil2.loggable(key));
         }
         return rawBytes;
-=======
-        return context.asyncToSync(LuceneEvents.Waits.WAIT_LUCENE_GET_STORED_FIELDS, readStoredFieldsAsync(segmentName, docId));
-    }
-
-    private CompletableFuture<byte[]> readStoredFieldsAsync(String segmentName, int docID) {
-        return context.instrument(LuceneEvents.Events.LUCENE_READ_STORED_FIELDS,
-                    agilityContext.get(storedFieldsSubspace.pack(Tuple.from(segmentName, docID))));
->>>>>>> 210a8cee
     }
 
     /**
