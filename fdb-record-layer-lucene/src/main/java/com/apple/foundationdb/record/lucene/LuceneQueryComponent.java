--- conflicted
+++ resolved
@@ -146,7 +146,11 @@
         return multiFieldSearch;
     }
 
-<<<<<<< HEAD
+    @Nullable
+    public LuceneScanQueryParameters.LuceneQueryHighlightParameters getLuceneQueryHighlightParameters() {
+        return luceneQueryHighlightParameters;
+    }
+
     /**
      * Creates an instance of this {@link LuceneQueryComponent} with a new list of fields.
      * @param fields The new list of fields.
@@ -155,14 +159,6 @@
     @Nonnull
     public LuceneQueryComponent withNewFields(@Nonnull final List<String> fields) {
         return new LuceneQueryComponent(type, query, queryIsParameter, fields, multiFieldSearch, luceneQueryHighlightParameters);
-    }
-
-    @Nonnull
-=======
-    @Nullable
->>>>>>> f4887d7a
-    public LuceneScanQueryParameters.LuceneQueryHighlightParameters getLuceneQueryHighlightParameters() {
-        return luceneQueryHighlightParameters;
     }
 
     @Override
