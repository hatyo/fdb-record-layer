/*
 * FDBDirectoryManager.java
 *
 * This source file is part of the FoundationDB open source project
 *
 * Copyright 2015-2022 Apple Inc. and the FoundationDB project authors
 *
 * Licensed under the Apache License, Version 2.0 (the "License");
 * you may not use this file except in compliance with the License.
 * You may obtain a copy of the License at
 *
 *     http://www.apache.org/licenses/LICENSE-2.0
 *
 * Unless required by applicable law or agreed to in writing, software
 * distributed under the License is distributed on an "AS IS" BASIS,
 * WITHOUT WARRANTIES OR CONDITIONS OF ANY KIND, either express or implied.
 * See the License for the specific language governing permissions and
 * limitations under the License.
 */

package com.apple.foundationdb.record.lucene.directory;

import com.apple.foundationdb.KeyValue;
import com.apple.foundationdb.Range;
import com.apple.foundationdb.annotation.API;
import com.apple.foundationdb.async.AsyncUtil;
import com.apple.foundationdb.record.EndpointType;
import com.apple.foundationdb.record.KeyRange;
import com.apple.foundationdb.record.RecordCoreStorageException;
import com.apple.foundationdb.record.RecordCursor;
import com.apple.foundationdb.record.ScanProperties;
import com.apple.foundationdb.record.cursors.ChainedCursor;
import com.apple.foundationdb.record.logging.KeyValueLogMessage;
import com.apple.foundationdb.record.lucene.LuceneAnalyzerWrapper;
import com.apple.foundationdb.record.lucene.LuceneIndexTypes;
import com.apple.foundationdb.record.lucene.LuceneLogMessageKeys;
import com.apple.foundationdb.record.lucene.LucenePartitionInfoProto;
import com.apple.foundationdb.record.lucene.LucenePartitioner;
import com.apple.foundationdb.record.lucene.LuceneRecordContextProperties;
import com.apple.foundationdb.record.metadata.expressions.GroupingKeyExpression;
import com.apple.foundationdb.record.metadata.expressions.KeyExpression;
import com.apple.foundationdb.record.provider.foundationdb.FDBRecordContext;
import com.apple.foundationdb.record.provider.foundationdb.IndexDeferredMaintenanceControl;
import com.apple.foundationdb.record.provider.foundationdb.IndexMaintainerState;
import com.apple.foundationdb.record.provider.foundationdb.KeyValueCursor;
import com.apple.foundationdb.subspace.Subspace;
import com.apple.foundationdb.tuple.Tuple;
import com.apple.foundationdb.tuple.TupleHelpers;
import org.apache.lucene.index.DirectoryReader;
import org.apache.lucene.index.IndexReader;
import org.apache.lucene.index.IndexWriter;
import org.slf4j.Logger;
import org.slf4j.LoggerFactory;

import javax.annotation.Nonnull;
import javax.annotation.Nullable;
import java.io.IOException;
import java.util.Iterator;
import java.util.Map;
import java.util.Objects;
import java.util.Optional;
import java.util.concurrent.CompletableFuture;
import java.util.concurrent.ConcurrentHashMap;
import java.util.concurrent.atomic.AtomicReference;

/**
 * A transaction-scoped manager of {@link FDBDirectory} objects. For a single transaction, all {@link FDBDirectory}
 * objects should be created through this manager. This allows for cached data (like the block cache or file
 * list cache) for a single directory to persist across different operations (e.g., different queries) conducted
 * in the same transaction.
 */
@API(API.Status.INTERNAL)
public class FDBDirectoryManager implements AutoCloseable {
    private static final Logger LOGGER = LoggerFactory.getLogger(FDBDirectoryManager.class);
    @Nonnull
    private final IndexMaintainerState state;
    @Nonnull
    private final Map<Tuple, FDBDirectoryWrapper> createdDirectories;
    private final int mergeDirectoryCount;
    private final Exception exceptionAtCreation;

    private FDBDirectoryManager(@Nonnull IndexMaintainerState state) {
        this.state = state;
        this.createdDirectories = new ConcurrentHashMap<>();
        this.mergeDirectoryCount = getMergeDirectoryCount(state);
        if (FDBTieredMergePolicy.usesCreationStack()) {
            this.exceptionAtCreation = new Exception();
        } else {
            this.exceptionAtCreation = null;
        }
    }

    @Override
    @SuppressWarnings("PMD.CloseResource")
    public synchronized void close() throws IOException {
        for (FDBDirectoryWrapper directory : createdDirectories.values()) {
            directory.close();
        }
        createdDirectories.clear();
    }

    @SuppressWarnings("PMD.CloseResource")
    public CompletableFuture<Void> mergeIndex(@Nonnull LucenePartitioner partitioner, LuceneAnalyzerWrapper analyzerWrapper, final AgilityContext agilityContext) {
        // This function will iterate the grouping keys and explicitly merge each

        final ScanProperties scanProperties = ScanProperties.FORWARD_SCAN.with(
                props -> props.clearState().setReturnedRowLimit(1));

        final Range range = state.indexSubspace.range();
        final KeyRange keyRange = new KeyRange(range.begin, range.end);
        final Subspace subspace = state.indexSubspace;
        final KeyExpression rootExpression = state.index.getRootExpression();

<<<<<<< HEAD
=======
        // This agilityContext will be used to determine/iterate grouping keys and partitions. The time gap between calls might
        // be too long for a non-agile context.
        final AgilityContext agilityContext = getAgilityContext(true);

>>>>>>> 94f8e6ff
        if (! (rootExpression instanceof GroupingKeyExpression)) {
            // Here: empty grouping keys tuple
            return mergeIndex(analyzerWrapper, TupleHelpers.EMPTY, partitioner, agilityContext)
                    .whenComplete((ignore, ex) -> closeOrAbortAgilityContext(agilityContext, ex));
        }
        // Here: iterate the grouping keys and merge each
        GroupingKeyExpression expression = (GroupingKeyExpression) rootExpression;
        final int groupingCount = expression.getGroupingCount();

        final RecordCursor<Tuple> cursor = new ChainedCursor<>(
                state.context,
                lastKey -> agilityContext.apply(context -> nextTuple(context, subspace, keyRange, lastKey, scanProperties, groupingCount)),
                Tuple::pack,
                Tuple::fromBytes,
                null,
                ScanProperties.FORWARD_SCAN);

        return cursor
                .map(tuple ->
                        Tuple.fromItems(tuple.getItems().subList(0, groupingCount)))
                .forEachAsync(groupingKey -> mergeIndex(analyzerWrapper, groupingKey, partitioner, agilityContext),
                        2)
                .whenComplete((ignore, ex) -> closeOrAbortAgilityContext(agilityContext, ex));
    }

    private CompletableFuture<Void> mergeIndex(LuceneAnalyzerWrapper analyzerWrapper, Tuple groupingKey,
                                               @Nonnull LucenePartitioner partitioner, final AgilityContext agileContext) {
        if (!partitioner.isPartitioningEnabled()) {
            mergeIndexNow(analyzerWrapper, groupingKey, null);
            return AsyncUtil.DONE;
        } else {
            // Here: iterate the partition ids and merge each
            AtomicReference<LucenePartitionInfoProto.LucenePartitionInfo> lastPartitionInfo = new AtomicReference<>();
            return AsyncUtil.whileTrue(() -> getNextOlderPartitionInfo(groupingKey, agileContext, lastPartitionInfo)
                    .thenApply(partitionId -> {
                        if (partitionId == null) {
                            // partition list end
                            return false;
                        }
                        mergeIndexNow(analyzerWrapper, groupingKey, partitionId);
                        return true;
                    }));
        }
    }

    @SuppressWarnings("PMD.CloseResource")
    private void mergeIndexNow(LuceneAnalyzerWrapper analyzerWrapper, Tuple groupingKey, @Nullable final Integer partitionId) {
        final AgilityContext agilityContext = getAgilityContext(true);
        final FDBDirectoryWrapper directoryWrapper = getDirectoryWrapper(groupingKey, partitionId, agilityContext);
        try {
            directoryWrapper.mergeIndex(analyzerWrapper, exceptionAtCreation);
            if (LOGGER.isDebugEnabled()) {
                LOGGER.debug(KeyValueLogMessage.of("Lucene merge success",
                        LuceneLogMessageKeys.GROUP, groupingKey,
                        LuceneLogMessageKeys.PARTITION, partitionId));
            }
        } catch (IOException e) {
            directoryWrapper.getDirectory().getAgilityContext().abortAndReset();
            throw new RecordCoreStorageException("Lucene mergeIndex failed", e)
                    .addLogInfo(LuceneLogMessageKeys.GROUP, groupingKey,
                            LuceneLogMessageKeys.PARTITION, partitionId);
        }
        // Note: the local agilityContext cannot be closed, as it is still in use by the cached directory. When the directory closes, it should flush it.
    }

    private static void closeOrAbortAgilityContext(AgilityContext agilityContext, Throwable ex) {
        if (ex == null) {
            agilityContext.flushAndClose();
        } else {
            agilityContext.abortAndReset();
        }
    }

    private CompletableFuture<Integer> getNextOlderPartitionInfo(final Tuple groupingKey, final AgilityContext agileContext,
                                                                 final AtomicReference<LucenePartitionInfoProto.LucenePartitionInfo> lastPartitionInfo) {
        return agileContext.apply(context -> LucenePartitioner.getNextOlderPartitionInfo(
                        context, groupingKey, lastPartitionInfo.get() == null ? null : LucenePartitioner.getPartitionKey(lastPartitionInfo.get()), state.indexSubspace)
                .thenApply(partitionInfo -> {
                    lastPartitionInfo.set(partitionInfo);
                    return partitionInfo == null ? null : partitionInfo.getId();
                }));
    }

    @SuppressWarnings("PMD.CloseResource")
    public static CompletableFuture<Optional<Tuple>> nextTuple(@Nonnull FDBRecordContext context,
                                                               @Nonnull Subspace subspace,
                                                               @Nonnull KeyRange range,
                                                               @Nonnull Optional<Tuple> lastTuple,
                                                               @Nonnull ScanProperties scanProperties,
                                                               int groupingCount) {
        KeyValueCursor.Builder cursorBuilder =
                KeyValueCursor.Builder.withSubspace(subspace)
                        .setContext(context)
                        .setContinuation(null)
                        .setScanProperties(scanProperties);

        if (lastTuple.isPresent()) {
            final byte[] lowKey = subspace.pack(Tuple.fromItems(lastTuple.get().getItems().subList(0, groupingCount)));
            cursorBuilder
                    .setLow(lowKey, EndpointType.RANGE_EXCLUSIVE)
                    .setHigh(range.getHighKey(), range.getHighEndpoint());
        } else {
            cursorBuilder.setContext(context)
                    .setRange(range);
        }

        return cursorBuilder.build().onNext().thenApply(next -> {
            if (next.hasNext()) {
                KeyValue kv = next.get();
                if (kv != null) {
                    return Optional.of(subspace.unpack(kv.getKey()));
                }
            }
            return Optional.empty();
        });
    }

    /**
     * Invalidate directories from the cache if their grouping key begins with a specified prefix.
     * @param prefix the prefix of grouping keys to remove from the cache
     */
    public void invalidatePrefix(@Nonnull Tuple prefix) {
        final Iterator<Map.Entry<Tuple, FDBDirectoryWrapper>> iterator = createdDirectories.entrySet().iterator();
        while (iterator.hasNext()) {
            Map.Entry<Tuple, FDBDirectoryWrapper> item = iterator.next();
            if (TupleHelpers.isPrefix(prefix, item.getKey())) {
                try {
                    // Close the directory and associated readers/writers
                    item.getValue().close();
                } catch (IOException e) {
                    throw new RecordCoreStorageException("unable to close index writer", e);
                }
                iterator.remove();
            }
        }
    }

    private FDBDirectoryWrapper getDirectoryWrapper(@Nullable Tuple groupingKey, @Nullable Integer partitionId) {
        return getDirectoryWrapper(groupingKey, partitionId, getAgilityContext());
    }

    private FDBDirectoryWrapper getDirectoryWrapper(@Nullable Tuple groupingKey, @Nullable Integer partitionId, final AgilityContext agilityContext) {
        Tuple mapKey = groupingKey == null ? TupleHelpers.EMPTY : groupingKey;
        if (partitionId != null) {
            mapKey = mapKey.add(LucenePartitioner.PARTITION_DATA_SUBSPACE).add(partitionId);
        }
        return createdDirectories.computeIfAbsent(mapKey, key -> new FDBDirectoryWrapper(state, key, mergeDirectoryCount, agilityContext));
    }

    private AgilityContext getAgilityContext() {
        return getAgilityContext(false, state.context, state.store.getIndexDeferredMaintenanceControl());
    }

    @Nonnull
    public static AgilityContext getAgilityContext(final boolean useAgilityContext, final FDBRecordContext context, final IndexDeferredMaintenanceControl deferredControl) {
        if (!useAgilityContext || Boolean.TRUE.equals(context.getPropertyStorage().getPropertyValue(LuceneRecordContextProperties.LUCENE_AGILE_DISABLE_AGILITY_CONTEXT))) {
            // Avoid potential retries:
            deferredControl.setTimeQuotaMillis(0);
            deferredControl.setSizeQuotaBytes(0);
            return AgilityContext.nonAgile(context);
        }
        // Here: return an agile context
        long timeQuotaMillis = deferredControl.getTimeQuotaMillis();
        if (timeQuotaMillis <= 0) {
            timeQuotaMillis = Objects.requireNonNullElse(context.getPropertyStorage().getPropertyValue(LuceneRecordContextProperties.LUCENE_AGILE_COMMIT_TIME_QUOTA), 4000);
            deferredControl.setTimeQuotaMillis(timeQuotaMillis);
        }
        long sizeQuotaBytes = deferredControl.getSizeQuotaBytes();
        if (sizeQuotaBytes <= 0) {
            sizeQuotaBytes =  Objects.requireNonNullElse(context.getPropertyStorage().getPropertyValue(LuceneRecordContextProperties.LUCENE_AGILE_COMMIT_SIZE_QUOTA), 900_000);
            deferredControl.setSizeQuotaBytes(sizeQuotaBytes);
        }
        return AgilityContext.agile(context, timeQuotaMillis, sizeQuotaBytes);
    }

    @Nonnull
    public FDBDirectory getDirectory(@Nullable Tuple groupingKey, @Nullable Integer partitionId) {
        return getDirectoryWrapper(groupingKey, partitionId).getDirectory();
    }

    public IndexReader getIndexReader(@Nullable Tuple groupingKey, @Nullable Integer partitionId) throws IOException {
        return getDirectoryWrapper(groupingKey, partitionId).getReader();
    }

    @Nonnull
    public IndexWriter getIndexWriter(@Nullable Tuple groupingKey, @Nullable Integer partitionId, @Nonnull LuceneAnalyzerWrapper analyzerWrapper) throws IOException {
        return getDirectoryWrapper(groupingKey, partitionId).getWriter(analyzerWrapper, exceptionAtCreation);
    }

    public DirectoryReader getDirectoryReader(@Nullable Tuple groupingKey, @Nullable Integer partititonId) throws IOException {
        return getDirectoryWrapper(groupingKey, partititonId).getWriterReader(false);
    }

    @Nonnull
    @SuppressWarnings("PMD.CloseResource")
    public static FDBDirectoryManager getManager(@Nonnull IndexMaintainerState state) {
        synchronized (state.context) {
            FDBRecordContext context = state.context;
            FDBDirectoryManager existing = context.getInSession(state.indexSubspace, FDBDirectoryManager.class);
            if (existing != null) {
                return existing;
            }
            FDBDirectoryManager newManager = new FDBDirectoryManager(state);
            context.putInSessionIfAbsent(state.indexSubspace, newManager);
            context.addCommitCheck(() -> {
                try {
                    newManager.close();
                } catch (IOException e) {
                    throw new RecordCoreStorageException("unable to close directories", e);
                }
                return AsyncUtil.DONE;
            });
            return newManager;
        }
    }

    private int getMergeDirectoryCount(@Nonnull IndexMaintainerState state) {
        return Math.toIntExact(state.store
                .getRecordMetaData()
                .getAllIndexes()
                .stream()
                .filter(i -> LuceneIndexTypes.LUCENE.equals(i.getType()))
                .count());
    }
}<|MERGE_RESOLUTION|>--- conflicted
+++ resolved
@@ -111,13 +111,6 @@
         final Subspace subspace = state.indexSubspace;
         final KeyExpression rootExpression = state.index.getRootExpression();
 
-<<<<<<< HEAD
-=======
-        // This agilityContext will be used to determine/iterate grouping keys and partitions. The time gap between calls might
-        // be too long for a non-agile context.
-        final AgilityContext agilityContext = getAgilityContext(true);
-
->>>>>>> 94f8e6ff
         if (! (rootExpression instanceof GroupingKeyExpression)) {
             // Here: empty grouping keys tuple
             return mergeIndex(analyzerWrapper, TupleHelpers.EMPTY, partitioner, agilityContext)
