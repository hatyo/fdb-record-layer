/*
 * LuceneIndexTest.java
 *
 * This source file is part of the FoundationDB open source project
 *
 * Copyright 2015-2023 Apple Inc. and the FoundationDB project authors
 *
 * Licensed under the Apache License, Version 2.0 (the "License");
 * you may not use this file except in compliance with the License.
 * You may obtain a copy of the License at
 *
 *     http://www.apache.org/licenses/LICENSE-2.0
 *
 * Unless required by applicable law or agreed to in writing, software
 * distributed under the License is distributed on an "AS IS" BASIS,
 * WITHOUT WARRANTIES OR CONDITIONS OF ANY KIND, either express or implied.
 * See the License for the specific language governing permissions and
 * limitations under the License.
 */

package com.apple.foundationdb.record.lucene;

import com.apple.foundationdb.record.EvaluationContext;
import com.apple.foundationdb.record.ExecuteProperties;
import com.apple.foundationdb.record.IndexEntry;
import com.apple.foundationdb.record.IsolationLevel;
import com.apple.foundationdb.record.PlanHashable;
import com.apple.foundationdb.record.RecordCoreException;
import com.apple.foundationdb.record.RecordCursor;
import com.apple.foundationdb.record.RecordCursorResult;
import com.apple.foundationdb.record.RecordMetaData;
import com.apple.foundationdb.record.RecordMetaDataBuilder;
import com.apple.foundationdb.record.ScanProperties;
import com.apple.foundationdb.record.TestHelpers;
import com.apple.foundationdb.record.TestRecordsTextProto;
import com.apple.foundationdb.record.TestRecordsTextProto.ComplexDocument;
import com.apple.foundationdb.record.lucene.codec.LuceneOptimizedPostingsFormat;
import com.apple.foundationdb.record.lucene.directory.FDBDirectory;
import com.apple.foundationdb.record.lucene.directory.FDBLuceneFileReference;
import com.apple.foundationdb.record.lucene.ngram.NgramAnalyzer;
import com.apple.foundationdb.record.lucene.synonym.EnglishSynonymMapConfig;
import com.apple.foundationdb.record.lucene.synonym.SynonymAnalyzer;
import com.apple.foundationdb.record.lucene.synonym.SynonymMapConfig;
import com.apple.foundationdb.record.metadata.Index;
import com.apple.foundationdb.record.metadata.IndexOptions;
import com.apple.foundationdb.record.metadata.IndexTypes;
import com.apple.foundationdb.record.metadata.JoinedRecordTypeBuilder;
import com.apple.foundationdb.record.metadata.Key;
import com.apple.foundationdb.record.metadata.RecordType;
import com.apple.foundationdb.record.metadata.expressions.GroupingKeyExpression;
import com.apple.foundationdb.record.metadata.expressions.KeyExpression;
import com.apple.foundationdb.record.provider.common.StoreTimer;
import com.apple.foundationdb.record.provider.common.text.AllSuffixesTextTokenizer;
import com.apple.foundationdb.record.provider.common.text.TextSamples;
import com.apple.foundationdb.record.provider.foundationdb.FDBQueriedRecord;
import com.apple.foundationdb.record.provider.foundationdb.FDBRecordContext;
import com.apple.foundationdb.record.provider.foundationdb.FDBRecordStore;
import com.apple.foundationdb.record.provider.foundationdb.FDBRecordStoreBase;
import com.apple.foundationdb.record.provider.foundationdb.FDBRecordStoreTestBase;
import com.apple.foundationdb.record.provider.foundationdb.FDBStoreTimer;
import com.apple.foundationdb.record.provider.foundationdb.FDBStoredRecord;
import com.apple.foundationdb.record.provider.foundationdb.OnlineIndexer;
import com.apple.foundationdb.record.provider.foundationdb.indexes.TextIndexTestUtils;
import com.apple.foundationdb.record.provider.foundationdb.properties.RecordLayerPropertyStorage;
import com.apple.foundationdb.record.query.RecordQuery;
import com.apple.foundationdb.record.query.expressions.Comparisons;
import com.apple.foundationdb.record.query.expressions.Query;
import com.apple.foundationdb.record.query.expressions.QueryComponent;
import com.apple.foundationdb.record.query.plan.IndexKeyValueToPartialRecord;
import com.apple.foundationdb.record.query.plan.PlannableIndexTypes;
import com.apple.foundationdb.record.query.plan.QueryPlanner;
import com.apple.foundationdb.record.query.plan.ScanComparisons;
import com.apple.foundationdb.record.query.plan.plans.RecordQueryFetchFromPartialRecordPlan;
import com.apple.foundationdb.record.query.plan.plans.RecordQueryPlan;
import com.apple.foundationdb.subspace.Subspace;
import com.apple.foundationdb.tuple.Tuple;
<<<<<<< HEAD
import com.apple.test.RandomizedTestUtils;
=======
import com.apple.test.BooleanSource;
>>>>>>> 04bb07ac
import com.apple.test.Tags;
import com.google.auto.service.AutoService;
import com.google.common.base.Verify;
import com.google.common.collect.Comparators;
import com.google.common.collect.ImmutableList;
import com.google.common.collect.ImmutableMap;
import com.google.common.collect.ImmutableSet;
import com.google.common.collect.Iterables;
import com.google.common.collect.Sets;
import com.google.common.collect.Streams;
import com.google.protobuf.ByteString;
import com.google.protobuf.Descriptors;
import com.google.protobuf.DynamicMessage;
import com.google.protobuf.InvalidProtocolBufferException;
import com.google.protobuf.Message;
import org.apache.commons.lang3.tuple.Pair;
import org.apache.lucene.index.IndexFileNames;
import org.apache.lucene.index.IndexReader;
import org.apache.lucene.search.FieldDoc;
import org.apache.lucene.search.Sort;
import org.apache.lucene.search.SortField;
import org.hamcrest.Matchers;
import org.junit.jupiter.api.Assertions;
import org.junit.jupiter.api.Tag;
import org.junit.jupiter.api.Test;
import org.junit.jupiter.params.ParameterizedTest;
import org.junit.jupiter.params.provider.Arguments;
import org.junit.jupiter.params.provider.MethodSource;
import org.slf4j.Logger;
import org.slf4j.LoggerFactory;

import javax.annotation.Nonnull;
import javax.annotation.Nullable;
import java.io.IOException;
import java.io.InputStream;
import java.io.SequenceInputStream;
import java.time.Instant;
import java.time.temporal.ChronoUnit;
import java.util.ArrayList;
import java.util.Arrays;
import java.util.BitSet;
import java.util.Collection;
import java.util.Collections;
import java.util.Comparator;
import java.util.HashMap;
import java.util.HashSet;
import java.util.List;
import java.util.Map;
import java.util.Random;
import java.util.Set;
import java.util.concurrent.CompletableFuture;
import java.util.concurrent.ExecutionException;
import java.util.concurrent.ThreadLocalRandom;
import java.util.function.Consumer;
import java.util.function.Function;
import java.util.stream.Collectors;
import java.util.stream.IntStream;
import java.util.stream.Stream;

import static com.apple.foundationdb.record.lucene.LuceneIndexOptions.INDEX_PARTITION_BY_FIELD_NAME;
import static com.apple.foundationdb.record.lucene.LuceneIndexOptions.INDEX_PARTITION_HIGH_WATERMARK;
import static com.apple.foundationdb.record.lucene.LuceneIndexTestUtils.ANALYZER_CHOOSER_TEST_LUCENE_INDEX_KEY;
import static com.apple.foundationdb.record.lucene.LuceneIndexTestUtils.AUTHORITATIVE_SYNONYM_ONLY_LUCENE_INDEX_KEY;
import static com.apple.foundationdb.record.lucene.LuceneIndexTestUtils.AUTO_COMPLETE_SIMPLE_LUCENE_INDEX_KEY;
import static com.apple.foundationdb.record.lucene.LuceneIndexTestUtils.COMBINED_SYNONYM_SETS;
import static com.apple.foundationdb.record.lucene.LuceneIndexTestUtils.COMPLEX_GROUPED_WITH_PRIMARY_KEY_SEGMENT_INDEX_KEY;
import static com.apple.foundationdb.record.lucene.LuceneIndexTestUtils.COMPLEX_MULTIPLE_GROUPED_KEY;
import static com.apple.foundationdb.record.lucene.LuceneIndexTestUtils.COMPLEX_MULTIPLE_TEXT_INDEXES_KEY;
import static com.apple.foundationdb.record.lucene.LuceneIndexTestUtils.COMPLEX_MULTIPLE_TEXT_INDEXES_WITH_AUTO_COMPLETE_KEY;
import static com.apple.foundationdb.record.lucene.LuceneIndexTestUtils.COMPLEX_MULTIPLE_TEXT_INDEXES_WITH_AUTO_COMPLETE_STORED_FIELDS;
import static com.apple.foundationdb.record.lucene.LuceneIndexTestUtils.COMPLEX_MULTI_GROUPED_WITH_AUTO_COMPLETE_KEY;
import static com.apple.foundationdb.record.lucene.LuceneIndexTestUtils.COMPLEX_MULTI_GROUPED_WITH_AUTO_COMPLETE_STORED_FIELDS;
import static com.apple.foundationdb.record.lucene.LuceneIndexTestUtils.JOINED_COMPLEX_MULTI_GROUPED_WITH_AUTO_COMPLETE_STORED_FIELDS;
import static com.apple.foundationdb.record.lucene.LuceneIndexTestUtils.JOINED_MAP_ON_VALUE_INDEX_STORED_FIELDS;
import static com.apple.foundationdb.record.lucene.LuceneIndexTestUtils.JOINED_SIMPLE_TEXT_WITH_AUTO_COMPLETE_STORED_FIELD;
import static com.apple.foundationdb.record.lucene.LuceneIndexTestUtils.MANY_FIELDS_INDEX_KEY;
import static com.apple.foundationdb.record.lucene.LuceneIndexTestUtils.MAP_ON_VALUE_INDEX_KEY;
import static com.apple.foundationdb.record.lucene.LuceneIndexTestUtils.MAP_ON_VALUE_INDEX_STORED_FIELDS;
import static com.apple.foundationdb.record.lucene.LuceneIndexTestUtils.MAP_ON_VALUE_INDEX_WITH_AUTO_COMPLETE_EXCLUDED_FIELDS_KEY;
import static com.apple.foundationdb.record.lucene.LuceneIndexTestUtils.MAP_ON_VALUE_INDEX_WITH_AUTO_COMPLETE_KEY;
import static com.apple.foundationdb.record.lucene.LuceneIndexTestUtils.NGRAM_LUCENE_INDEX;
import static com.apple.foundationdb.record.lucene.LuceneIndexTestUtils.QUERY_ONLY_SYNONYM_LUCENE_COMBINED_SETS_INDEX_KEY;
import static com.apple.foundationdb.record.lucene.LuceneIndexTestUtils.QUERY_ONLY_SYNONYM_LUCENE_INDEX_KEY;
import static com.apple.foundationdb.record.lucene.LuceneIndexTestUtils.SIMPLE_TEXT_SUFFIXES;
import static com.apple.foundationdb.record.lucene.LuceneIndexTestUtils.SIMPLE_TEXT_SUFFIXES_KEY;
import static com.apple.foundationdb.record.lucene.LuceneIndexTestUtils.SIMPLE_TEXT_SUFFIXES_WITH_PRIMARY_KEY_SEGMENT_INDEX_KEY;
import static com.apple.foundationdb.record.lucene.LuceneIndexTestUtils.SIMPLE_TEXT_WITH_AUTO_COMPLETE_KEY;
import static com.apple.foundationdb.record.lucene.LuceneIndexTestUtils.SIMPLE_TEXT_WITH_AUTO_COMPLETE_NO_FREQS_POSITIONS_KEY;
import static com.apple.foundationdb.record.lucene.LuceneIndexTestUtils.SIMPLE_TEXT_WITH_AUTO_COMPLETE_STORED_FIELD;
import static com.apple.foundationdb.record.lucene.LuceneIndexTestUtils.SPELLCHECK_INDEX_COMPLEX_KEY;
import static com.apple.foundationdb.record.lucene.LuceneIndexTestUtils.SPELLCHECK_INDEX_KEY;
import static com.apple.foundationdb.record.lucene.LuceneIndexTestUtils.TEXT_AND_BOOLEAN_INDEX_KEY;
import static com.apple.foundationdb.record.lucene.LuceneIndexTestUtils.TEXT_AND_NUMBER_INDEX;
import static com.apple.foundationdb.record.lucene.LuceneIndexTestUtils.TEXT_AND_NUMBER_INDEX_KEY;
import static com.apple.foundationdb.record.lucene.LuceneIndexTestUtils.createComplexDocument;
import static com.apple.foundationdb.record.lucene.LuceneIndexTestUtils.createComplexMapDocument;
import static com.apple.foundationdb.record.lucene.LuceneIndexTestUtils.createSimpleDocument;
import static com.apple.foundationdb.record.lucene.LuceneIndexTestUtils.keys;
import static com.apple.foundationdb.record.lucene.LucenePartitioner.PARTITION_META_SUBSPACE;
import static com.apple.foundationdb.record.lucene.LucenePlanMatchers.group;
import static com.apple.foundationdb.record.lucene.LucenePlanMatchers.query;
import static com.apple.foundationdb.record.lucene.LucenePlanMatchers.scanParams;
import static com.apple.foundationdb.record.metadata.Key.Expressions.concat;
import static com.apple.foundationdb.record.metadata.Key.Expressions.concatenateFields;
import static com.apple.foundationdb.record.metadata.Key.Expressions.field;
import static com.apple.foundationdb.record.metadata.Key.Expressions.function;
import static com.apple.foundationdb.record.metadata.Key.Expressions.recordType;
import static com.apple.foundationdb.record.provider.foundationdb.indexes.TextIndexTestUtils.COMPLEX_DOC;
import static com.apple.foundationdb.record.provider.foundationdb.indexes.TextIndexTestUtils.MANY_FIELDS_DOC;
import static com.apple.foundationdb.record.provider.foundationdb.indexes.TextIndexTestUtils.MAP_DOC;
import static com.apple.foundationdb.record.provider.foundationdb.indexes.TextIndexTestUtils.SIMPLE_DOC;
import static com.apple.foundationdb.record.query.plan.match.PlanMatchers.hasTupleString;
import static com.apple.foundationdb.record.query.plan.match.PlanMatchers.indexName;
import static com.apple.foundationdb.record.query.plan.match.PlanMatchers.indexScan;
import static org.hamcrest.MatcherAssert.assertThat;
import static org.hamcrest.Matchers.allOf;
import static org.hamcrest.Matchers.containsInAnyOrder;
import static org.hamcrest.Matchers.containsString;
import static org.hamcrest.Matchers.empty;
import static org.hamcrest.Matchers.equalTo;
import static org.hamcrest.Matchers.greaterThan;
import static org.hamcrest.Matchers.hasToString;
import static org.hamcrest.Matchers.lessThan;
import static org.hamcrest.collection.IsCollectionWithSize.hasSize;
import static org.junit.jupiter.api.Assertions.assertDoesNotThrow;
import static org.junit.jupiter.api.Assertions.assertEquals;
import static org.junit.jupiter.api.Assertions.assertFalse;
import static org.junit.jupiter.api.Assertions.assertNotEquals;
import static org.junit.jupiter.api.Assertions.assertNotNull;
import static org.junit.jupiter.api.Assertions.assertNull;
import static org.junit.jupiter.api.Assertions.assertThrows;
import static org.junit.jupiter.api.Assertions.assertTrue;
import static org.junit.jupiter.api.Assertions.fail;

/**
 * Tests for {@code LUCENE} type indexes.
 */
@SuppressWarnings({"resource", "SameParameterValue"})
@Tag(Tags.RequiresFDB)
public class LuceneIndexTest extends FDBRecordStoreTestBase {

    private static final Logger LOGGER = LoggerFactory.getLogger(LuceneIndexTest.class);
    private static final String LUCENE_INDEX_MAP_PARAMS = "com.apple.foundationdb.record.lucene.LuceneIndexTestUtils#luceneIndexMapParams";

    private Tuple createComplexRecordJoinedToSimple(int group, long docIdSimple, long docIdComplex, String text, String text2, boolean isSeen, long timestamp, Integer score) {
        return createComplexRecordJoinedToSimple(group, docIdSimple, docIdComplex, text, text2, isSeen, timestamp, score, null);
    }

    private Tuple createComplexRecordJoinedToSimple(int group, long docIdSimple, long docIdComplex, String text, String text2, boolean isSeen, long timestamp, Integer score, FDBRecordStoreBase.RecordExistenceCheck existenceCheck) {
        TestRecordsTextProto.SimpleDocument simpleDocument = text != null ? createSimpleDocument(docIdSimple, text, group) : createSimpleDocument(docIdSimple, group);
        ComplexDocument complexDocument = createComplexDocument(docIdComplex, "", text2, group, score, isSeen, timestamp);
        Tuple syntheticRecordTypeKey = recordStore.getRecordMetaData()
                .getSyntheticRecordType("luceneSyntheticComplexJoinedToSimple")
                .getRecordTypeKeyTuple();
        if (existenceCheck != null) {
            Tuple tp = recordStore.saveRecord(simpleDocument, existenceCheck).getPrimaryKey();
            return Tuple.from(syntheticRecordTypeKey.getItems().get(0),
                    recordStore.saveRecord(complexDocument).getPrimaryKey().getItems(),
                    tp.getItems());
        } else {
            return Tuple.from(syntheticRecordTypeKey.getItems().get(0),
                    recordStore.saveRecord(complexDocument).getPrimaryKey().getItems(),
                    recordStore.saveRecord(simpleDocument).getPrimaryKey().getItems());
        }
    }

    private Tuple createComplexRecordJoinedToManyFields(int group, long docIdMany, long docIdComplex, String text, String text2, boolean isSeen, long timestamp, int score) {
        TestRecordsTextProto.ManyFieldsDocument manyFieldsDocument = TestRecordsTextProto.ManyFieldsDocument.newBuilder()
                .setDocId(docIdMany)
                .setText0(text)
                .setText3(text)
                .setText1(text2)
                .setText4(text2)
                .setBool0(isSeen)
                .setLong0(group)
                .build();
        ComplexDocument complexDocument = createComplexDocument(docIdComplex, "", "", group, score, isSeen, timestamp);
        Tuple syntheticRecordTypeKey = recordStore.getRecordMetaData()
                .getSyntheticRecordType("luceneSyntheticComplexJoinedToManyFields")
                .getRecordTypeKeyTuple();
        return Tuple.from(syntheticRecordTypeKey.getItems().get(0),
                recordStore.saveRecord(complexDocument).getPrimaryKey().getItems(),
                recordStore.saveRecord(manyFieldsDocument).getPrimaryKey().getItems());
    }

    private Tuple createComplexRecordJoinedToMap(int group, long docIdMap, long docIdComplex, String text, String text2, String text3, String text4,
                                                 boolean isSeen, long timestamp, int score) {
        TestRecordsTextProto.MapDocument mapDocument = createComplexMapDocument(docIdMap, text, text2, group);
        ComplexDocument complexDocument = createComplexDocument(docIdComplex, "", "", group, score, isSeen, timestamp);
        Tuple syntheticRecordTypeKey = recordStore.getRecordMetaData()
                .getSyntheticRecordType("luceneSyntheticComplexJoinedToMap")
                .getRecordTypeKeyTuple();
        return Tuple.from(syntheticRecordTypeKey.getItems().get(0),
                recordStore.saveRecord(complexDocument).getPrimaryKey().getItems(),
                recordStore.saveRecord(mapDocument).getPrimaryKey().getItems());
    }

    private void metaDataHookSyntheticRecord1(RecordMetaDataBuilder metaDataBuilder, Index... indexes) {
        final JoinedRecordTypeBuilder joined = metaDataBuilder.addJoinedRecordType("luceneSyntheticComplexJoinedToSimple");
        joined.addConstituent("complex", "ComplexDocument");
        joined.addConstituent("simple", "SimpleDocument");
        joined.addJoin("simple", field("group"), "complex", field("group"));
        for (Index index : indexes) {
            metaDataBuilder.addIndex(joined, index);
        }
    }

    private void metaDataHookSyntheticRecord2(RecordMetaDataBuilder metaDataBuilder, Index index) {
        final JoinedRecordTypeBuilder joined = metaDataBuilder.addJoinedRecordType("luceneSyntheticComplexJoinedToManyFields");
        joined.addConstituent("complex", "ComplexDocument");
        joined.addConstituent("many", "ManyFieldsDocument");
        joined.addJoin("many", field("long0"), "complex", field("group"));
        metaDataBuilder.addIndex(joined, index);
    }

    private void metaDataHookSyntheticRecord3(RecordMetaDataBuilder metaDataBuilder, Index index) {
        final JoinedRecordTypeBuilder joined = metaDataBuilder.addJoinedRecordType("luceneSyntheticComplexJoinedToMap");
        joined.addConstituent("complex", "ComplexDocument");
        joined.addConstituent("map", "MapDocument");
        joined.addJoin("map", field("group"), "complex", field("group"));
        metaDataBuilder.addIndex(joined, index);
    }


    protected static final Index COMPLEX_PARTITIONED = complexPartitionedIndex(Map.of(
            IndexOptions.TEXT_TOKENIZER_NAME_OPTION, AllSuffixesTextTokenizer.NAME,
            INDEX_PARTITION_BY_FIELD_NAME, "timestamp",
            INDEX_PARTITION_HIGH_WATERMARK, "10"));

    @Nonnull
    private static Index complexPartitionedIndex(final Map<String, String> options) {
        return new Index("Complex$partitioned",
                concat(function(LuceneFunctionNames.LUCENE_TEXT, field("text")),
                        function(LuceneFunctionNames.LUCENE_SORTED, field("timestamp"))).groupBy(field("group")),
                LuceneIndexTypes.LUCENE,
                options);
    }

    protected static final Index COMPLEX_PARTITIONED_NOGROUP = complexPartitionedIndexNoGroup(Map.of(
            IndexOptions.TEXT_TOKENIZER_NAME_OPTION, AllSuffixesTextTokenizer.NAME,
            INDEX_PARTITION_BY_FIELD_NAME, "timestamp",
            INDEX_PARTITION_HIGH_WATERMARK, "10"));

    @Nonnull
    private static Index complexPartitionedIndexNoGroup(final Map<String, String> options) {
        return new Index("Complex$partitioned_noGroup",
                concat(function(LuceneFunctionNames.LUCENE_TEXT, field("text")),
                       function(LuceneFunctionNames.LUCENE_SORTED, field("timestamp"))),
                LuceneIndexTypes.LUCENE,
                options);
    }

    private static final Index ANALYZER_CHOOSER_TEST_LUCENE_INDEX = new Index("analyzer_chooser_test_index", function(LuceneFunctionNames.LUCENE_TEXT, field("text")), LuceneIndexTypes.LUCENE,
            ImmutableMap.of(
                    LuceneIndexOptions.LUCENE_ANALYZER_NAME_OPTION, LuceneIndexTestUtils.TestAnalyzerFactory.ANALYZER_FACTORY_NAME));

    private static final Index MULTIPLE_ANALYZER_LUCENE_INDEX = new Index("Complex$multiple_analyzer_autocomplete",
            concat(function(LuceneFunctionNames.LUCENE_TEXT, field("text")), function(LuceneFunctionNames.LUCENE_TEXT, field("text2"))),
            LuceneIndexTypes.LUCENE,
            ImmutableMap.of(LuceneIndexOptions.LUCENE_ANALYZER_NAME_OPTION, SynonymAnalyzer.QueryOnlySynonymAnalyzerFactory.ANALYZER_FACTORY_NAME,
                    LuceneIndexOptions.LUCENE_ANALYZER_NAME_PER_FIELD_OPTION, "text2:" + NgramAnalyzer.NgramAnalyzerFactory.ANALYZER_FACTORY_NAME));

    private static final Index JOINED_INDEX = getJoinedIndex(Map.of(
            INDEX_PARTITION_BY_FIELD_NAME, "complex.timestamp",
            INDEX_PARTITION_HIGH_WATERMARK, "10"));

    @Nonnull
    private static Index getJoinedIndex(final Map<String, String> options) {
        return new Index("joinNestedConcat",
                concat(
                        field("complex").nest(function(LuceneFunctionNames.LUCENE_STORED, field("is_seen"))),
                        field("simple").nest(function(LuceneFunctionNames.LUCENE_TEXT, field("text"))),
                        field("complex").nest(function(LuceneFunctionNames.LUCENE_SORTED, field("timestamp")))
                ).groupBy(field("complex").nest("group")), LuceneIndexTypes.LUCENE,
                options);
    }

    private static final Index JOINED_INDEX_NOGROUP = getJoinedIndexNoGroup(Map.of(
            INDEX_PARTITION_BY_FIELD_NAME, "complex.timestamp",
            INDEX_PARTITION_HIGH_WATERMARK, "10"));

    @Nonnull
    private static Index getJoinedIndexNoGroup(final Map<String, String> options) {
        return new Index("joinNestedConcat",
                concat(
                        field("complex").nest(function(LuceneFunctionNames.LUCENE_STORED, field("is_seen"))),
                        field("simple").nest(function(LuceneFunctionNames.LUCENE_TEXT, field("text"))),
                        field("complex").nest(function(LuceneFunctionNames.LUCENE_SORTED, field("timestamp")))
                ), LuceneIndexTypes.LUCENE, options);
    }

    protected static final String ENGINEER_JOKE = "A software engineer, a hardware engineer, and a departmental manager were driving down a steep mountain road when suddenly the brakes on their car failed. The car careened out of control down the road, bouncing off the crash barriers, ground to a halt scraping along the mountainside. The occupants were stuck halfway down a mountain in a car with no brakes. What were they to do?" +
            "'I know,' said the departmental manager. 'Let's have a meeting, propose a Vision, formulate a Mission Statement, define some Goals, and by a process of Continuous Improvement find a solution to the Critical Problems, and we can be on our way.'" +
            "'No, no,' said the hardware engineer. 'That will take far too long, and that method has never worked before. In no time at all, I can strip down the car's braking system, isolate the fault, fix it, and we can be on our way.'" +
            "'Wait, said the software engineer. 'Before we do anything, I think we should push the car back up the road and see if it happens again.'";

    protected static final String WAYLON = "There's always one more way to do things and that's your way, and you have a right to try it at least once.";
    private long timestamp60DaysAgo;
    private long timestamp30DaysAgo;
    private long timestamp29DaysAgo;
    private long yesterday;

    private static Index getMapOnValueIndexWithOption(@Nonnull String name, @Nonnull ImmutableMap<String, String> options) {
        return new Index(
                name,
                new GroupingKeyExpression(field("entry", KeyExpression.FanType.FanOut).nest(concat(keys)), 3),
                LuceneIndexTypes.LUCENE,
                options);
    }

    protected static final Index MAP_ON_VALUE_INDEX_WITH_AUTO_COMPLETE_2 =
            new Index(
                    "Map_with_auto_complete$entry-value",
                    new GroupingKeyExpression(field("entry", KeyExpression.FanType.FanOut).nest(concat(keys)), 1),
                    LuceneIndexTypes.LUCENE,
                    ImmutableMap.of());

    protected void openRecordStore(FDBRecordContext context, FDBRecordStoreTestBase.RecordMetaDataHook hook) {
        openRecordStore(context, hook, "group");
    }

    protected void openRecordStore(FDBRecordContext context, FDBRecordStoreTestBase.RecordMetaDataHook hook, String groupField) {
        RecordMetaDataBuilder metaDataBuilder = RecordMetaData.newBuilder().setRecords(TestRecordsTextProto.getDescriptor());
        metaDataBuilder.getRecordType(COMPLEX_DOC).setPrimaryKey(concatenateFields(groupField, "doc_id"));
        hook.apply(metaDataBuilder);
        recordStore = getStoreBuilder(context, metaDataBuilder.getRecordMetaData()).createOrOpen();

        PlannableIndexTypes indexTypes = new PlannableIndexTypes(
                Sets.newHashSet(IndexTypes.VALUE, IndexTypes.VERSION),
                Sets.newHashSet(IndexTypes.RANK, IndexTypes.TIME_WINDOW_LEADERBOARD),
                Sets.newHashSet(IndexTypes.TEXT),
                Sets.newHashSet(LuceneIndexTypes.LUCENE)
        );
        planner = new LucenePlanner(recordStore.getRecordMetaData(), recordStore.getRecordStoreState(), indexTypes, recordStore.getTimer());
        planner.setConfiguration(planner.getConfiguration()
                .asBuilder()
                .setPlanOtherAttemptWholeFilter(false)
                .build());
    }

    @Nonnull
    protected FDBRecordStore.Builder getStoreBuilder(@Nonnull FDBRecordContext context, @Nonnull RecordMetaData metaData) {
        return FDBRecordStore.newBuilder()
                .setFormatVersion(FDBRecordStore.MAX_SUPPORTED_FORMAT_VERSION) // set to max to test newest features (unsafe for real deployments)
                .setKeySpacePath(path)
                .setContext(context)
                .setMetaDataProvider(metaData);
    }

    @Override
    protected RecordLayerPropertyStorage.Builder addDefaultProps(final RecordLayerPropertyStorage.Builder props) {
        return super.addDefaultProps(props)
                .addProp(LuceneRecordContextProperties.LUCENE_INDEX_COMPRESSION_ENABLED, true);
    }

    private LuceneScanBounds fullTextSearch(Index index, String search) {
        return LuceneIndexTestUtils.fullTextSearch(recordStore, index, search, false);
    }

    private LuceneScanBounds specificFieldSearch(Index index, String search, String field) {
        LuceneScanParameters scan = new LuceneScanQueryParameters(
                ScanComparisons.EMPTY,
                new LuceneQuerySearchClause(LuceneQueryType.QUERY, field, search, false));
        return scan.bind(recordStore, index, EvaluationContext.EMPTY);
    }

    private LuceneScanBounds groupedTextSearch(Index index, String search, Object group) {
        return groupedSortedTextSearch(index, search, null, group);
    }

    private LuceneScanBounds groupedSortedTextSearch(Index index, String search, Sort sort, Object group) {
        return LuceneIndexTestValidator.groupedSortedTextSearch(recordStore, index, search, sort, group);
    }

    @Nonnull
    @SuppressWarnings("unused")
    private LuceneScanBounds groupedAutoCompleteBounds(@Nonnull final Index index, @Nonnull final String search,
                                                       @Nonnull final Object group, @Nonnull final Iterable<String> fields) {
        LuceneScanParameters scan = groupedAutoCompleteScanParams(search, group, fields);
        return scan.bind(recordStore, index, EvaluationContext.EMPTY);
    }

    @Nonnull
    protected static LuceneScanParameters groupedAutoCompleteScanParams(@Nonnull final String search,
                                                                        @Nonnull final Object group,
                                                                        @Nonnull final Iterable<String> fields) {
        return new LuceneScanQueryParameters(
                Verify.verifyNotNull(ScanComparisons.from(new Comparisons.SimpleComparison(Comparisons.Type.EQUALS, group))),
                new LuceneAutoCompleteQueryClause(search, false, fields));
    }

    @Nonnull
    private LuceneScanBounds autoCompleteBounds(@Nonnull final Index index, @Nonnull final String search,
                                                @Nonnull final Iterable<String> fields) {
        LuceneScanParameters scan = autoCompleteScanParams(search, fields);
        return scan.bind(recordStore, index, EvaluationContext.EMPTY);
    }

    @Nonnull
    private LuceneScanParameters autoCompleteScanParams(@Nonnull final String search,
                                                        @Nonnull final Iterable<String> fields) {
        return new LuceneScanQueryParameters(
                Verify.verifyNotNull(ScanComparisons.EMPTY),
                new LuceneAutoCompleteQueryClause(search, false, fields));
    }

    private LuceneScanBounds spellCheck(Index index, String search) {
        LuceneScanParameters scan = new LuceneScanSpellCheckParameters(
                ScanComparisons.EMPTY,
                search, false);
        return scan.bind(recordStore, index, EvaluationContext.EMPTY);
    }

    private LuceneScanBounds groupedSpellCheck(Index index, String search, Object group) {
        LuceneScanParameters scan = new LuceneScanSpellCheckParameters(
                Verify.verifyNotNull(ScanComparisons.from(new Comparisons.SimpleComparison(Comparisons.Type.EQUALS, group))),
                search, false);
        return scan.bind(recordStore, index, EvaluationContext.EMPTY);
    }

    @Nonnull
    private StoreTimer.Counter getCounter(@Nonnull final FDBRecordContext recordContext, @Nonnull final StoreTimer.Event event) {
        return Verify.verifyNotNull(Verify.verifyNotNull(recordContext.getTimer()).getCounter(event));
    }

    // ==================== PARTITIONED INDEX TESTS =====================

    @Test
    void basicGroupedPartitionedTest() {
        try (FDBRecordContext context = openContext()) {
            rebuildIndexMetaData(context, COMPLEX_DOC, COMPLEX_PARTITIONED);
            recordStore.saveRecord(createComplexDocument(6666L, ENGINEER_JOKE, 1, Instant.now().toEpochMilli()));
            recordStore.saveRecord(createComplexDocument(7777L, ENGINEER_JOKE, 2, Instant.now().toEpochMilli()));
            recordStore.saveRecord(createComplexDocument(8888L, WAYLON, 2, Instant.now().plus(1, ChronoUnit.DAYS).toEpochMilli()));
            recordStore.saveRecord(createComplexDocument(9999L, "hello world!", 1, Instant.now().plus(2, ChronoUnit.DAYS).toEpochMilli()));

            // should find only one match for ENGINEER_JOKE (the other match is in the other group)
            assertIndexEntryPrimaryKeyTuples(Set.of(Tuple.from(2, 7777L)),
                    recordStore.scanIndex(COMPLEX_PARTITIONED, groupedTextSearch(COMPLEX_PARTITIONED, "text:propose", 2), null, ScanProperties.FORWARD_SCAN));
            assertEquals(1, getCounter(context, FDBStoreTimer.Counts.LOAD_SCAN_ENTRY).getCount());

            // should not find any match for WAYLON in this group (it's in the other group)
            assertIndexEntryPrimaryKeyTuples(Set.of(),
                    recordStore.scanIndex(COMPLEX_PARTITIONED, groupedTextSearch(COMPLEX_PARTITIONED, "text:things", 1), null, ScanProperties.FORWARD_SCAN));
            assertEquals(1, getCounter(context, FDBStoreTimer.Counts.LOAD_SCAN_ENTRY).getCount());

            // now delete ENGINEER_JOKE from group 1, and verify
            recordStore.deleteRecord(Tuple.from(1, 6666L));
            assertIndexEntryPrimaryKeyTuples(Set.of(),
                    recordStore.scanIndex(COMPLEX_PARTITIONED, groupedTextSearch(COMPLEX_PARTITIONED, "text:propose", 1), null, ScanProperties.FORWARD_SCAN));

            final Subspace partition1Subspace = recordStore.indexSubspace(COMPLEX_PARTITIONED).subspace(Tuple.from(1, LucenePartitioner.PARTITION_DATA_SUBSPACE).add(0));
            final Subspace partition2Subspace = recordStore.indexSubspace(COMPLEX_PARTITIONED).subspace(Tuple.from(2, LucenePartitioner.PARTITION_DATA_SUBSPACE).add(0));

            validateSegmentAndIndexIntegrity(COMPLEX_PARTITIONED, partition1Subspace, context, "_0.cfs");
            validateSegmentAndIndexIntegrity(COMPLEX_PARTITIONED, partition2Subspace, context, "_0.cfs");
        }
    }

    @Test
    void basicNonGroupedPartitionedTest() {
        try (FDBRecordContext context = openContext()) {
            rebuildIndexMetaData(context, COMPLEX_DOC, COMPLEX_PARTITIONED_NOGROUP);
            recordStore.saveRecord(createComplexDocument(6666L, ENGINEER_JOKE, 1, Instant.now().toEpochMilli()));
            recordStore.saveRecord(createComplexDocument(7777L, ENGINEER_JOKE, 2, Instant.now().toEpochMilli()));
            recordStore.saveRecord(createComplexDocument(8888L, WAYLON, 2, Instant.now().plus(1, ChronoUnit.DAYS).toEpochMilli()));
            recordStore.saveRecord(createComplexDocument(9999L, "hello world!", 1, Instant.now().plus(2, ChronoUnit.DAYS).toEpochMilli()));

            // should find matches for ENGINEER_JOKE
            assertIndexEntryPrimaryKeyTuples(Set.of(Tuple.from(2, 7777L), Tuple.from(1, 6666L)),
                    recordStore.scanIndex(COMPLEX_PARTITIONED_NOGROUP, fullTextSearch(COMPLEX_PARTITIONED_NOGROUP, "text:propose"), null, ScanProperties.FORWARD_SCAN));
            assertEquals(2, getCounter(context, FDBStoreTimer.Counts.LOAD_SCAN_ENTRY).getCount());

            // now delete ENGINEER_JOKE and verify
            recordStore.deleteRecord(Tuple.from(1, 6666L));
            assertIndexEntryPrimaryKeyTuples(Set.of(Tuple.from(2, 7777L)),
                    recordStore.scanIndex(COMPLEX_PARTITIONED_NOGROUP, fullTextSearch(COMPLEX_PARTITIONED_NOGROUP, "text:propose"), null, ScanProperties.FORWARD_SCAN));

            final Subspace partition1Subspace = recordStore.indexSubspace(COMPLEX_PARTITIONED_NOGROUP).subspace(Tuple.from(LucenePartitioner.PARTITION_DATA_SUBSPACE).add(0));

            validateSegmentAndIndexIntegrity(COMPLEX_PARTITIONED_NOGROUP, partition1Subspace, context, "_0.cfs");
        }
    }

    static Stream<Pair<Index, Tuple>> dualGroupModeIndexProvider() {
        return Stream.of(Pair.of(COMPLEX_PARTITIONED, Tuple.from(1L)), Pair.of(COMPLEX_PARTITIONED_NOGROUP, Tuple.from()));
    }

    @ParameterizedTest
    @MethodSource(value = {"dualGroupModeIndexProvider"})
    void repartitionGroupedTest(Pair<Index, Tuple> indexAndGroupingKey) throws IOException {
        Index index = indexAndGroupingKey.getLeft();
        Tuple groupingKey = indexAndGroupingKey.getRight();
        final RecordLayerPropertyStorage contextProps = RecordLayerPropertyStorage.newBuilder()
                .addProp(LuceneRecordContextProperties.LUCENE_REPARTITION_DOCUMENT_COUNT, 6)
                .build();

        final int totalDocCount = 20;
        Consumer<FDBRecordContext> schemaSetup = context -> rebuildIndexMetaData(context, COMPLEX_DOC, index);
        long docGroupFieldValue = groupingKey.isEmpty() ? 0L : groupingKey.getLong(0);

        // create/save documents
        try (FDBRecordContext context = openContext(contextProps)) {
            schemaSetup.accept(context);
            long start = Instant.now().toEpochMilli();
            for (int i = 0; i < totalDocCount; i++) {
                recordStore.saveRecord(createComplexDocument(1000L + i, ENGINEER_JOKE, docGroupFieldValue, start + i * 100));
            }
            commit(context);
        }

        // initially, all documents are saved into one partition
        List<LucenePartitionInfoProto.LucenePartitionInfo> partitionInfos = getPartitionMeta(index,
                groupingKey, contextProps, schemaSetup);
        assertEquals(1, partitionInfos.size());
        assertEquals(totalDocCount, partitionInfos.get(0).getCount());

        // run re-partitioning
        explicitMergeIndex(index, contextProps, schemaSetup);
        try (FDBRecordContext context = openContext(contextProps)) {
            schemaSetup.accept(context);
            assertEquals(1, getCounter(context, LuceneEvents.Counts.LUCENE_REPARTITION_CALLS).getCount());
        }
        partitionInfos = getPartitionMeta(index,
                groupingKey, contextProps, schemaSetup);
        // It should first move 6 from the most-recent to a new, older partition, then move 6 again into a partition
        // in between the two
        assertEquals(List.of(6, 6, 8),
                partitionInfos.stream()
                        .sorted(Comparator.comparing(partitionInfo -> Tuple.fromBytes(partitionInfo.getFrom().toByteArray())))
                        .map(LucenePartitionInfoProto.LucenePartitionInfo::getCount)
                        .collect(Collectors.toList()));
        assertEquals(List.of(1, 2, 0),
                partitionInfos.stream()
                        .sorted(Comparator.comparing(partitionInfo -> Tuple.fromBytes(partitionInfo.getFrom().toByteArray())))
                        .map(LucenePartitionInfoProto.LucenePartitionInfo::getId)
                        .collect(Collectors.toList()));

        // run re-partitioning again, nothing should happend, as the first rebalance should have done everything
        explicitMergeIndex(index, contextProps, schemaSetup);
        assertEquals(partitionInfos, getPartitionMeta(index, groupingKey, contextProps, schemaSetup));

        // partition metadata validated above. now validate that the documents have indeed been
        // moved.
        // expected: docs 1000-1005 -> partition 1 (oldest)
        //                1006-1011 -> partition 2 (middle)
        //                1012-1019 -> partition 0 (newest)
        try (FDBRecordContext context = openContext(contextProps)) {
            schemaSetup.accept(context);
            // one from the first + one from the second calls to explicitMergeIndex()
            assertEquals(2, getCounter(context, LuceneEvents.Counts.LUCENE_REPARTITION_CALLS).getCount());

            validateDocsInPartition(index, 0, groupingKey, makeKeyTuples(docGroupFieldValue, 1012, 1019), "text:propose");
            validateDocsInPartition(index, 2, groupingKey, makeKeyTuples(docGroupFieldValue, 1006, 1011), "text:propose");
            validateDocsInPartition(index, 1, groupingKey, makeKeyTuples(docGroupFieldValue, 1000, 1005), "text:propose");
        }
    }

    private void validateDocsInPartition(Index index, int partitionId, Tuple groupingKey,
                                         Set<Tuple> expectedPrimaryKeys, final String universalSearch) throws IOException {
        LuceneIndexTestValidator.validateDocsInPartition(recordStore, index, partitionId, groupingKey, expectedPrimaryKeys, universalSearch);
    }

    private Map<Integer, Integer> getSegmentCounts(Index index,
                                                   Tuple groupingKey,
                                                   RecordLayerPropertyStorage contextProps,
                                                   Consumer<FDBRecordContext> schemaSetup) {
        final List<LucenePartitionInfoProto.LucenePartitionInfo> partitionMeta = getPartitionMeta(index, groupingKey, contextProps, schemaSetup);
        try (FDBRecordContext context = openContext(contextProps)) {
            schemaSetup.accept(context);
            return partitionMeta.stream()
                    .collect(Collectors.toMap(
                            LucenePartitionInfoProto.LucenePartitionInfo::getId,
                            partitionInfo -> Assertions.assertDoesNotThrow(() ->
                                    getIndexReader(index, partitionInfo.getId(), groupingKey).getContext().leaves().size())
                    ));
        }
    }

    private IndexReader getIndexReader(final Index index, final int partitionId, final Tuple groupingKey) throws IOException {
        return LuceneIndexTestValidator.getIndexReader(recordStore, index, groupingKey, partitionId);
    }

    public static Stream<Arguments> repartitionAndMerge() {
        return Stream.of(2, 3).flatMap(repartitionCount ->
                Stream.of(2).flatMap(mergeSegmentsPerTier ->
                        Stream.of(
                                Arguments.of(COMPLEX_PARTITIONED, Tuple.from(1), repartitionCount, mergeSegmentsPerTier),
                                Arguments.of(COMPLEX_PARTITIONED_NOGROUP, Tuple.from(), repartitionCount, mergeSegmentsPerTier)
                        )));
    }

    @Tag(Tags.Slow)
    @ParameterizedTest
    @MethodSource()
    void repartitionAndMerge(Index index, Tuple groupingKey, int repartitionCount, int mergeSegmentsPerTier) throws IOException {
        final RecordLayerPropertyStorage contextProps = RecordLayerPropertyStorage.newBuilder()
                .addProp(LuceneRecordContextProperties.LUCENE_REPARTITION_DOCUMENT_COUNT, repartitionCount)
                .addProp(LuceneRecordContextProperties.LUCENE_MERGE_SEGMENTS_PER_TIER, (double)mergeSegmentsPerTier)
                .build();

        Consumer<FDBRecordContext> schemaSetup = context -> rebuildIndexMetaData(context, COMPLEX_DOC, index);
        long docGroupFieldValue = groupingKey.isEmpty() ? 0L : groupingKey.getLong(0);

        int transactionCount = 100;
        int docsPerTransaction = 2;
        // create/save documents
        long id = 0;
        List<Long> allIds = new ArrayList<>();
        for (int i = 0; i < transactionCount; i++) {
            try (FDBRecordContext context = openContext(contextProps)) {
                schemaSetup.accept(context);
                recordStore.getIndexDeferredMaintenanceControl().setAutoMergeDuringCommit(false);
                long start = Instant.now().toEpochMilli();
                for (int j = 0; j < docsPerTransaction; j++) {
                    id++;
                    recordStore.saveRecord(createComplexDocument(id, ENGINEER_JOKE, docGroupFieldValue, start + id));
                    allIds.add(id);
                }
                commit(context);
            }
        }

        // we haven't done any merges yet, or repartitioning, so each transaction should be one new segment
        assertEquals(Map.of(0, transactionCount),
                getSegmentCounts(index, groupingKey, contextProps, schemaSetup));

        timer.reset();
        explicitMergeIndex(index, contextProps, schemaSetup);
        final Map<Integer, Integer> segmentCounts = getSegmentCounts(index, groupingKey, contextProps, schemaSetup);
        final int partitionSize = repartitionCount == 3 ? 9 : 10;
        final int partitionCount;
        if (repartitionCount == 3) {
            partitionCount = allIds.size() / partitionSize + 1;
            assertThat(segmentCounts, Matchers.aMapWithSize(partitionCount));
            assertEquals(IntStream.range(0, partitionCount).boxed()
                            .collect(Collectors.toMap(Function.identity(), partitionId -> partitionId == partitionCount - 1 ? 1 : 2)),
                    segmentCounts);
        } else {
            partitionCount = allIds.size() / partitionSize;
            assertThat(segmentCounts, Matchers.aMapWithSize(partitionCount));
            assertEquals(IntStream.range(0, partitionCount).boxed()
                            .collect(Collectors.toMap(Function.identity(), partitionId -> 2)),
                    segmentCounts);
        }

        try (FDBRecordContext context = openContext(contextProps)) {
            schemaSetup.accept(context);
            validateDocsInPartition(index, 0, groupingKey,
                    allIds.stream()
                            .skip(repartitionCount == 3 ? 192 : 190)
                            .map(idLong -> Tuple.from(docGroupFieldValue, idLong))
                            .collect(Collectors.toSet()),
                    "text:propose");
            for (int i = 1; i < 20; i++) {
                // 0 should have the newest
                // everyone else should increase
                validateDocsInPartition(index, i, groupingKey,
                        allIds.stream().skip((i - 1) * partitionSize)
                                .limit(partitionSize)
                                .map(idLong -> Tuple.from(docGroupFieldValue, idLong))
                                .collect(Collectors.toSet()),
                        "text:propose");
            }
            List<LucenePartitionInfoProto.LucenePartitionInfo> partitionInfos = getPartitionMeta(index,
                    groupingKey, contextProps, schemaSetup);
            assertEquals(partitionCount, partitionInfos.size());
        }
    }

<<<<<<< HEAD
    static Stream<Arguments> randomizedRepartitionTest() {
        // This has found situations that should have explicit tests:
        //      1. Multiple groups
        //      2. When the size of first partition is exactly highWatermark+repartitionCount
        return Stream.concat(
                Stream.of(
                        // there's not much special about which flags are enabled and the numbers are used, it's just
                        // to make sure we have some variety, and make sure we have a test with each boolean true, and
                        // false.
                        // For partitionHighWatermark vs repartitionCount it is important to have both an even factor,
                        // and not.
                        Arguments.of(true, false, false, 13, 3, 20, 9237590782644L),
                        Arguments.of(true, true, true, 10, 2, 23, -644766138635622644L),
                        Arguments.of(false, true, true, 11, 4, 20, -1089113174774589435L),
                        Arguments.of(false, false, false, 5, 1, 18, 6223372946177329440L)),
                RandomizedTestUtils.randomArguments(random ->
                        Arguments.of(random.nextBoolean(),
                                random.nextBoolean(),
                                random.nextBoolean(),
                                random.nextInt(20) + 2,
                                random.nextInt(10) + 1,
                                0,
                                random.nextLong())));
    }

    @ParameterizedTest
    @MethodSource
    void randomizedRepartitionTest(boolean isGrouped,
                                   boolean isSynthetic,
                                   boolean primaryKeySegmentIndexEnabled,
                                   int partitionHighWatermark,
                                   int repartitionCount,
                                   int minDocumentCount,
                                   long seed) throws IOException {
        Random random = new Random(seed);
        final boolean optimizedStoredFields = random.nextBoolean();
        final Map<String, String> options = Map.of(
                INDEX_PARTITION_BY_TIMESTAMP, isSynthetic ? "complex.timestamp" : "timestamp",
                INDEX_PARTITION_HIGH_WATERMARK, String.valueOf(partitionHighWatermark),
                LuceneIndexOptions.OPTIMIZED_STORED_FIELDS_FORMAT_ENABLED, String.valueOf(optimizedStoredFields),
                LuceneIndexOptions.PRIMARY_KEY_SEGMENT_INDEX_ENABLED, String.valueOf(primaryKeySegmentIndexEnabled));
        LOGGER.info(KeyValueLogMessage.of("Running randomizedRepartitionTest",
                "isGrouped", isGrouped,
                "isSynthetic", isSynthetic,
                "repartitionCount", repartitionCount,
                "options", options,
                "seed", seed));
        Pair<Index, Consumer<FDBRecordContext>> indexConsumerPair = setupIndex(options, isGrouped, isSynthetic);
        final Index index = indexConsumerPair.getLeft();
        Consumer<FDBRecordContext> schemaSetup = indexConsumerPair.getRight();

        final RecordLayerPropertyStorage contextProps = RecordLayerPropertyStorage.newBuilder()
                .addProp(LuceneRecordContextProperties.LUCENE_REPARTITION_DOCUMENT_COUNT, repartitionCount)
                .build();

        // Generate random documents
        Map<Tuple, Map<Tuple, Long>> ids = new HashMap<>();
        final int transactionCount = random.nextInt(15) + 1;
        final long start = Instant.now().toEpochMilli();
        Map<Integer, Set<Long>> allExistingTimestamps = new HashMap<>();
        int i = 0;
        while (i < transactionCount ||
                // keep inserting data until at least two groups have at least minDocumentCount
                ids.entrySet().stream()
                        .map(entry -> entry.getValue().size())
                        .sorted(Comparator.reverseOrder())
                        .limit(2).skip(isGrouped ? 1 : 0).findFirst()
                        .orElse(0) < minDocumentCount) {
            final int docCount = random.nextInt(10) + 1;
            try (FDBRecordContext context = openContext(contextProps)) {
                schemaSetup.accept(context);
                for (int j = 0; j < docCount; j++) {
                    final int group = isGrouped ? random.nextInt(random.nextInt(10) + 1) : 0; // irrelevant if !isGrouped
                    final Tuple groupTuple = isGrouped ? Tuple.from(group) : Tuple.from();
                    final int countInGroup = ids.computeIfAbsent(groupTuple, key -> new HashMap<>()).size();
                    // we currently don't support multiple records with the same timestamp, specifically at the boundaries
                    long timestamp = start + countInGroup + random.nextInt(20) - 5;
                    final Set<Long> existingTimestamps = allExistingTimestamps.computeIfAbsent(group, key -> new HashSet<>());
                    while (!existingTimestamps.add(timestamp)) {
                        timestamp++;
                    }
                    ComplexDocument complexDocument = ComplexDocument.newBuilder()
                            .setGroup(group)
                            .setDocId(1000L + countInGroup)
                            .setIsSeen(true)
                            .setTimestamp(timestamp)
                            .setHeader(ComplexDocument.Header.newBuilder().setHeaderId(1000L - countInGroup))
                            .setText("A word about what I want to say")
                            .build();
                    Tuple primaryKey;
                    if (isSynthetic) {
                        TestRecordsTextProto.SimpleDocument simpleDocument = TestRecordsTextProto.SimpleDocument.newBuilder()
                                .setGroup(group)
                                .setDocId(1000L - countInGroup)
                                .setText("Four score and seven years ago our fathers brought forth")
                                .build();
                        final Tuple syntheticRecordTypeKey = recordStore.getRecordMetaData()
                                .getSyntheticRecordType("luceneJoinedPartitionedIdx")
                                .getRecordTypeKeyTuple();
                        primaryKey = Tuple.from(syntheticRecordTypeKey.getItems().get(0),
                                recordStore.saveRecord(complexDocument).getPrimaryKey().getItems(),
                                recordStore.saveRecord(simpleDocument).getPrimaryKey().getItems());
                    } else {
                        primaryKey = recordStore.saveRecord(complexDocument).getPrimaryKey();
                    }
                    ids.computeIfAbsent(groupTuple, key -> new HashMap<>()).put(primaryKey, timestamp);
                }
                commit(context);
            }
            i++;
        }

        explicitMergeIndex(index, contextProps, schemaSetup);

        new LuceneIndexTestValidator(() -> openContext(contextProps), context -> {
            schemaSetup.accept(context);
            return recordStore;
        }).validate(index, ids, repartitionCount, isSynthetic ? "simple_text:forth" : "text:about");
    }

=======
>>>>>>> 04bb07ac
    @Test
    void repartitionSyntheticGroupedTest() throws IOException {
        final RecordLayerPropertyStorage contextProps = RecordLayerPropertyStorage.newBuilder()
                .addProp(LuceneRecordContextProperties.LUCENE_REPARTITION_DOCUMENT_COUNT, 6)
                .build();

        final int totalDocCount = 20;
        Consumer<FDBRecordContext> schemaSetup = context -> openRecordStore(context, LuceneIndexTest::joinedPartitionedLuceneIndexMetadataHook);

        List<Tuple> ids = new ArrayList<>();
        // create/save documents
        try (FDBRecordContext context = openContext(contextProps)) {
            schemaSetup.accept(context);
            long start = Instant.now().toEpochMilli();
            for (int i = 0; i < totalDocCount; i++) {
                TestRecordsTextProto.ComplexDocument complexDocument = TestRecordsTextProto.ComplexDocument.newBuilder()
                        .setGroup(42)
                        .setDocId(1000L + i)
                        .setIsSeen(true)
                        .setHeader(ComplexDocument.Header.newBuilder().setHeaderId(1000L - i))
                        .setTimestamp(start + i * 100)
                        .build();
                TestRecordsTextProto.SimpleDocument simpleDocument = TestRecordsTextProto.SimpleDocument.newBuilder()
                        .setGroup(42)
                        .setDocId(1000L - i)
                        .setText("Four score and seven years ago our fathers brought forth propose")
                        .build();
                final Tuple syntheticRecordTypeKey = recordStore.getRecordMetaData()
                        .getSyntheticRecordType("luceneJoinedPartitionedIdx")
                        .getRecordTypeKeyTuple();
                ids.add(Tuple.from(syntheticRecordTypeKey.getItems().get(0),
                        recordStore.saveRecord(complexDocument).getPrimaryKey().getItems(),
                        recordStore.saveRecord(simpleDocument).getPrimaryKey().getItems()));
            }
            commit(context);
        }

        // initially, all documents are saved into one partition
        final Tuple groupingKey = Tuple.from(42);
        List<LucenePartitionInfoProto.LucenePartitionInfo> partitionInfos = getPartitionMeta(JOINED_INDEX,
                groupingKey, contextProps, schemaSetup);
        assertEquals(1, partitionInfos.size());
        assertEquals(totalDocCount, partitionInfos.get(0).getCount());

        // run re-partitioning
        explicitMergeIndex(JOINED_INDEX, contextProps, schemaSetup);
        partitionInfos = getPartitionMeta(JOINED_INDEX, groupingKey, contextProps, schemaSetup);
        // now there should be 2 partitions: partition 0 with (totalDocCount - 6) docs, and partition 1 with 6 docs

        assertEquals(List.of(6, 6, 8),
                partitionInfos.stream()
                        .sorted(Comparator.comparing(partitionInfo -> Tuple.fromBytes(partitionInfo.getFrom().toByteArray())))
                        .map(LucenePartitionInfoProto.LucenePartitionInfo::getCount)
                        .collect(Collectors.toList()));
        assertEquals(List.of(1, 2, 0),
                partitionInfos.stream()
                        .sorted(Comparator.comparing(partitionInfo -> Tuple.fromBytes(partitionInfo.getFrom().toByteArray())))
                        .map(LucenePartitionInfoProto.LucenePartitionInfo::getId)
                        .collect(Collectors.toList()));

        // re-running shouldn't do anything
        explicitMergeIndex(JOINED_INDEX, contextProps, schemaSetup);
        assertEquals(partitionInfos, getPartitionMeta(JOINED_INDEX, groupingKey, contextProps, schemaSetup));

        try (FDBRecordContext context = openContext(contextProps)) {
            schemaSetup.accept(context);

            validateDocsInPartition(JOINED_INDEX, 0, groupingKey,
                    Set.copyOf(ids.subList(12, totalDocCount)), "simple_text:propose");
            validateDocsInPartition(JOINED_INDEX, 2, groupingKey,
                    Set.copyOf(ids.subList(6, 12)), "simple_text:propose");
            validateDocsInPartition(JOINED_INDEX, 1, groupingKey,
                    Set.copyOf(ids.subList(0, 6)), "simple_text:propose");
        }
    }

    @ParameterizedTest
    @MethodSource(value = {"dualGroupModeIndexProvider"})
    void optimizedPartitionInsertionTest(Pair<Index, Tuple> indexAndGroupingKey) throws IOException {
        Index index = indexAndGroupingKey.getLeft();
        Tuple groupingKey = indexAndGroupingKey.getRight();
        final RecordLayerPropertyStorage contextProps = RecordLayerPropertyStorage.newBuilder()
                .addProp(LuceneRecordContextProperties.LUCENE_REPARTITION_DOCUMENT_COUNT, 6)
                .build();

        final int totalDocCount = 10; // configured index's highwater mark
        Consumer<FDBRecordContext> schemaSetup = context -> rebuildIndexMetaData(context, COMPLEX_DOC, index);
        long docGroupFieldValue = groupingKey.isEmpty() ? 0L : groupingKey.getLong(0);

        // create/save documents
        long start = Instant.now().toEpochMilli();
        try (FDBRecordContext context = openContext(contextProps)) {
            schemaSetup.accept(context);
            for (int i = 0; i < totalDocCount; i++) {
                recordStore.saveRecord(createComplexDocument(1000L + i, ENGINEER_JOKE, docGroupFieldValue, start + i * 100));
            }
            commit(context);
        }

        // partition 0 should be at capacity now
        try (FDBRecordContext context = openContext(contextProps)) {
            schemaSetup.accept(context);
            validateDocsInPartition(index, 0, groupingKey, makeKeyTuples(docGroupFieldValue, 1000, 1009), "text:propose");
        }

        // now add 20 documents older than the oldest document in partition 0
        // they should go into partitions 1 and 2
        try (FDBRecordContext context = openContext(contextProps)) {
            schemaSetup.accept(context);
            for (int i = 0; i < 20; i++) {
                recordStore.saveRecord(createComplexDocument(1000L + totalDocCount + i, ENGINEER_JOKE, docGroupFieldValue, start - i - 1));
            }
            validateDocsInPartition(index, 1, groupingKey, makeKeyTuples(docGroupFieldValue, 1010, 1019), "text:propose");
            validateDocsInPartition(index, 2, groupingKey, makeKeyTuples(docGroupFieldValue, 1020, 1029), "text:propose");
        }
    }

    private void explicitMergeIndex(Index index, RecordLayerPropertyStorage contextProps, Consumer<FDBRecordContext> schemaSetup) {
        try (FDBRecordContext context = openContext(contextProps)) {
            schemaSetup.accept(context);
            try (OnlineIndexer indexBuilder = OnlineIndexer.newBuilder()
                    .setRecordStore(recordStore)
                    .setIndex(index)
                    .setTimer(timer)
                    .build()) {
                indexBuilder.mergeIndex();
            }
        }
    }

    private List<LucenePartitionInfoProto.LucenePartitionInfo> getPartitionMeta(Index index,
                                                                                Tuple groupingKey,
                                                                                RecordLayerPropertyStorage contextProps,
                                                                                Consumer<FDBRecordContext> schemaSetup) {
        try (FDBRecordContext context = openContext(contextProps)) {
            schemaSetup.accept(context);
            LuceneIndexMaintainer indexMaintainer = (LuceneIndexMaintainer)recordStore.getIndexMaintainer(index);
            return indexMaintainer.getPartitioner().getAllPartitionMetaInfo(groupingKey).join();
        }
    }

    private static void joinedPartitionedLuceneIndexMetadataHook(@Nonnull final RecordMetaDataBuilder metaDataBuilder) {
        metaDataBuilder.addIndex(joinedMetadataHook(metaDataBuilder), JOINED_INDEX);
    }

    private static void joinedPartitionedUngroupedLuceneIndexMetadataHook(@Nonnull final RecordMetaDataBuilder metaDataBuilder) {
        metaDataBuilder.addIndex(joinedMetadataHook(metaDataBuilder), JOINED_INDEX_NOGROUP);
    }

    private static JoinedRecordTypeBuilder joinedMetadataHook(@Nonnull final RecordMetaDataBuilder metaDataBuilder) {
        //set up the joined index
        final JoinedRecordTypeBuilder joined = metaDataBuilder.addJoinedRecordType("luceneJoinedPartitionedIdx");
        joined.addConstituent("complex", "ComplexDocument");
        joined.addConstituent("simple", "SimpleDocument");
        joined.addJoin("simple", field("doc_id"), "complex", field("header").nest("header_id"));
        return joined;

    }

    @Test
    void partitionedJoinedIndexTest() {
        try (FDBRecordContext context = openContext()) {
            openRecordStore(context, LuceneIndexTest::joinedPartitionedUngroupedLuceneIndexMetadataHook);

            TestRecordsTextProto.ComplexDocument complexDocument = TestRecordsTextProto.ComplexDocument.newBuilder()
                    .setGroup(42)
                    .setDocId(5)
                    .setIsSeen(true)
                    .setHeader(ComplexDocument.Header.newBuilder().setHeaderId(143))
                    .setTimestamp(System.currentTimeMillis())
                    .build();
            TestRecordsTextProto.SimpleDocument simpleDocument = TestRecordsTextProto.SimpleDocument.newBuilder()
                    .setDocId(143)
                    .setGroup(42)
                    .setText("Four score and seven years ago our fathers brought forth")
                    .build();
            recordStore.saveRecord(complexDocument);
            recordStore.saveRecord(simpleDocument);

            String luceneSearch = "simple_text: \"fathers\"";

            QueryComponent filter = new LuceneQueryComponent(luceneSearch, List.of("simple", "complex"));
            RecordQuery query = RecordQuery.newBuilder()
                    .setRecordType("luceneJoinedPartitionedIdx")
                    .setFilter(filter)
                    .setRequiredResults(List.of(Key.Expressions.field("simple").nest("text")))
                    .build();
            final RecordQueryPlan plan = planner.plan(query);
            final List<?> results = plan.execute(recordStore).asList().join();
            assertNotNull(results);
            assertEquals(1, results.size());
        }
    }

    private Pair<Index, Consumer<FDBRecordContext>> setupIndex(Map<String, String> options, boolean isGrouped, boolean isSynthetic) {
        Index index;
        Consumer<FDBRecordContext> schemaSetup;
        if (isGrouped) {
            if (isSynthetic) {
                index = getJoinedIndex(options);
                schemaSetup = context -> openRecordStore(context, metaDataBuilder -> metaDataBuilder.addIndex(joinedMetadataHook(metaDataBuilder), index));
            } else {
                index = complexPartitionedIndex(options);
                schemaSetup = context -> rebuildIndexMetaData(context, COMPLEX_DOC, index);
            }
        } else {
            if (isSynthetic) {
                index = getJoinedIndexNoGroup(options);
                schemaSetup = context -> openRecordStore(context, metaDataBuilder -> metaDataBuilder.addIndex(joinedMetadataHook(metaDataBuilder), index));
            } else {
                index = complexPartitionedIndexNoGroup(options);
                schemaSetup = context -> rebuildIndexMetaData(context, COMPLEX_DOC, index);
            }
        }
        return Pair.of(index, schemaSetup);
    }

    private enum SortType {
        ASCENDING,
        DESCENDING,
        UNSORTED,
    }

    static Stream<Arguments> continuationDuringRepartitioningTest() {
        return Stream.of(true, false)
                .flatMap(grouped -> Stream.of(true, false)
                        .flatMap(uniqueTimestamps -> Stream.of(true, false)
                                .flatMap(synthetic -> Arrays.stream(SortType.values())
                                        .map(sortType -> Arguments.of(grouped, synthetic, uniqueTimestamps, sortType)))));
    }

    @ParameterizedTest(name = "isGrouped: {0}, isSynthetic: {1}, with unique timestamps: {2}, sort type: {3}")
    @MethodSource
    void continuationDuringRepartitioningTest(boolean isGrouped,
                                              boolean isSynthetic,
                                              boolean uniqueTimestamps,
                                              SortType sortType) throws IOException, ExecutionException, InterruptedException {

        final Map<String, String> options = Map.of(
                INDEX_PARTITION_BY_FIELD_NAME, isSynthetic ? "complex.timestamp" : "timestamp",
                INDEX_PARTITION_HIGH_WATERMARK, String.valueOf(10));
        Pair<Index, Consumer<FDBRecordContext>> indexConsumerPair = setupIndex(options, isGrouped, isSynthetic);
        final Index index = indexConsumerPair.getLeft();
        Consumer<FDBRecordContext> schemaSetup = indexConsumerPair.getRight();

        final RecordLayerPropertyStorage contextProps = RecordLayerPropertyStorage.newBuilder()
                .addProp(LuceneRecordContextProperties.LUCENE_REPARTITION_DOCUMENT_COUNT, 6)
                .build();

        final int group = isGrouped ? 1 : 0;
        final Tuple groupTuple = isGrouped ? Tuple.from(group) : Tuple.from();
        final long start = Instant.now().toEpochMilli();
        final String luceneSearch = isSynthetic ? "simple_text:forth" : "text:about";

        final int docCount = 25;
        List<Tuple> primaryKeys = new ArrayList<>();
        try (FDBRecordContext context = openContext(contextProps)) {
            schemaSetup.accept(context);
            for (int i = 0; i < docCount; i++) {
                ComplexDocument complexDocument = ComplexDocument.newBuilder()
                        .setGroup(group)
                        .setDocId(1000L + i)
                        .setIsSeen(true)
                        .setText("A word about what I want to say")
                        .setTimestamp(uniqueTimestamps ? start + i * 100 : start)
                        .setHeader(ComplexDocument.Header.newBuilder().setHeaderId(1000L - i))
                        .build();
                final Tuple primaryKey;
                if (isSynthetic) {
                    TestRecordsTextProto.SimpleDocument simpleDocument = TestRecordsTextProto.SimpleDocument.newBuilder()
                            .setGroup(group)
                            .setDocId(1000L - i)
                            .setText("Four score and seven years ago our fathers brought forth")
                            .build();
                    final Tuple syntheticRecordTypeKey = recordStore.getRecordMetaData()
                            .getSyntheticRecordType("luceneJoinedPartitionedIdx")
                            .getRecordTypeKeyTuple();
                    primaryKey = Tuple.from(syntheticRecordTypeKey.getItems().get(0),
                            recordStore.saveRecord(complexDocument).getPrimaryKey().getItems(),
                            recordStore.saveRecord(simpleDocument).getPrimaryKey().getItems());
                } else {
                    primaryKey = recordStore.saveRecord(complexDocument).getPrimaryKey();
                }
                primaryKeys.add(primaryKey);
            }
            commit(context);
        }

        // initially, all documents are saved into one partition
        List<LucenePartitionInfoProto.LucenePartitionInfo> partitionInfos = getPartitionMeta(index,
                groupTuple, contextProps, schemaSetup);
        assertEquals(1, partitionInfos.size());
        assertEquals(docCount, partitionInfos.get(0).getCount());

        byte[] continuation;
        final Sort sort;
        if (sortType == SortType.UNSORTED) {
            sort = null;
        } else {
            sort = new Sort(new SortField(isSynthetic ? "complex_timestamp" : "timestamp", SortField.Type.LONG, sortType == SortType.DESCENDING));
        }

        LuceneScanQueryParameters scan = new LuceneScanQueryParameters(
                isGrouped ? Verify.verifyNotNull(ScanComparisons.from(new Comparisons.SimpleComparison(Comparisons.Type.EQUALS, group))) : ScanComparisons.EMPTY,
                new LuceneQueryMultiFieldSearchClause(LuceneQueryType.QUERY, luceneSearch, false),
                sort,
                null,
                null,
                null);
        LuceneScanQuery scanQuery = scan.bind(recordStore, index, EvaluationContext.EMPTY);

        try (FDBRecordContext context = openContext(contextProps)) {
            schemaSetup.accept(context);

            RecordCursor<IndexEntry> indexEntryCursor = recordStore.scanIndex(index, scanQuery, null, ExecuteProperties.newBuilder().setReturnedRowLimit(15).build().asScanProperties(false));

            // Get 15 results and continuation
            List<IndexEntry> entries = indexEntryCursor.asList().join();
            assertEquals(15, entries.size());
            RecordCursorResult<IndexEntry> lastResult = indexEntryCursor.onNext().get();
            assertEquals(RecordCursor.NoNextReason.RETURN_LIMIT_REACHED, lastResult.getNoNextReason());
            LuceneContinuationProto.LuceneIndexContinuation parsed = LuceneContinuationProto.LuceneIndexContinuation.parseFrom(lastResult.getContinuation().toBytes());
            // we stopped in partition 0
            assertEquals(0, parsed.getPartitionId());
            final Set<Tuple> expectedKeys;
            if (sortType == SortType.ASCENDING || sortType == SortType.UNSORTED) {
                expectedKeys = Set.copyOf(primaryKeys.subList(0, 15));
            } else {
                expectedKeys = Set.copyOf(primaryKeys.subList(10, 25));
            }

            assertEquals(expectedKeys, entries.stream().map(IndexEntry::getPrimaryKey).collect(Collectors.toSet()));
            continuation = lastResult.getContinuation().toBytes();
        }

        // run re-partitioning
        explicitMergeIndex(index, contextProps, schemaSetup);
        // now there should be 4 partitions:
        //  partition 0: with docs 18 - 24
        //  partition 3: with docs 12 - 17
        //  partition 2: with docs  6 - 11
        //  partition 1: with docs  0 - 5
        try (FDBRecordContext context = openContext(contextProps)) {
            schemaSetup.accept(context);
            // default cap (1000), so rebalancing done in one pass
            assertEquals(1, getCounter(context, LuceneEvents.Counts.LUCENE_REPARTITION_CALLS).getCount());
            validateDocsInPartition(index, 0, groupTuple, Set.copyOf(primaryKeys.subList(18, 25)), luceneSearch);
            validateDocsInPartition(index, 3, groupTuple, Set.copyOf(primaryKeys.subList(12, 18)), luceneSearch);
            validateDocsInPartition(index, 2, groupTuple, Set.copyOf(primaryKeys.subList(6, 12)), luceneSearch);
            validateDocsInPartition(index, 1, groupTuple, Set.copyOf(primaryKeys.subList(0, 6)), luceneSearch);
        }

        try (FDBRecordContext context = openContext(contextProps)) {
            schemaSetup.accept(context);

            RecordCursor<IndexEntry> indexEntryCursor = recordStore.scanIndex(index, scanQuery, continuation, ExecuteProperties.newBuilder().build().asScanProperties(false));

            // so now we should get the remaining docs
            List<IndexEntry> entries = indexEntryCursor.asList().join();
            final Set<Tuple> expectedKeys;
            final RecordCursorResult<IndexEntry> lastResult = indexEntryCursor.onNext().get();
            final int expectedCount;
            if (sortType == SortType.ASCENDING) {
                expectedKeys = Set.copyOf(primaryKeys.subList(15, 25));
                expectedCount = 10;
            } else if (sortType == SortType.DESCENDING) {
                expectedKeys = Set.copyOf(primaryKeys.subList(0, 10));
                expectedCount = 10;
            } else {
                expectedKeys = Set.copyOf(primaryKeys.subList(0, 18));
                expectedCount = 18;
            }
            assertEquals(expectedCount, entries.size());
            assertEquals(expectedKeys, entries.stream().map(IndexEntry::getPrimaryKey).collect(Collectors.toSet()));
            assertEquals(RecordCursor.NoNextReason.SOURCE_EXHAUSTED, lastResult.getNoNextReason());
        }
    }

    Pair<int[], Integer> calculateAndValidateRepartitioningExpectations(
            List<LucenePartitionInfoProto.LucenePartitionInfo> partitionInfos,
            int docCount,
            int highWaterMark,
            int docCountPerTxn,
            int maxCountPerRebalanceCall,
            int actualRepartitionCallCount) {

        // if highWaterMark < docCountPerTxn, it will be the actual count of docs moved per txn
        int countActuallyMovedPerTxn = Math.min(docCountPerTxn, highWaterMark);

        // created partitions' max capacity is the highest multiple of countActuallyMovedPerTxn that is <= highWaterMark
        int maxCreatedPartitionCapacity = (int)Math.floor((double)highWaterMark / countActuallyMovedPerTxn) * countActuallyMovedPerTxn;

        // calculate the expected number of partitions after repartitioning
        int partitionCount = docCount / maxCreatedPartitionCapacity;
        if (maxCreatedPartitionCapacity + docCount % maxCreatedPartitionCapacity > highWaterMark) {
            partitionCount++;
        }

        final int[] docDistribution;
        if (partitionCount == 1) {
            docDistribution = new int[] {docCount};
        } else {
            // calculate document distribution
            // the original and last partitions may have irregular count docs in them,
            // and any other new partitions will have maxCreatedPartitionCapacity docs
            docDistribution = new int[partitionCount];
            // fill the "middle" partitions with maxCreatedPartitionCapacity value
            if (partitionCount > 2) {
                Arrays.fill(docDistribution, 1, docDistribution.length - 1, maxCreatedPartitionCapacity);
            }
            // calculate count of docs in the original (first) partition and the last created partition
            int remainder = docCount - (docDistribution.length - 2) * maxCreatedPartitionCapacity;
            int lastCount = ((int)Math.ceil((remainder - highWaterMark) / (double)countActuallyMovedPerTxn)) * countActuallyMovedPerTxn;
            docDistribution[0] = remainder - lastCount;
            docDistribution[docDistribution.length - 1] = lastCount;
        }
        // maxIterations--per LuceneIndexMaintainer.rebalancePartitions()
        int maxIterations = Math.max(1, maxCountPerRebalanceCall / docCountPerTxn);

        // max docs moved per call to LuceneIndexMaintainer.rebalancePartitions()
        int docsMovedPerCall = maxIterations * countActuallyMovedPerTxn;

        // total moved docs during the entire repartition run
        int totalMovedDocs = docCount - docDistribution[0];

        // calculate the expected repartition call count
        int expectedRepartitionCallCount = (int)Math.ceil(totalMovedDocs / (double)docsMovedPerCall);
        // did we do a (no-op) call to rebalancePartitions() at the end?
        if (totalMovedDocs % docsMovedPerCall == 0) {
            expectedRepartitionCallCount++;
        }

        // if actualRepartitionCallCount == -1, we skip validation (e.g. when called from multi-group tests)
        assertTrue(actualRepartitionCallCount == -1 || expectedRepartitionCallCount == actualRepartitionCallCount);
        assertEquals(partitionInfos.size(), partitionCount);
        assertEquals(
                partitionInfos.stream()
                        .sorted(Comparator.comparing(LucenePartitionInfoProto.LucenePartitionInfo::getId))
                        .map(LucenePartitionInfoProto.LucenePartitionInfo::getCount)
                        .collect(Collectors.toList()),
                Arrays.stream(docDistribution).boxed().collect(Collectors.toList()));

        return Pair.of(docDistribution, expectedRepartitionCallCount);
    }

    static Stream<Arguments> capDocCountMovedDuringRepartitioningMultigroupTest() {
        Random r = ThreadLocalRandom.current();
        return Stream.of(
                // basic 2-group setup
                Arguments.of(10, 4, 6, new int[] {51, 32}),
                // random 3-group setup
                Arguments.of(
                        r.nextInt(30) + 5, // highwater mark 5 - 30
                        r.nextInt(8) + 2, // doc count per txn 2 - 10
                        r.nextInt(16) + 1, // max count per rebalance call 1 - 16
                        new int[] {r.nextInt(30) + 20, r.nextInt(30) + 20, r.nextInt(30) + 20}
                ),
                // random 1-group setup (with strict repartition call count validation)
                Arguments.of(
                        r.nextInt(30) + 5, // highwater mark 5 - 30
                        r.nextInt(8) + 2, // doc count per txn 2 - 10
                        r.nextInt(16) + 1, // max count per rebalance call 1 - 16
                        new int[] { r.nextInt(80) + 20 } // doc count 20 - 100
                ),
                // 1-group, no document move needed in repartitioning
                Arguments.of(20, 5, 5, new int[] { 20 }),
                // 1-group, document move needed in repartitioning
                Arguments.of( 9, 5, 4, new int[] { 20 })
        );
    }

    @ParameterizedTest
    @MethodSource
    void capDocCountMovedDuringRepartitioningMultigroupTest(int highWaterMark,
                                                            int docCountPerTxn,
                                                            int maxCountPerRepartitionCall,
                                                            int... docCounts) throws IOException {
        final Map<String, String> options = Map.of(
                INDEX_PARTITION_BY_FIELD_NAME, "timestamp",
                INDEX_PARTITION_HIGH_WATERMARK, String.valueOf(highWaterMark));
        Pair<Index, Consumer<FDBRecordContext>> indexConsumerPair = setupIndex(options, true, false);
        final Index index = indexConsumerPair.getLeft();
        Consumer<FDBRecordContext> schemaSetup = indexConsumerPair.getRight();

        final RecordLayerPropertyStorage contextProps = RecordLayerPropertyStorage.newBuilder()
                .addProp(LuceneRecordContextProperties.LUCENE_REPARTITION_DOCUMENT_COUNT, docCountPerTxn)
                .addProp(LuceneRecordContextProperties.LUCENE_MAX_DOCUMENTS_TO_MOVE_DURING_REPARTITIONING, maxCountPerRepartitionCall)
                .build();

        class GroupSpec {
            final int value;
            final int docCount;
            final Tuple groupTuple;
            
            GroupSpec(int value, int docCount) {
                this.value = value;
                this.docCount = docCount;
                groupTuple = Tuple.from(value);
            }
        }

        final GroupSpec[] groupSpecs = new GroupSpec[docCounts.length];

        for (int i = 0; i < docCounts.length; i++) {
            groupSpecs[i] = new GroupSpec(i + 1, docCounts[i]);
        }

        final long start = Instant.now().toEpochMilli();
        final String luceneSearch = "text:about";

        Map<Integer, List<Tuple>> primaryKeys = new HashMap<>();
        try (FDBRecordContext context = openContext(contextProps)) {
            schemaSetup.accept(context);
            for (int k = 0; k < groupSpecs.length; k++) {
                for (int i = 0; i < groupSpecs[k].docCount; i++) {
                    ComplexDocument cd = ComplexDocument.newBuilder()
                            .setGroup(groupSpecs[k].value)
                            .setDocId(1000L * (k + 1) + i)
                            .setIsSeen(true)
                            .setText("A word about what I want to say")
                            .setTimestamp(start + i * 100L + k * 100000L)
                            .setHeader(ComplexDocument.Header.newBuilder().setHeaderId(1000L * (k + 1) - i ))
                            .build();
                    final Tuple primaryKey;
                    primaryKey = recordStore.saveRecord(cd).getPrimaryKey();
                    primaryKeys.computeIfAbsent(groupSpecs[k].value, v -> new ArrayList<>()).add(primaryKey);
                }
            }

            commit(context);
        }

        // initially, all documents are saved into one partition
        for (final GroupSpec groupSpec : groupSpecs) {
            List<LucenePartitionInfoProto.LucenePartitionInfo> partitionInfos = getPartitionMeta(index,
                    groupSpec.groupTuple, contextProps, schemaSetup);
            assertEquals(1, partitionInfos.size());
            assertEquals(groupSpec.docCount, partitionInfos.get(0).getCount());
        }

        // run re-partitioning
        explicitMergeIndex(index, contextProps, schemaSetup);

        // get partitions for all groups, post re-partitioning
        Map<Integer, List<LucenePartitionInfoProto.LucenePartitionInfo>> partitionInfos = new HashMap<>();
        for (GroupSpec groupSpec : groupSpecs) {
            partitionInfos.put(groupSpec.value, getPartitionMeta(index, groupSpec.groupTuple, contextProps, schemaSetup));
        }

        try (FDBRecordContext context = openContext(contextProps)) {
            schemaSetup.accept(context);

            int actualRepartitionCallCount = getCounter(context, LuceneEvents.Counts.LUCENE_REPARTITION_CALLS).getCount();
            int totalExpectedRepartitionCallCount = 0;

            for (final GroupSpec groupSpec : groupSpecs) {
                List<LucenePartitionInfoProto.LucenePartitionInfo> groupPartitionInfos = partitionInfos.get(groupSpec.value);

                Pair<int[], Integer> spreadAndCallCount = calculateAndValidateRepartitioningExpectations(
                        groupPartitionInfos,
                        groupSpec.docCount,
                        highWaterMark,
                        docCountPerTxn,
                        maxCountPerRepartitionCall,
                        -1);
                totalExpectedRepartitionCallCount += spreadAndCallCount.getRight();
                int[] docDistribution = spreadAndCallCount.getLeft();
                int edge = groupSpec.docCount - docDistribution[0];

                // validate content of partition 0 (original)
                validateDocsInPartition(index, 0, groupSpec.groupTuple, Set.copyOf(primaryKeys.get(groupSpec.value).subList(edge, groupSpec.docCount)), luceneSearch);

                // validate content of rest of partitions
                for (int i = docDistribution.length - 1; i > 0; i--) {
                    validateDocsInPartition(index, i, groupSpec.groupTuple, Set.copyOf(primaryKeys.get(groupSpec.value).subList(edge - docDistribution[i], edge)), luceneSearch);
                    edge = edge - docDistribution[i];
                }
            }

            if (groupSpecs.length > 1) {
                // with multiple groups, it's more complex to determine the exact count of repartition calls, however
                // the combined total should be within "number of groups" of the total of each group's repartition calls had they
                // been repartitioned independently.
                assertTrue(Math.abs(totalExpectedRepartitionCallCount - actualRepartitionCallCount) <= groupSpecs.length);
            } else {
                // 1 group, perform strict validation
                assertEquals(totalExpectedRepartitionCallCount, actualRepartitionCallCount);
            }
        }
    }

    @Test
    void simpleCrossPartitionQuery() {
        try (FDBRecordContext context = openContext()) {
            rebuildIndexMetaData(context, COMPLEX_DOC, COMPLEX_PARTITIONED);
            setTimestamps();
            createDualPartitionsWithComplexDocs(1);

            // query will return results from both partitions
            assertIndexEntryPrimaryKeyTuples(Set.of(Tuple.from(1, 0L), Tuple.from(1, 1000L)),
                    recordStore.scanIndex(COMPLEX_PARTITIONED, groupedTextSearch(COMPLEX_PARTITIONED, "text:propose", 1), null, ScanProperties.FORWARD_SCAN));
            assertEquals(2, getCounter(context, FDBStoreTimer.Counts.LOAD_SCAN_ENTRY).getCount());

            commit(context);
        }
    }

    /**
     * test LIMIT spanning partitions.
     */
    @Test
    void testPartitionedLimit() {
        try (FDBRecordContext context = openContext()) {
            rebuildIndexMetaData(context, COMPLEX_DOC, COMPLEX_PARTITIONED);
            setTimestamps();
            createDualPartitionsWithComplexDocs(15);

            // get 20 records (15 from partition 1, and 5 from partition 0)
            assertIndexEntryPrimaryKeyTuples(makeKeyTuples(1L, 1000, 1014, 0, 4), recordStore.scanIndex(COMPLEX_PARTITIONED, groupedTextSearch(COMPLEX_PARTITIONED, "text:propose", 1), null, ExecuteProperties.newBuilder().setReturnedRowLimit(20).build().asScanProperties(false)));

            validatePartitionSegmentIntegrity(COMPLEX_PARTITIONED, context, 1, 0, 1);
        }
    }

    /**
     * test SKIP spanning partitions.
     */
    @Test
    void testPartitionedSkip() {
        try (FDBRecordContext context = openContext()) {
            rebuildIndexMetaData(context, COMPLEX_DOC, COMPLEX_PARTITIONED);
            setTimestamps();
            createDualPartitionsWithComplexDocs(30);

            // 25 messages from partition 0 (all partition 1 skipped)
            assertIndexEntryPrimaryKeyTuples(makeKeyTuples(1L, 5, 29), recordStore.scanIndex(COMPLEX_PARTITIONED, groupedTextSearch(COMPLEX_PARTITIONED, "text:propose", 1), null, ExecuteProperties.newBuilder().setSkip(35).build().asScanProperties(false)));

            validatePartitionSegmentIntegrity(COMPLEX_PARTITIONED, context, 1, 0, 1);
        }
    }

    /**
     * test skip with limit spanning partitions.
     */
    @Test
    void testPartitionedSkipWithLimit() {
        try (FDBRecordContext context = openContext()) {
            rebuildIndexMetaData(context, COMPLEX_DOC, COMPLEX_PARTITIONED);
            setTimestamps();
            createDualPartitionsWithComplexDocs(30);

            // 20 messages from partition 0 (all partition 1 skipped)
            assertIndexEntryPrimaryKeyTuples(makeKeyTuples(1L, 5, 24), recordStore.scanIndex(COMPLEX_PARTITIONED, groupedTextSearch(COMPLEX_PARTITIONED, "text:propose", 1), null, ExecuteProperties.newBuilder().setReturnedRowLimit(20).setSkip(35).build().asScanProperties(false)));

            validatePartitionSegmentIntegrity(COMPLEX_PARTITIONED, context, 1, 0, 1);
        }
    }

    /**
     * test limit with continuation spanning partitions.
     */
    @Test
    void testPartitionedLimitWithContinuation() throws ExecutionException, InterruptedException, InvalidProtocolBufferException {
        try (FDBRecordContext context = openContext()) {
            rebuildIndexMetaData(context, COMPLEX_DOC, COMPLEX_PARTITIONED);
            setTimestamps();
            createDualPartitionsWithComplexDocs(10);

            RecordCursor<IndexEntry> indexEntryCursor = recordStore.scanIndex(COMPLEX_PARTITIONED, groupedTextSearch(COMPLEX_PARTITIONED, "text:propose", 1), null, ExecuteProperties.newBuilder().setReturnedRowLimit(5).build().asScanProperties(false));

            // Get 5 results and continuation
            List<IndexEntry> entries = indexEntryCursor.asList().join();
            assertEquals(5, entries.size());
            assertEquals(5, getCounter(context, FDBStoreTimer.Counts.LOAD_SCAN_ENTRY).getCount());
            RecordCursorResult<IndexEntry> lastResult = indexEntryCursor.onNext().get();
            assertEquals(RecordCursor.NoNextReason.RETURN_LIMIT_REACHED, lastResult.getNoNextReason());
            LuceneContinuationProto.LuceneIndexContinuation parsed = LuceneContinuationProto.LuceneIndexContinuation.parseFrom(lastResult.getContinuation().toBytes());
            // we stopped in partition 1
            assertEquals(1, parsed.getPartitionId());

            RecordCursor<IndexEntry> indexEntryCursor2 = recordStore.scanIndex(COMPLEX_PARTITIONED, groupedTextSearch(COMPLEX_PARTITIONED, "text:propose", 1), lastResult.getContinuation().toBytes(), ExecuteProperties.newBuilder().setReturnedRowLimit(10).build().asScanProperties(false));
            // Get 10 results and continuation
            List<IndexEntry> entries2 = indexEntryCursor2.asList().join();
            assertEquals(10, entries2.size());
            RecordCursorResult<IndexEntry> lastResult2 = indexEntryCursor2.onNext().get();
            assertEquals(RecordCursor.NoNextReason.RETURN_LIMIT_REACHED, lastResult.getNoNextReason());
            LuceneContinuationProto.LuceneIndexContinuation parsed2 = LuceneContinuationProto.LuceneIndexContinuation.parseFrom(lastResult2.getContinuation().toBytes());
            // we stopped in partition 0
            assertEquals(0, parsed2.getPartitionId());

            // assert we got the right docs
            assertEquals(makeKeyTuples(1L, 1005, 1009, 0, 4), entries2.stream().map(IndexEntry::getPrimaryKey).collect(Collectors.toSet()));

            validatePartitionSegmentIntegrity(COMPLEX_PARTITIONED, context, 1, 0, 1);
        }
    }

    /**
     * test cross partition limit query with multiple scans.
     */
    @Test
    void testPartitionedLimitNeedsMultipleScans() {
        try (FDBRecordContext context = openContext()) {
            rebuildIndexMetaData(context, COMPLEX_DOC, COMPLEX_PARTITIONED);
            setTimestamps();
            createDualPartitionsWithComplexDocs(300);

            assertEquals(451, recordStore.scanIndex(COMPLEX_PARTITIONED, groupedTextSearch(COMPLEX_PARTITIONED, "text:propose", 1), null, ExecuteProperties.newBuilder().setReturnedRowLimit(451).build().asScanProperties(false))
                    .getCount().join());
            assertEquals(3, getCounter(context, LuceneEvents.Events.LUCENE_INDEX_SCAN).getCount());
            assertEquals(451, getCounter(context, LuceneEvents.Counts.LUCENE_SCAN_MATCHED_DOCUMENTS).getCount());

            validatePartitionSegmentIntegrity(COMPLEX_PARTITIONED, context, 1, 0, 1);
        }
    }

    /**
     * test cross partition skip over max page size.
     */
    @Test
    void testPartitionedSkipOverMaxPageSize() {
        try (FDBRecordContext context = openContext()) {
            rebuildIndexMetaData(context, COMPLEX_DOC, COMPLEX_PARTITIONED);
            setTimestamps();
            createDualPartitionsWithComplexDocs(150);
            assertEquals(99, recordStore.scanIndex(COMPLEX_PARTITIONED, groupedTextSearch(COMPLEX_PARTITIONED, "text:propose", 1), null, ExecuteProperties.newBuilder().setReturnedRowLimit(351).setSkip(201).build().asScanProperties(false))
                    .getCount().join());
            assertEquals(3, getCounter(context, LuceneEvents.Events.LUCENE_INDEX_SCAN).getCount());
            assertEquals(300, getCounter(context, LuceneEvents.Counts.LUCENE_SCAN_MATCHED_DOCUMENTS).getCount());

            validatePartitionSegmentIntegrity(COMPLEX_PARTITIONED, context, 1, 0, 1);
        }
    }

    @Test
    void testPartitionedSorted() {
        try (FDBRecordContext context = openContext()) {
            rebuildIndexMetaData(context, COMPLEX_DOC, COMPLEX_PARTITIONED);
            setTimestamps();
            createDualPartitionsWithComplexDocs(10);

            LuceneScanQuery scanQuery = (LuceneScanQuery)groupedSortedTextSearch(COMPLEX_PARTITIONED, "text:propose", new Sort(new SortField("timestamp", SortField.Type.LONG, true)), 1);
            RecordCursor<IndexEntry> cursor = recordStore.scanIndex(COMPLEX_PARTITIONED, scanQuery, null, ExecuteProperties.newBuilder().setReturnedRowLimit(15).build().asScanProperties(false));
            List<IndexEntry> entries = cursor.asList().join();
            assertEquals(15, entries.size());
            assertEquals(15, getCounter(context, FDBStoreTimer.Counts.LOAD_SCAN_ENTRY).getCount());

            List<Long> timestamps = entries.stream().map(a -> ((FieldDoc)((LuceneRecordCursor.ScoreDocIndexEntry)a).getScoreDoc()).fields[0]).map(Long.class::cast).collect(Collectors.toList());
            Comparator<Long> comparator = Long::compareTo;
            assertTrue(Comparators.isInOrder(timestamps, comparator.reversed()));

            validatePartitionSegmentIntegrity(COMPLEX_PARTITIONED, context, 1, 0, 1);
        }
    }

    private Set<Tuple> makeKeyTuples(long group, int... ranges) {
        int[] rangeList = Arrays.stream(ranges).toArray();
        if (rangeList.length == 0 || rangeList.length % 2 == 1) {
            throw new IllegalArgumentException("specify ranges as pairs of (from, to)");
        }
        Set<Tuple> tuples = new HashSet<>();
        for (int i = 0; i < rangeList.length - 1; i += 2) {
            for (int j = rangeList[i]; j <= rangeList[i + 1]; j++) {
                tuples.add(Tuple.from(group, j));
            }
        }
        return tuples;
    }

    private void setTimestamps() {
        timestamp60DaysAgo = Instant.now().minus(60, ChronoUnit.DAYS).toEpochMilli();
        timestamp30DaysAgo = Instant.now().minus(30, ChronoUnit.DAYS).toEpochMilli();
        timestamp29DaysAgo = Instant.now().minus(29, ChronoUnit.DAYS).toEpochMilli();
        yesterday = Instant.now().minus(1, ChronoUnit.DAYS).toEpochMilli();
    }

    void createDualPartitionsWithComplexDocs(int docCount) {
        // two partitions: 0 and 1. 0 has older messages, 1 has newer.
        // doc keys in 0 start at (1, 0), doc keys in 1 start at (1, 1000)
        createPartitionMetadata(COMPLEX_PARTITIONED, Tuple.from(1L), 0, timestamp60DaysAgo, timestamp30DaysAgo);
        createPartitionMetadata(COMPLEX_PARTITIONED, Tuple.from(1L), 1, timestamp29DaysAgo, yesterday);
        for (int i = 0; i < docCount; i++) {
            recordStore.saveRecord(createComplexDocument(i, ENGINEER_JOKE, 1, ThreadLocalRandom.current().nextLong(timestamp60DaysAgo, timestamp30DaysAgo + 1)));
        }
        for (int i = 0; i < docCount; i++) {
            recordStore.saveRecord(createComplexDocument(1000L + i, ENGINEER_JOKE, 1, ThreadLocalRandom.current().nextLong(timestamp29DaysAgo, yesterday + 1)));
        }
    }

    void createPartitionMetadata(Index index, Tuple groupKey, int partitionId, long fromTimestamp, long toTimestamp) {
        Tuple from = Tuple.from(fromTimestamp).add(Tuple.from(1, 0));
        Tuple to = Tuple.from(toTimestamp).add(Tuple.from(1, Long.MAX_VALUE));
        LucenePartitionInfoProto.LucenePartitionInfo partitionInfo = LucenePartitionInfoProto.LucenePartitionInfo.newBuilder()
                .setCount(0)
                .setFrom(ByteString.copyFrom(from.pack()))
                .setTo(ByteString.copyFrom(to.pack()))
                .setId(partitionId)
                .build();

        byte[] primaryKey = recordStore.indexSubspace(index).pack(groupKey.add(PARTITION_META_SUBSPACE).addAll(from));
        recordStore.getContext().ensureActive().set(primaryKey, partitionInfo.toByteArray());
    }

    void validatePartitionSegmentIntegrity(Index index, FDBRecordContext context, long group, int... partitionIds) {
        for (int partitionId : partitionIds) {
            final Subspace subspace = recordStore.indexSubspace(COMPLEX_PARTITIONED).subspace(Tuple.from(group, LucenePartitioner.PARTITION_DATA_SUBSPACE).add(partitionId));
            validateSegmentAndIndexIntegrity(index, subspace, context, "_0.cfs");
        }
    }

    // ==================== NON-PARTITIONED TESTS =====================
    @ParameterizedTest
    @MethodSource(LUCENE_INDEX_MAP_PARAMS)
    void simpleInsertAndSearch(Map<String, Index> indexMap, boolean isSynthetic) {
        final Index index = indexMap.get(SIMPLE_TEXT_SUFFIXES_KEY);
        try (FDBRecordContext context = openContext()) {
            if (isSynthetic) {
                openRecordStore(context, metaDataBuilder -> metaDataHookSyntheticRecord1(metaDataBuilder, index));
                Tuple primaryKey = createComplexRecordJoinedToSimple(2, 1623L, 1623L, ENGINEER_JOKE, "", true, System.currentTimeMillis(), 0);
                createComplexRecordJoinedToSimple(1, 1547L, 1547L, WAYLON, "", true, System.currentTimeMillis(), 0);
                timer.reset();
                assertIndexEntryPrimaryKeyTuples(Set.of(primaryKey),
                        recordStore.scanIndex(index, fullTextSearch(index, "simple_text:\"propose a Vision\""), null, ScanProperties.FORWARD_SCAN));
            } else {
                rebuildIndexMetaData(context, SIMPLE_DOC, index);
                recordStore.saveRecord(createSimpleDocument(1623L, ENGINEER_JOKE, 2));
                recordStore.saveRecord(createSimpleDocument(1547L, WAYLON, 1));
                assertIndexEntryPrimaryKeys(Set.of(1623L),
                        recordStore.scanIndex(index, fullTextSearch(index, "\"propose a Vision\""), null, ScanProperties.FORWARD_SCAN));
            }

            assertEquals(1, getCounter(context, FDBStoreTimer.Counts.LOAD_SCAN_ENTRY).getCount());
            validateSegmentAndIndexIntegrity(index, recordStore.indexSubspace(index), context, "_0.cfs");
        }
    }

    @ParameterizedTest
    @MethodSource(LUCENE_INDEX_MAP_PARAMS)
    void largeMetadataTest(Map<String, Index> indexMap, boolean isSynthetic) {
        // Test a document with many fields, where the field metadata is larger than a data block

        final Index index = indexMap.get(MANY_FIELDS_INDEX_KEY);
        try (FDBRecordContext context = openContext()) {
            if (isSynthetic) {
                openRecordStore(context, metaDataBuilder -> metaDataHookSyntheticRecord2(metaDataBuilder, index));
                Tuple primaryKey = createComplexRecordJoinedToManyFields(1, 1623L, 1623L, "propose a Vision", "", true, System.currentTimeMillis(), 0);
                createComplexRecordJoinedToManyFields(2, 1547L, 1547L, "different smoochies", "", false, System.currentTimeMillis(), 0);
                timer.reset();
                assertIndexEntryPrimaryKeyTuples(Set.of(primaryKey),
                        recordStore.scanIndex(index, fullTextSearch(index, "many_text0:Vision AND many_bool0: true"), null, ScanProperties.FORWARD_SCAN));
                // is 7 reasonable / expected ?
            } else {
                rebuildIndexMetaData(context, MANY_FIELDS_DOC, index);
                recordStore.saveRecord(LuceneIndexTestUtils.createManyFieldsDocument(1623L, "propose a Vision", 1L, true));
                recordStore.saveRecord(LuceneIndexTestUtils.createManyFieldsDocument(1547L, "different smoochies", 2L, false));

                assertIndexEntryPrimaryKeyTuples(Set.of(Tuple.from(1623L)),
                        recordStore.scanIndex(index, fullTextSearch(index, "text0:Vision AND bool0: true"), null, ScanProperties.FORWARD_SCAN));
            }

            assertEquals(1, getCounter(context, FDBStoreTimer.Counts.LOAD_SCAN_ENTRY).getCount());
            validateSegmentAndIndexIntegrity(index, recordStore.indexSubspace(index), context, "_0.cfs");
        }
    }

    /**
     * Make sure the text search for individual fields is not confused when there are multiple fields in the
     * fieldsFormat schema.
     * Fields are overlapping (0 and 1).
     */
    @ParameterizedTest
    @MethodSource(LUCENE_INDEX_MAP_PARAMS)
    void differentFieldSearch(Map<String, Index> indexMap, boolean isSynthetic) {
        final Index index = indexMap.get(MANY_FIELDS_INDEX_KEY);
        try (FDBRecordContext context = openContext()) {
            if (isSynthetic) {
                openRecordStore(context, metaDataBuilder -> metaDataHookSyntheticRecord2(metaDataBuilder, index));
                Tuple primaryKey = createComplexRecordJoinedToManyFields(1, 11L, 11L, "matching text for field 0 pineapple", "non matching text for field 1 orange", true, System.currentTimeMillis(), 0);
                Tuple primaryKey2 = createComplexRecordJoinedToManyFields(2, 387L, 387L, "non matching text for field 0 orange", "matching text for field 1 pineapple", false, System.currentTimeMillis(), 0);
                assertIndexEntryPrimaryKeyTuples(Set.of(primaryKey),
                        recordStore.scanIndex(index, fullTextSearch(index, "many_text0:pineapple"), null, ScanProperties.FORWARD_SCAN));
                assertIndexEntryPrimaryKeyTuples(Set.of(primaryKey2),
                        recordStore.scanIndex(index, fullTextSearch(index, "many_text1:pineapple"), null, ScanProperties.FORWARD_SCAN));
            } else {
                rebuildIndexMetaData(context, MANY_FIELDS_DOC, index);
                TestRecordsTextProto.ManyFieldsDocument doc1 = TestRecordsTextProto.ManyFieldsDocument.newBuilder()
                        .setDocId(11L)
                        .setText0("matching text for field 0 pineapple")
                        .setText1("non matching text for field 1 orange")
                        .build();
                TestRecordsTextProto.ManyFieldsDocument doc2 = TestRecordsTextProto.ManyFieldsDocument.newBuilder()
                        .setDocId(387L)
                        .setText0("non matching text for field 0 orange")
                        .setText1("matching text for field 1 pineapple")
                        .build();
                recordStore.saveRecord(doc1);
                recordStore.saveRecord(doc2);

                // Make sure the text search for individual fields
                assertIndexEntryPrimaryKeyTuples(Set.of(Tuple.from(11)),
                        recordStore.scanIndex(index, fullTextSearch(index, "text0:pineapple"), null, ScanProperties.FORWARD_SCAN));
                assertIndexEntryPrimaryKeyTuples(Set.of(Tuple.from(387)),
                        recordStore.scanIndex(index, fullTextSearch(index, "text1:pineapple"), null, ScanProperties.FORWARD_SCAN));
            }
        }
    }

    /**
     * Make sure the text search for individual fields is not confused when there are multiple fields in the
     * fieldsFormat schema.
     * This test has no overlap in the fields (0/1 vs 3/4).
     */
    @ParameterizedTest
    @MethodSource(LUCENE_INDEX_MAP_PARAMS)
    void differentFieldSearchNoOverlap(Map<String, Index> indexMap, boolean isSynthetic) {
        final Index index = indexMap.get(MANY_FIELDS_INDEX_KEY);
        try (FDBRecordContext context = openContext()) {
            if (isSynthetic) {
                openRecordStore(context, metaDataBuilder -> metaDataHookSyntheticRecord2(metaDataBuilder, index));
                Tuple primaryKey = createComplexRecordJoinedToManyFields(1, 11L, 11L, "matching text for field 0 pineapple", "non matching text for field 1 orange", true, System.currentTimeMillis(), 0);
                Tuple primaryKey2 = createComplexRecordJoinedToManyFields(2, 387L, 387L, "non matching text for field 3 orange", "matching text for field 4 pineapple", false, System.currentTimeMillis(), 0);
                assertIndexEntryPrimaryKeyTuples(Set.of(primaryKey),
                        recordStore.scanIndex(index, fullTextSearch(index, "many_text0:pineapple"), null, ScanProperties.FORWARD_SCAN));
                assertIndexEntryPrimaryKeyTuples(Set.of(primaryKey2),
                        recordStore.scanIndex(index, fullTextSearch(index, "many_text4:pineapple"), null, ScanProperties.FORWARD_SCAN));
            } else {
                rebuildIndexMetaData(context, MANY_FIELDS_DOC, index);
                TestRecordsTextProto.ManyFieldsDocument doc1 = TestRecordsTextProto.ManyFieldsDocument.newBuilder()
                        .setDocId(11L)
                        .setText0("matching text for field 0 pineapple")
                        .setText1("non matching text for field 1 orange")
                        .build();
                TestRecordsTextProto.ManyFieldsDocument doc2 = TestRecordsTextProto.ManyFieldsDocument.newBuilder()
                        .setDocId(387L)
                        .setText3("non matching text for field 3 orange")
                        .setText4("matching text for field 4 pineapple")
                        .build();
                recordStore.saveRecord(doc1);
                recordStore.saveRecord(doc2);

                // Make sure the text search for individual fields
                assertIndexEntryPrimaryKeyTuples(Set.of(Tuple.from(11)),
                        recordStore.scanIndex(index, fullTextSearch(index, "text0:pineapple"), null, ScanProperties.FORWARD_SCAN));
                assertIndexEntryPrimaryKeyTuples(Set.of(Tuple.from(387)),
                        recordStore.scanIndex(index, fullTextSearch(index, "text4:pineapple"), null, ScanProperties.FORWARD_SCAN));
            }
        }
    }

    private static Stream<Arguments> specialCharacterParams() {
        return LuceneIndexTestUtils.luceneIndexMapParams().flatMap(
                param -> Stream.of("Ω", "ç").map(
                        param2 -> Arguments.of(param.get()[0], param.get()[1], param2)));
    }

    @ParameterizedTest
    @MethodSource({"specialCharacterParams"})
    void insertAndSearchWithSpecialCharacters(Map<String, Index> indexMap, boolean isSynthetic, String specialCharacter) {
        final Index index = indexMap.get(SIMPLE_TEXT_SUFFIXES_KEY);
        String baseText = "Do we match special characters like %s, even when its mashed together like %snoSpaces?";
        try (FDBRecordContext context = openContext()) {
            if (isSynthetic) {
                openRecordStore(context, metaDataBuilder -> metaDataHookSyntheticRecord1(metaDataBuilder, index));
                Tuple primaryKey = createComplexRecordJoinedToSimple(2, 1623L, 1623L, String.format(baseText, specialCharacter, specialCharacter), "", true, System.currentTimeMillis(), 0);
                createComplexRecordJoinedToSimple(1, 1547L, 1547L, String.format(baseText, " ", " "), "", true, System.currentTimeMillis(), 0);
                timer.reset();
                assertIndexEntryPrimaryKeyTuples(Set.of(primaryKey),
                        recordStore.scanIndex(index, fullTextSearch(index, specialCharacter), null, ScanProperties.FORWARD_SCAN));
            } else {
                rebuildIndexMetaData(context, SIMPLE_DOC, index);
                //one document when the chars, one without
                recordStore.saveRecord(createSimpleDocument(1623L, String.format(baseText, specialCharacter, specialCharacter), 2));
                recordStore.saveRecord(createSimpleDocument(1547L, String.format(baseText, " ", " "), 1));
                assertIndexEntryPrimaryKeys(Set.of(1623L),
                        recordStore.scanIndex(index, fullTextSearch(index, specialCharacter), null, ScanProperties.FORWARD_SCAN));
            }

            assertEquals(1, getCounter(context, FDBStoreTimer.Counts.LOAD_SCAN_ENTRY).getCount());
            validateSegmentAndIndexIntegrity(index, recordStore.indexSubspace(index), context, "_0.cfs");
        }
    }

    @ParameterizedTest
    @MethodSource(LUCENE_INDEX_MAP_PARAMS)
    void searchTextQueryWithBooleanEquals(Map<String, Index> indexMap, boolean isSynthetic) {
        /*
         * Check that a point query on a number type and a text match together return the correct result
         */
        final Index index = indexMap.get(TEXT_AND_BOOLEAN_INDEX_KEY);
        try (FDBRecordContext context = openContext()) {
            if (isSynthetic) {
                openRecordStore(context, metaDataBuilder -> metaDataHookSyntheticRecord1(metaDataBuilder, index));
                Tuple primaryKey = createComplexRecordJoinedToSimple(2, 1623L, 1623L, ENGINEER_JOKE, "propose a Vision", true, System.currentTimeMillis(), 0);
                createComplexRecordJoinedToSimple(1, 1547L, 1547L, ENGINEER_JOKE, "different smoochies", false, System.currentTimeMillis(), 0);
                timer.reset();
                assertIndexEntryPrimaryKeyTuples(Set.of(primaryKey),
                        recordStore.scanIndex(index, fullTextSearch(index, "\"propose a Vision\" AND complex_is_seen: true"), null, ScanProperties.FORWARD_SCAN));
            } else {
                rebuildIndexMetaData(context, COMPLEX_DOC, index);
                recordStore.saveRecord(LuceneIndexTestUtils.createComplexDocument(1623L, ENGINEER_JOKE, "propose a Vision", 2, true));
                recordStore.saveRecord(LuceneIndexTestUtils.createComplexDocument(1547L, ENGINEER_JOKE, "different smoochies", 2, false));

                assertIndexEntryPrimaryKeyTuples(Set.of(Tuple.from(2, 1623L)),
                        recordStore.scanIndex(index, fullTextSearch(index, "\"propose a Vision\" AND is_seen: true"), null, ScanProperties.FORWARD_SCAN));
            }

            assertEquals(1, getCounter(context, FDBStoreTimer.Counts.LOAD_SCAN_ENTRY).getCount());
            validateSegmentAndIndexIntegrity(index, recordStore.indexSubspace(index), context, "_0.cfs");
        }
    }

    @ParameterizedTest
    @MethodSource(LUCENE_INDEX_MAP_PARAMS)
    void searchTextQueryWithBooleanNotEquals(Map<String, Index> indexMap, boolean isSynthetic) {
        /*
         * Check that a point query on a number type and a text match together return the correct result
         */
        final Index index = indexMap.get(TEXT_AND_BOOLEAN_INDEX_KEY);
        try (FDBRecordContext context = openContext()) {
            if (isSynthetic) {
                openRecordStore(context, metaDataBuilder -> metaDataHookSyntheticRecord1(metaDataBuilder, index));
                createComplexRecordJoinedToSimple(2, 1623L, 1623L, ENGINEER_JOKE, "propose a Vision", true, System.currentTimeMillis(), 0);
                Tuple primaryKey = createComplexRecordJoinedToSimple(1, 1547L, 1547L, ENGINEER_JOKE, "different smoochies", false, System.currentTimeMillis(), 0);
                timer.reset();
                assertIndexEntryPrimaryKeyTuples(Set.of(primaryKey),
                        recordStore.scanIndex(index, fullTextSearch(index, "\"propose a Vision\" AND NOT complex_is_seen: true"), null, ScanProperties.FORWARD_SCAN));
            } else {
                rebuildIndexMetaData(context, COMPLEX_DOC, index);
                recordStore.saveRecord(LuceneIndexTestUtils.createComplexDocument(1623L, ENGINEER_JOKE, "propose a Vision", 2, true));
                recordStore.saveRecord(LuceneIndexTestUtils.createComplexDocument(1547L, ENGINEER_JOKE, "different smoochies", 2, false));

                assertIndexEntryPrimaryKeyTuples(Set.of(Tuple.from(2, 1547L)),
                        recordStore.scanIndex(index, fullTextSearch(index, "\"propose a Vision\" AND NOT is_seen: true"), null, ScanProperties.FORWARD_SCAN));
            }

            assertEquals(1, getCounter(context, FDBStoreTimer.Counts.LOAD_SCAN_ENTRY).getCount());
            validateSegmentAndIndexIntegrity(index, recordStore.indexSubspace(index), context, "_0.cfs");
        }
    }

    @ParameterizedTest
    @MethodSource(LUCENE_INDEX_MAP_PARAMS)
    void searchTextQueryWithBooleanRange(Map<String, Index> indexMap, boolean isSynthetic) {
        /*
         * Check that a point query on a number type and a text match together return the correct result
         */
        final Index index = indexMap.get(TEXT_AND_BOOLEAN_INDEX_KEY);
        try (FDBRecordContext context = openContext()) {
            if (isSynthetic) {
                openRecordStore(context, metaDataBuilder -> metaDataHookSyntheticRecord1(metaDataBuilder, index));
                Tuple primaryKey = createComplexRecordJoinedToSimple(2, 1623L, 1623L, ENGINEER_JOKE, "propose a Vision", true, System.currentTimeMillis(), 0);
                Tuple primaryKey2 = createComplexRecordJoinedToSimple(1, 1547L, 1547L, ENGINEER_JOKE, "different smoochies", false, System.currentTimeMillis(), 0);
                timer.reset();
                assertIndexEntryPrimaryKeyTuples(Set.of(primaryKey, primaryKey2),
                        recordStore.scanIndex(index, fullTextSearch(index, "\"propose a Vision\" AND complex_is_seen: [false TO true]"), null, ScanProperties.FORWARD_SCAN));

            } else {
                rebuildIndexMetaData(context, COMPLEX_DOC, index);
                recordStore.saveRecord(LuceneIndexTestUtils.createComplexDocument(1623L, ENGINEER_JOKE, "propose a Vision", 2, true));
                recordStore.saveRecord(LuceneIndexTestUtils.createComplexDocument(1547L, ENGINEER_JOKE, "different smoochies", 2, false));

                assertIndexEntryPrimaryKeyTuples(Set.of(Tuple.from(2, 1623L), Tuple.from(2, 1547L)),
                        recordStore.scanIndex(index, fullTextSearch(index, "\"propose a Vision\" AND is_seen: [false TO true]"), null, ScanProperties.FORWARD_SCAN));
            }

            assertEquals(2, getCounter(context, FDBStoreTimer.Counts.LOAD_SCAN_ENTRY).getCount());
            validateSegmentAndIndexIntegrity(index, recordStore.indexSubspace(index), context, "_0.cfs");
        }
    }

    @ParameterizedTest
    @MethodSource(LUCENE_INDEX_MAP_PARAMS)
    void searchTextQueryWithBooleanBoth(Map<String, Index> indexMap, boolean isSynthetic) {
        /*
         * Check that a point query on a number type and a text match together return the correct result
         */
        final Index index = indexMap.get(TEXT_AND_BOOLEAN_INDEX_KEY);
        try (FDBRecordContext context = openContext()) {
            if (isSynthetic) {
                openRecordStore(context, metaDataBuilder -> metaDataHookSyntheticRecord1(metaDataBuilder, index));
                createComplexRecordJoinedToSimple(2, 1623L, 1623L, ENGINEER_JOKE, "propose a Vision", true, System.currentTimeMillis(), 0);
                createComplexRecordJoinedToSimple(1, 1547L, 1547L, ENGINEER_JOKE, "different smoochies", false, System.currentTimeMillis(), 0);
                timer.reset();
                assertIndexEntryPrimaryKeyTuples(Set.of(),
                        recordStore.scanIndex(index, fullTextSearch(index, "\"propose a Vision\" AND complex_is_seen: true AND complex_is_seen: false"), null, ScanProperties.FORWARD_SCAN));
            } else {
                rebuildIndexMetaData(context, COMPLEX_DOC, index);
                recordStore.saveRecord(LuceneIndexTestUtils.createComplexDocument(1623L, ENGINEER_JOKE, "propose a Vision", 2, true));
                recordStore.saveRecord(LuceneIndexTestUtils.createComplexDocument(1547L, ENGINEER_JOKE, "different smoochies", 2, false));

                assertIndexEntryPrimaryKeyTuples(Set.of(),
                        recordStore.scanIndex(index, fullTextSearch(index, "\"propose a Vision\" AND is_seen: true AND is_seen: false"), null, ScanProperties.FORWARD_SCAN));
            }

            assertNull(Verify.verifyNotNull(context.getTimer()).getCounter(FDBStoreTimer.Counts.LOAD_SCAN_ENTRY));
            validateSegmentAndIndexIntegrity(index, recordStore.indexSubspace(index), context, "_0.cfs");
        }
    }

    @ParameterizedTest
    @MethodSource(LUCENE_INDEX_MAP_PARAMS)
    void searchTextQueryWithBooleanEither(Map<String, Index> indexMap, boolean isSynthetic) {
        /*
         * Check that a point query on a number type and a text match together return the correct result
         */
        final Index index = indexMap.get(TEXT_AND_BOOLEAN_INDEX_KEY);
        try (FDBRecordContext context = openContext()) {
            if (isSynthetic) {
                openRecordStore(context, metaDataBuilder -> metaDataHookSyntheticRecord1(metaDataBuilder, index));
                Tuple primaryKey = createComplexRecordJoinedToSimple(2, 1623L, 1623L, ENGINEER_JOKE, "propose a Vision", true, System.currentTimeMillis(), 0);
                Tuple primaryKey2 = createComplexRecordJoinedToSimple(1, 1547L, 1547L, ENGINEER_JOKE, "different smoochies", false, System.currentTimeMillis(), 0);
                timer.reset();
                assertIndexEntryPrimaryKeyTuples(Set.of(primaryKey, primaryKey2),
                        recordStore.scanIndex(index, fullTextSearch(index, "\"propose a Vision\" AND (complex_is_seen: true OR complex_is_seen: false)"), null, ScanProperties.FORWARD_SCAN));
            } else {

                rebuildIndexMetaData(context, COMPLEX_DOC, index);
                recordStore.saveRecord(LuceneIndexTestUtils.createComplexDocument(1623L, ENGINEER_JOKE, "propose a Vision", 2, true));
                recordStore.saveRecord(LuceneIndexTestUtils.createComplexDocument(1547L, ENGINEER_JOKE, "different smoochies", 2, false));

                assertIndexEntryPrimaryKeyTuples(Set.of(Tuple.from(2, 1623L), Tuple.from(2, 1547L)),
                        recordStore.scanIndex(index, fullTextSearch(index, "\"propose a Vision\" AND (is_seen: true OR is_seen: false)"), null, ScanProperties.FORWARD_SCAN));
            }

            assertEquals(2, getCounter(context, FDBStoreTimer.Counts.LOAD_SCAN_ENTRY).getCount());
            validateSegmentAndIndexIntegrity(index, recordStore.indexSubspace(index), context, "_0.cfs");
        }
    }

    @ParameterizedTest
    @MethodSource(LUCENE_INDEX_MAP_PARAMS)
    void searchTextQueryWithNumberEquals(Map<String, Index> indexMap, boolean isSynthetic) {
        /*
         * Check that a point query on a number type and a text match together return the correct result
         */
        final Index index = indexMap.get(TEXT_AND_NUMBER_INDEX_KEY);
        try (FDBRecordContext context = openContext()) {
            if (isSynthetic) {
                openRecordStore(context, metaDataBuilder -> metaDataHookSyntheticRecord1(metaDataBuilder, index));
                Tuple primaryKey = createComplexRecordJoinedToSimple(2, 1623L, 1623L, ENGINEER_JOKE, "", true, System.currentTimeMillis(), 2);
                createComplexRecordJoinedToSimple(1, 1547L, 1547L, ENGINEER_JOKE, "", false, System.currentTimeMillis(), 1);
                createComplexRecordJoinedToSimple(3, 1548L, 1548L, ENGINEER_JOKE, "", false, System.currentTimeMillis(), null);
                timer.reset();
                assertIndexEntryPrimaryKeyTuples(Set.of(primaryKey),
                        recordStore.scanIndex(index, fullTextSearch(index, "\"propose a Vision\" AND complex_score:2"), null, ScanProperties.FORWARD_SCAN));
            } else {
                rebuildIndexMetaData(context, SIMPLE_DOC, index);
                recordStore.saveRecord(createSimpleDocument(1623L, ENGINEER_JOKE, 2));
                recordStore.saveRecord(createSimpleDocument(1547L, ENGINEER_JOKE, 1));
                recordStore.saveRecord(createSimpleDocument(1548L, ENGINEER_JOKE, null));

                assertIndexEntryPrimaryKeys(Set.of(1623L),
                        recordStore.scanIndex(index, fullTextSearch(index, "\"propose a Vision\" AND group:2"), null, ScanProperties.FORWARD_SCAN));
            }

            assertEquals(1, getCounter(context, FDBStoreTimer.Counts.LOAD_SCAN_ENTRY).getCount());
            validateSegmentAndIndexIntegrity(index, recordStore.indexSubspace(index), context, "_0.cfs");
        }
    }

    @ParameterizedTest
    @MethodSource(LUCENE_INDEX_MAP_PARAMS)
    void searchTextWithEmailPrefix(Map<String, Index> indexMap, boolean isSynthetic) {
        /*
         * Check that a prefix query with an email in it will return the email
         */
        final Index index = indexMap.get(TEXT_AND_NUMBER_INDEX_KEY);
        try (FDBRecordContext context = openContext()) {
            if (isSynthetic) {
                openRecordStore(context, metaDataBuilder -> metaDataHookSyntheticRecord1(metaDataBuilder, index));
                Tuple primaryKey = createComplexRecordJoinedToSimple(1, 1241L, 1623L, "{to: aburritoofjoy@tacos.com, from: tacosareevil@badfoodtakes.net}", "", true, System.currentTimeMillis(), 1);
                createComplexRecordJoinedToSimple(2, 1342L, 1547L, "{to: aburritoofjoy@tacos.com, from: tacosareevil@badfoodtakes.net}", "", false, System.currentTimeMillis(), 2);
                assertIndexEntryPrimaryKeyTuples(Set.of(primaryKey),
                        recordStore.scanIndex(index, fullTextSearch(index, "aburritoofjoy@tacos.com* AND complex_score: 1"), null, ScanProperties.FORWARD_SCAN));
            } else {
                rebuildIndexMetaData(context, SIMPLE_DOC, index);
                recordStore.saveRecord(createSimpleDocument(1241L, "{to: aburritoofjoy@tacos.com, from: tacosareevil@badfoodtakes.net}", 1));
                recordStore.saveRecord(createSimpleDocument(1342L, "{to: aburritoofjoy@tacos.com, from: tacosareevil@badfoodtakes.net}", 2));

                assertIndexEntryPrimaryKeys(Set.of(1241L),
                        recordStore.scanIndex(index, fullTextSearch(index, "aburritoofjoy@tacos.com* AND group: 1"), null, ScanProperties.FORWARD_SCAN));
            }
        }
    }

    @ParameterizedTest
    @MethodSource(LUCENE_INDEX_MAP_PARAMS)
    void searchTextQueryWithNumberRange(Map<String, Index> indexMap, boolean isSynthetic) {
        /*
         * Check that a range query on a number type and a text match together return the correct result
         */
        final Index index = indexMap.get(TEXT_AND_NUMBER_INDEX_KEY);
        try (FDBRecordContext context = openContext()) {
            if (isSynthetic) {
                openRecordStore(context, metaDataBuilder -> metaDataHookSyntheticRecord1(metaDataBuilder, index));
                Tuple primaryKey = createComplexRecordJoinedToSimple(2, 1623L, 1623L, ENGINEER_JOKE, "", true, System.currentTimeMillis(), 2);
                createComplexRecordJoinedToSimple(1, 1547L, 1547L, ENGINEER_JOKE, "", false, System.currentTimeMillis(), 1);
                timer.reset();
                assertIndexEntryPrimaryKeyTuples(Set.of(primaryKey),
                        recordStore.scanIndex(index, fullTextSearch(index, "\"propose a Vision\" AND complex_score:[2 TO 4]"), null, ScanProperties.FORWARD_SCAN));
            } else {
                rebuildIndexMetaData(context, SIMPLE_DOC, index);
                recordStore.saveRecord(createSimpleDocument(1623L, ENGINEER_JOKE, 2));
                recordStore.saveRecord(createSimpleDocument(1547L, ENGINEER_JOKE, 1));

                assertIndexEntryPrimaryKeys(Set.of(1623L),
                        recordStore.scanIndex(index, fullTextSearch(index, "\"propose a Vision\" AND group:[2 TO 4]"), null, ScanProperties.FORWARD_SCAN));
            }

            assertEquals(1, getCounter(context, FDBStoreTimer.Counts.LOAD_SCAN_ENTRY).getCount());
            validateSegmentAndIndexIntegrity(index, recordStore.indexSubspace(index), context, "_0.cfs");
        }
    }

    @ParameterizedTest
    @MethodSource(LUCENE_INDEX_MAP_PARAMS)
    void searchTextWithNumberRangeInfinite(Map<String, Index> indexMap, boolean isSynthetic) {
        /*
         * Check that a range query returns empty if you feed it a range that is logically empty (i.e. (Long.MAX_VALUE,...)
         */
        final Index index = indexMap.get(TEXT_AND_NUMBER_INDEX_KEY);
        try (FDBRecordContext context = openContext()) {
            if (isSynthetic) {
                openRecordStore(context, metaDataBuilder -> metaDataHookSyntheticRecord1(metaDataBuilder, index));
                createComplexRecordJoinedToSimple(2, 1623L, 1623L, ENGINEER_JOKE, "", true, System.currentTimeMillis(), 2);
                createComplexRecordJoinedToSimple(1, 1547L, 1547L, ENGINEER_JOKE, "", false, System.currentTimeMillis(), 1);
                //positive infinity
                assertIndexEntryPrimaryKeys(Set.of(),
                        recordStore.scanIndex(index, fullTextSearch(index, "\"propose a Vision\" AND complex_score:{" + Long.MAX_VALUE + " TO " + Long.MAX_VALUE + "]"), null, ScanProperties.FORWARD_SCAN));


                //negative infinite
                assertIndexEntryPrimaryKeys(Set.of(),
                        recordStore.scanIndex(index, fullTextSearch(index, "\"propose a Vision\" AND complex_score:[" + Long.MIN_VALUE + " TO " + Long.MIN_VALUE + "}"), null, ScanProperties.FORWARD_SCAN));
            } else {
                rebuildIndexMetaData(context, SIMPLE_DOC, TEXT_AND_NUMBER_INDEX);
                recordStore.saveRecord(createSimpleDocument(1623L, ENGINEER_JOKE, 2));
                recordStore.saveRecord(createSimpleDocument(1547L, ENGINEER_JOKE, 1));

                //positive infinity
                assertIndexEntryPrimaryKeys(Set.of(),
                        recordStore.scanIndex(index, fullTextSearch(index, "\"propose a Vision\" AND group:{" + Long.MAX_VALUE + " TO " + Long.MAX_VALUE + "]"), null, ScanProperties.FORWARD_SCAN));


                //negative infinite
                assertIndexEntryPrimaryKeys(Set.of(),
                        recordStore.scanIndex(index, fullTextSearch(TEXT_AND_NUMBER_INDEX, "\"propose a Vision\" AND group:[" + Long.MIN_VALUE + " TO " + Long.MIN_VALUE + "}"), null, ScanProperties.FORWARD_SCAN));
            }

            validateSegmentAndIndexIntegrity(index, recordStore.indexSubspace(index), context, "_0.cfs");
        }
    }


    private static Stream<Arguments> bitsetParams() {
        return LuceneIndexTestUtils.luceneIndexMapParams().flatMap(
                param -> Stream.of(
                        Arguments.of(0b0, List.of(1623L, 1547L),
                                Set.of(Tuple.from(-1, List.of(28, 1623), List.of(1623)),
                                        Tuple.from(-1, List.of(26, 1547), List.of(1547)))),
                        Arguments.of(0b100, List.of(1623L),
                                Set.of(Tuple.from(-1, List.of(28, 1623), List.of(1623)))),
                        Arguments.of(0b10, List.of(1547L),
                                Set.of(Tuple.from(-1, List.of(26, 1547), List.of(1547)))),
                        Arguments.of(0b1000, List.of(1623L, 1547L),
                                Set.of(Tuple.from(-1, List.of(28, 1623), List.of(1623)),
                                        Tuple.from(-1, List.of(26, 1547), List.of(1547)))),
                        Arguments.of(0b110, List.of(), Set.of()),
                        Arguments.of(0b11000, List.of(1623L, 1547L),
                                Set.of(Tuple.from(-1, List.of(28, 1623), List.of(1623)),
                                        Tuple.from(-1, List.of(26, 1547), List.of(1547)))),
                        Arguments.of(0b1100, List.of(1623L),
                                Set.of(Tuple.from(-1, List.of(28, 1623), List.of(1623))))
                        ).map(param2 -> Arguments.of(param.get()[0], param.get()[1], param2.get()[0], param2.get()[1], param2.get()[2])));
    }

    @ParameterizedTest
    @MethodSource("bitsetParams")
    void bitset(Map<String, Index> indexMap, boolean isSynthetic, int mask, List<Long> expectedResult, Set<Tuple> syntheticExpectedResult) {
        /*
         * Check that a bitset_contains query returns the right result given a certain mask
         */
        final Index index = indexMap.get(TEXT_AND_NUMBER_INDEX_KEY);
        try (FDBRecordContext context = openContext()) {
            if (isSynthetic) {
                openRecordStore(context, metaDataBuilder -> metaDataHookSyntheticRecord1(metaDataBuilder, index));
                createComplexRecordJoinedToSimple(0b11100, 1623L, 1623L, ENGINEER_JOKE, "", true, System.currentTimeMillis(), 0b11100);
                createComplexRecordJoinedToSimple(0b11010, 1547L, 1547L, ENGINEER_JOKE, "", false, System.currentTimeMillis(), 0b11010);

                assertIndexEntryPrimaryKeyTuples(
                        syntheticExpectedResult,
                        recordStore.scanIndex(
                                index,
                                fullTextSearch(index, "\"propose a Vision\" AND complex_group:BITSET_CONTAINS(" + mask + ")"),
                                null,
                                ScanProperties.FORWARD_SCAN));

                assertIndexEntryPrimaryKeyTuples(
                        syntheticExpectedResult,
                        recordStore.scanIndex(
                                index,
                                fullTextSearch(index, "complex_group:BITSET_CONTAINS(" + mask + ")"),
                                null,
                                ScanProperties.FORWARD_SCAN));
            } else {
                rebuildIndexMetaData(context, SIMPLE_DOC, index);
                recordStore.saveRecord(createSimpleDocument(1623L, ENGINEER_JOKE, 0b11100));
                recordStore.saveRecord(createSimpleDocument(1547L, ENGINEER_JOKE, 0b11010));

                assertIndexEntryPrimaryKeys(
                        expectedResult,
                        recordStore.scanIndex(
                                index,
                                fullTextSearch(index, "\"propose a Vision\" AND group:BITSET_CONTAINS(" + mask + ")"),
                                null,
                                ScanProperties.FORWARD_SCAN));

                assertIndexEntryPrimaryKeys(
                        expectedResult,
                        recordStore.scanIndex(
                                index,
                                fullTextSearch(index, "group:BITSET_CONTAINS(" + mask + ")"),
                                null,
                                ScanProperties.FORWARD_SCAN));
            }
        }
    }

    private static Stream<Arguments> bitsetOrParams() {
        return LuceneIndexTestUtils.luceneIndexMapParams().flatMap(
                param -> Stream.of(
                        Arguments.of(0b0, 0b0, List.of(1623L, 1547L),
                                Set.of(Tuple.from(-1, List.of(28, 1623), List.of(1623)),
                                        Tuple.from(-1, List.of(26, 1547), List.of(1547)))),
                        Arguments.of(0b100, 0b1, List.of(1623L),
                                Set.of(Tuple.from(-1, List.of(28, 1623), List.of(1623)))),
                        Arguments.of(0b10, 0b1, List.of(1547L),
                                Set.of(Tuple.from(-1, List.of(26, 1547), List.of(1547)))),
                        Arguments.of(0b1000, 0b1000, List.of(1623L, 1547L),
                                Set.of(Tuple.from(-1, List.of(28, 1623), List.of(1623)),
                                        Tuple.from(-1, List.of(26, 1547), List.of(1547)))),
                        Arguments.of(0b100, 0b10, List.of(1623L, 1547L),
                                Set.of(Tuple.from(-1, List.of(28, 1623), List.of(1623)),
                                        Tuple.from(-1, List.of(26, 1547), List.of(1547)))),
                        Arguments.of(0b10000, 0b1000, List.of(1623L, 1547L),
                                Set.of(Tuple.from(-1, List.of(28, 1623), List.of(1623)),
                                        Tuple.from(-1, List.of(26, 1547), List.of(1547)))),
                        Arguments.of(0b1000, 0b100, List.of(1623L, 1547L),
                                Set.of(Tuple.from(-1, List.of(28, 1623), List.of(1623)),
                                        Tuple.from(-1, List.of(26, 1547), List.of(1547))))
                ).map(param2 -> Arguments.of(param.get()[0], param.get()[1], param2.get()[0], param2.get()[1], param2.get()[2], param2.get()[3])));
    }

    @ParameterizedTest
    @MethodSource("bitsetOrParams")
    void bitsetOr(Map<String, Index> indexMap, boolean isSynthetic, int mask1, int mask2, List<Long> expectedResult, Set<Tuple> syntheticExpectedResult) {
        /*
         * Check that a bitset_contains query returns the right result given a certain mask
         */
        final Index index = indexMap.get(TEXT_AND_NUMBER_INDEX_KEY);
        try (FDBRecordContext context = openContext()) {
            if (isSynthetic) {
                openRecordStore(context, metaDataBuilder -> metaDataHookSyntheticRecord1(metaDataBuilder, index));
                createComplexRecordJoinedToSimple(0b11100, 1623L, 1623L, ENGINEER_JOKE, "", true, System.currentTimeMillis(), 0b11100);
                createComplexRecordJoinedToSimple(0b11010, 1547L, 1547L, ENGINEER_JOKE, "", false, System.currentTimeMillis(), 0b11010);

                assertIndexEntryPrimaryKeyTuples(
                        syntheticExpectedResult,
                        recordStore.scanIndex(
                                index,
                                fullTextSearch(index, "complex_group:BITSET_CONTAINS(" + mask1 + ") OR complex_group:BITSET_CONTAINS(" + mask2 + ")"),
                                null,
                                ScanProperties.FORWARD_SCAN));
            } else {
                rebuildIndexMetaData(context, SIMPLE_DOC, index);
                recordStore.saveRecord(createSimpleDocument(1623L, ENGINEER_JOKE, 0b11100));
                recordStore.saveRecord(createSimpleDocument(1547L, ENGINEER_JOKE, 0b11010));

                assertIndexEntryPrimaryKeys(
                        expectedResult,
                        recordStore.scanIndex(
                                index,
                                fullTextSearch(index, "group:BITSET_CONTAINS(" + mask1 + ") OR group:BITSET_CONTAINS(" + mask2 + ")"),
                                null,
                                ScanProperties.FORWARD_SCAN));
            }
        }
    }

    @ParameterizedTest
    @MethodSource(LUCENE_INDEX_MAP_PARAMS)
    void simpleEmptyIndex(Map<String, Index> indexMap, boolean isSynthetic) {
        final Index index = indexMap.get(SIMPLE_TEXT_SUFFIXES_KEY);
        try (FDBRecordContext context = openContext()) {
            if (isSynthetic) {
                openRecordStore(context, metaDataBuilder -> metaDataHookSyntheticRecord1(metaDataBuilder, index));
            } else {
                rebuildIndexMetaData(context, SIMPLE_DOC, index);
            }
            try (RecordCursor<IndexEntry> cursor = recordStore.scanIndex(index, fullTextSearch(index, "something"), null, ScanProperties.FORWARD_SCAN)) {
                assertEquals(RecordCursorResult.exhausted(), cursor.getNext());
            }
        }
    }

    @ParameterizedTest
    @MethodSource(LUCENE_INDEX_MAP_PARAMS)
    void simpleEmptyAutoComplete(Map<String, Index> indexMap, boolean isSynthetic) {
        final Index index = indexMap.get(SIMPLE_TEXT_WITH_AUTO_COMPLETE_KEY);
        try (FDBRecordContext context = openContext()) {
            if (isSynthetic) {
                openRecordStore(context, metaDataBuilder -> metaDataHookSyntheticRecord1(metaDataBuilder, index));
            } else {
                rebuildIndexMetaData(context, SIMPLE_DOC, index);
            }
            try (RecordCursor<IndexEntry> cursor = recordStore.scanIndex(index,
                    autoCompleteBounds(index, "something", ImmutableSet.of("text")),
                    null, ScanProperties.FORWARD_SCAN)) {
                assertEquals(RecordCursorResult.exhausted(), cursor.getNext());
            }
        }
    }

    @ParameterizedTest
    @MethodSource(LUCENE_INDEX_MAP_PARAMS)
    void simpleInsertAndSearchNumFDBFetches(Map<String, Index> indexMap, boolean isSynthetic) {
        final Index index = indexMap.get(SIMPLE_TEXT_SUFFIXES_KEY);
        try (FDBRecordContext context = openContext()) {
            if (isSynthetic) {
                openRecordStore(context, metaDataBuilder -> metaDataHookSyntheticRecord1(metaDataBuilder, index));
                Tuple primaryKey = createComplexRecordJoinedToSimple(2, 1623L, 1623L, ENGINEER_JOKE, "", true, System.currentTimeMillis(), 0);
                createComplexRecordJoinedToSimple(1, 1547L, 1547L, WAYLON, "", false, System.currentTimeMillis(), 0);
                timer.reset();
                assertIndexEntryPrimaryKeyTuples(Set.of(primaryKey),
                        recordStore.scanIndex(index, fullTextSearch(index, "Vision"), null, ScanProperties.FORWARD_SCAN));

            } else {
                rebuildIndexMetaData(context, SIMPLE_DOC, index);
                recordStore.saveRecord(createSimpleDocument(1623L, ENGINEER_JOKE, 2));
                recordStore.saveRecord(createSimpleDocument(1547L, WAYLON, 1));
                assertIndexEntryPrimaryKeys(Set.of(1623L),
                        recordStore.scanIndex(index, fullTextSearch(index, "Vision"), null, ScanProperties.FORWARD_SCAN));
            }

            assertEquals(1, getCounter(context, FDBStoreTimer.Counts.LOAD_SCAN_ENTRY).getCount());
            validateSegmentAndIndexIntegrity(index, recordStore.indexSubspace(index), context, "_0.cfs");
        }
    }

    @ParameterizedTest
    @MethodSource(LUCENE_INDEX_MAP_PARAMS)
    void testContinuation(Map<String, Index> indexMap, boolean isSynthetic) {
        final Index index = indexMap.get(SIMPLE_TEXT_SUFFIXES_KEY);
        try (FDBRecordContext context = openContext()) {
            LuceneContinuationProto.LuceneIndexContinuation continuation = LuceneContinuationProto.LuceneIndexContinuation.newBuilder()
                    .setDoc(1)
                    .setScore(0.21973526F)
                    .setShard(0)
                    .build();
            if (isSynthetic) {
                openRecordStore(context, metaDataBuilder -> metaDataHookSyntheticRecord1(metaDataBuilder, index));
                createComplexRecordJoinedToSimple(2, 1623L, 1623L, ENGINEER_JOKE, "", true, System.currentTimeMillis(), 0);
                createComplexRecordJoinedToSimple(3, 1624L, 1624L, ENGINEER_JOKE, "", true, System.currentTimeMillis(), 0);
                Tuple primaryKey3 = createComplexRecordJoinedToSimple(4, 1625L, 1625L, ENGINEER_JOKE, "", true, System.currentTimeMillis(), 0);
                Tuple primaryKey4 = createComplexRecordJoinedToSimple(5, 1626L, 1626L, ENGINEER_JOKE, "", true, System.currentTimeMillis(), 0);
                createComplexRecordJoinedToSimple(1, 1547L, 1547L, WAYLON, "", false, System.currentTimeMillis(), 0);
                assertIndexEntryPrimaryKeyTuples(Set.of(primaryKey3, primaryKey4),
                        recordStore.scanIndex(index, fullTextSearch(index, "simple_text:Vision"), continuation.toByteArray(), ScanProperties.FORWARD_SCAN));

            } else {
                rebuildIndexMetaData(context, SIMPLE_DOC, index);
                recordStore.saveRecord(createSimpleDocument(1623L, ENGINEER_JOKE, 2));
                recordStore.saveRecord(createSimpleDocument(1624L, ENGINEER_JOKE, 2));
                recordStore.saveRecord(createSimpleDocument(1625L, ENGINEER_JOKE, 2));
                recordStore.saveRecord(createSimpleDocument(1626L, ENGINEER_JOKE, 2));
                recordStore.saveRecord(createSimpleDocument(1547L, WAYLON, 1));
                assertIndexEntryPrimaryKeys(Set.of(1625L, 1626L),
                        recordStore.scanIndex(index, fullTextSearch(index, "Vision"), continuation.toByteArray(), ScanProperties.FORWARD_SCAN));
            }

            validateSegmentAndIndexIntegrity(index, recordStore.indexSubspace(index), context, "_0.cfs");
        }
    }

    @ParameterizedTest
    @MethodSource(LUCENE_INDEX_MAP_PARAMS)
    void testNullValue(Map<String, Index> indexMap, boolean isSynthetic) {
        final Index index = indexMap.get(SIMPLE_TEXT_SUFFIXES_KEY);
        try (FDBRecordContext context = openContext()) {
            if (isSynthetic) {
                openRecordStore(context, metaDataBuilder -> metaDataHookSyntheticRecord1(metaDataBuilder, index));
                Tuple primaryKey = createComplexRecordJoinedToSimple(2, 1623L, 1623L, null, "", true, System.currentTimeMillis(), 0);
                createComplexRecordJoinedToSimple(3, 1632L, 1632L, ENGINEER_JOKE, "", true, System.currentTimeMillis(), 0);
                createComplexRecordJoinedToSimple(1, 1547L, 1547L, WAYLON, "", false, System.currentTimeMillis(), 0);
                assertIndexEntryPrimaryKeyTuples(Set.of(primaryKey),
                        recordStore.scanIndex(index, fullTextSearch(index, "*:* AND NOT simple_text:[* TO *]"), null, ScanProperties.FORWARD_SCAN));

            } else {
                rebuildIndexMetaData(context, SIMPLE_DOC, index);
                recordStore.saveRecord(createSimpleDocument(1623L, 2));
                recordStore.saveRecord(createSimpleDocument(1632L, ENGINEER_JOKE, 2));
                recordStore.saveRecord(createSimpleDocument(1547L, WAYLON, 2));
                assertIndexEntryPrimaryKeys(Set.of(1623L),
                        recordStore.scanIndex(index, fullTextSearch(index, "*:* AND NOT text:[* TO *]"), null, ScanProperties.FORWARD_SCAN));
            }

            validateSegmentAndIndexIntegrity(index, recordStore.indexSubspace(index), context, "_0.cfs");
        }
    }

    @ParameterizedTest
    @MethodSource(LUCENE_INDEX_MAP_PARAMS)
    void testLimit(Map<String, Index> indexMap, boolean isSynthetic) {
        final Index index = indexMap.get(SIMPLE_TEXT_SUFFIXES_KEY);
        try (FDBRecordContext context = openContext()) {
            if (isSynthetic) {
                openRecordStore(context, metaDataBuilder -> metaDataHookSyntheticRecord1(metaDataBuilder, index));
                for (int i = 0; i < 200; i++) {
                    createComplexRecordJoinedToSimple(2 + i, 1623L + i, 1623L + i, ENGINEER_JOKE, "", true, System.currentTimeMillis(), 0);
                }
            } else {
                rebuildIndexMetaData(context, SIMPLE_DOC, index);
                for (int i = 0; i < 200; i++) {
                    recordStore.saveRecord(createSimpleDocument(1623L + i, ENGINEER_JOKE, 2));
                }
            }

            final String searchString = isSynthetic ? "simple_text:Vision" : "Vision";
            assertEquals(50, recordStore.scanIndex(index, fullTextSearch(index, searchString), null, ExecuteProperties.newBuilder().setReturnedRowLimit(50).build().asScanProperties(false))
                    .getCount().join());
            validateSegmentAndIndexIntegrity(index, recordStore.indexSubspace(index), context, "_0.cfs");
        }
    }

    @ParameterizedTest
    @MethodSource(LUCENE_INDEX_MAP_PARAMS)
    void testSkip(Map<String, Index> indexMap, boolean isSynthetic) {
        final Index index = indexMap.get(SIMPLE_TEXT_SUFFIXES_KEY);
        try (FDBRecordContext context = openContext()) {
            if (isSynthetic) {
                openRecordStore(context, metaDataBuilder -> metaDataHookSyntheticRecord1(metaDataBuilder, index));
                for (int i = 0; i < 50; i++) {
                    createComplexRecordJoinedToSimple(2 + i, 1623L + i, 1623L + i, ENGINEER_JOKE, "", true, System.currentTimeMillis(), 0);
                }
            } else {
                rebuildIndexMetaData(context, SIMPLE_DOC, index);
                for (int i = 0; i < 50; i++) {
                    recordStore.saveRecord(createSimpleDocument(1623L + i, ENGINEER_JOKE, 2));
                }
            }

            final String searchString = isSynthetic ? "simple_text:Vision" : "Vision";
            assertEquals(40, recordStore.scanIndex(index, fullTextSearch(index, searchString), null, ExecuteProperties.newBuilder().setSkip(10).build().asScanProperties(false))
                    .getCount().join());
            validateSegmentAndIndexIntegrity(index, recordStore.indexSubspace(index), context, "_0.cfs");
        }
    }

    @ParameterizedTest
    @MethodSource(LUCENE_INDEX_MAP_PARAMS)
    void testSkipWithLimit(Map<String, Index> indexMap, boolean isSynthetic) {
        final Index index = indexMap.get(SIMPLE_TEXT_SUFFIXES_KEY);
        try (FDBRecordContext context = openContext()) {
            if (isSynthetic) {
                openRecordStore(context, metaDataBuilder -> metaDataHookSyntheticRecord1(metaDataBuilder, index));
                for (int i = 0; i < 50; i++) {
                    createComplexRecordJoinedToSimple(2 + i, 1623L + i, 1623L + i, ENGINEER_JOKE, "", true, System.currentTimeMillis(), 0);
                }
            } else {
                rebuildIndexMetaData(context, SIMPLE_DOC, SIMPLE_TEXT_SUFFIXES);
                for (int i = 0; i < 50; i++) {
                    recordStore.saveRecord(createSimpleDocument(1623L + i, ENGINEER_JOKE, 2));
                }
            }

            final String searchString = isSynthetic ? "simple_text:Vision" : "Vision";
            assertEquals(40, recordStore.scanIndex(index, fullTextSearch(index, searchString), null, ExecuteProperties.newBuilder().setReturnedRowLimit(50).setSkip(10).build().asScanProperties(false))
                    .getCount().join());
            validateSegmentAndIndexIntegrity(index, recordStore.indexSubspace(index), context, "_0.cfs");
        }
    }

    @ParameterizedTest
    @MethodSource(LUCENE_INDEX_MAP_PARAMS)
    void testLimitWithContinuation(Map<String, Index> indexMap, boolean isSynthetic) throws ExecutionException, InterruptedException {
        final Index index = indexMap.get(SIMPLE_TEXT_SUFFIXES_KEY);
        try (FDBRecordContext context = openContext()) {
            LuceneContinuationProto.LuceneIndexContinuation continuation = LuceneContinuationProto.LuceneIndexContinuation.newBuilder()
                    .setDoc(151)
                    .setScore(0.0019047183F)
                    .setShard(0)
                    .build();
            if (isSynthetic) {
                openRecordStore(context, metaDataBuilder -> metaDataHookSyntheticRecord1(metaDataBuilder, index));
                for (int i = 0; i < 200; i++) {
                    createComplexRecordJoinedToSimple(2 + i, 1623L + i, 1623L + i, ENGINEER_JOKE, "", true, System.currentTimeMillis(), 0);
                }
            } else {
                rebuildIndexMetaData(context, SIMPLE_DOC, index);
                for (int i = 0; i < 200; i++) {
                    recordStore.saveRecord(createSimpleDocument(1623L + i, ENGINEER_JOKE, 2));
                }
            }

            final String searchString = isSynthetic ? "simple_text:Vision" : "Vision";
            assertEquals(48, recordStore.scanIndex(index, fullTextSearch(index, searchString), continuation.toByteArray(), ExecuteProperties.newBuilder().setReturnedRowLimit(50).build().asScanProperties(false))
                    .getCount().join());
            validateSegmentAndIndexIntegrity(index, recordStore.indexSubspace(index), context, "_0.cfs");
        }
    }

    @ParameterizedTest
    @MethodSource(LUCENE_INDEX_MAP_PARAMS)
    void testLimitNeedsMultipleScans(Map<String, Index> indexMap, boolean isSynthetic) {
        final RecordLayerPropertyStorage.Builder storageBuilder = RecordLayerPropertyStorage.newBuilder()
                .addProp(LuceneRecordContextProperties.LUCENE_INDEX_CURSOR_PAGE_SIZE, 201);

        final Index index = indexMap.get(SIMPLE_TEXT_SUFFIXES_KEY);
        try (FDBRecordContext context = openContext(storageBuilder)) {
            if (isSynthetic) {
                openRecordStore(context, metaDataBuilder -> metaDataHookSyntheticRecord1(metaDataBuilder, index));
                for (int i = 0; i < 800; i++) {
                    createComplexRecordJoinedToSimple(2 + i, 1623L + i, 1623L + i, ENGINEER_JOKE, "", true, System.currentTimeMillis(), 0);
                }
            } else {
                rebuildIndexMetaData(context, SIMPLE_DOC, index);
                for (int i = 0; i < 800; i++) {
                    recordStore.saveRecord(createSimpleDocument(1623L + i, ENGINEER_JOKE, 2));
                }
            }

            final String searchString = isSynthetic ? "simple_text:Vision" : "Vision";
            assertEquals(251, recordStore.scanIndex(index, fullTextSearch(index, searchString), null, ExecuteProperties.newBuilder().setReturnedRowLimit(251).build().asScanProperties(false))
                    .getCount().join());
            assertEquals(2, getCounter(context, LuceneEvents.Events.LUCENE_INDEX_SCAN).getCount()); // cursor page size is 201, so we need 2 scans
            assertEquals(251, getCounter(context, LuceneEvents.Counts.LUCENE_SCAN_MATCHED_DOCUMENTS).getCount());
            validateSegmentAndIndexIntegrity(index, recordStore.indexSubspace(index), context, "_0.cfs");
        }
    }

    @ParameterizedTest
    @MethodSource(LUCENE_INDEX_MAP_PARAMS)
    void testSkipOverMultipleScans(Map<String, Index> indexMap, boolean isSynthetic) {
        final RecordLayerPropertyStorage.Builder storageBuilder = RecordLayerPropertyStorage.newBuilder()
                .addProp(LuceneRecordContextProperties.LUCENE_INDEX_CURSOR_PAGE_SIZE, 201);

        final Index index = indexMap.get(SIMPLE_TEXT_SUFFIXES_KEY);
        try (FDBRecordContext context = openContext(storageBuilder)) {
            if (isSynthetic) {
                openRecordStore(context, metaDataBuilder -> metaDataHookSyntheticRecord1(metaDataBuilder, index));
                for (int i = 0; i < 251; i++) {
                    createComplexRecordJoinedToSimple(2 + i, 1623L + i, 1623L + i, ENGINEER_JOKE, "", true, System.currentTimeMillis(), 0);
                }
            } else {
                rebuildIndexMetaData(context, SIMPLE_DOC, index);
                for (int i = 0; i < 251; i++) {
                    recordStore.saveRecord(createSimpleDocument(1623L + i, ENGINEER_JOKE, 2));
                }
            }

            final String searchString = isSynthetic ? "simple_text:Vision" : "Vision";
            assertEquals(50, recordStore.scanIndex(index, fullTextSearch(index, searchString), null, ExecuteProperties.newBuilder().setReturnedRowLimit(251).setSkip(201).build().asScanProperties(false))
                    .getCount().join());
            assertEquals(2, getCounter(context, LuceneEvents.Events.LUCENE_INDEX_SCAN).getCount()); // cursor page size is 201, so we need 2 scans
            assertEquals(251, getCounter(context, LuceneEvents.Counts.LUCENE_SCAN_MATCHED_DOCUMENTS).getCount());

            validateSegmentAndIndexIntegrity(index, recordStore.indexSubspace(index), context, "_0.cfs");
        }
    }

    @ParameterizedTest
    @MethodSource(LUCENE_INDEX_MAP_PARAMS)
    void testNestedFieldSearch(Map<String, Index> indexMap, boolean isSynthetic) {
        final Index index = indexMap.get(MAP_ON_VALUE_INDEX_KEY);
        try (FDBRecordContext context = openContext()) {
            if (isSynthetic) {
                openRecordStore(context, metaDataBuilder -> metaDataHookSyntheticRecord3(metaDataBuilder, index));
                Tuple primaryKey = createComplexRecordJoinedToMap(2, 1623L, 1623L, ENGINEER_JOKE, "sampleTextSong", "", "", true, System.currentTimeMillis(), 0);
                createComplexRecordJoinedToMap(3, 1547L, 1547L, WAYLON, "sampleTextPhrase", "", "", true, System.currentTimeMillis(), 0);
                timer.reset();
                assertIndexEntryPrimaryKeyTuples(Set.of(primaryKey),
                        recordStore.scanIndex(index, groupedTextSearch(index, "map_entry_value:Vision", "sampleTextSong"), null, ScanProperties.FORWARD_SCAN));
                assertIndexEntryPrimaryKeyTuples(Set.of(),
                        recordStore.scanIndex(index, groupedTextSearch(index, "map_entry_value:random", "sampleTextSong"), null, ScanProperties.FORWARD_SCAN));
                assertIndexEntryPrimaryKeyTuples(Set.of(),
                        recordStore.scanIndex(index, groupedTextSearch(index, "map_entry_value:Vision", "sampleTextBook"), null, ScanProperties.FORWARD_SCAN));
            } else {
                rebuildIndexMetaData(context, MAP_DOC, index);
                recordStore.saveRecord(LuceneIndexTestUtils.createComplexMapDocument(1623L, ENGINEER_JOKE, "sampleTextSong", 2));
                recordStore.saveRecord(LuceneIndexTestUtils.createComplexMapDocument(1547L, WAYLON, "sampleTextPhrase", 1));
                assertIndexEntryPrimaryKeys(Set.of(1623L),
                        recordStore.scanIndex(index, groupedTextSearch(index, "entry_value:Vision", "sampleTextSong"), null, ScanProperties.FORWARD_SCAN));
                assertIndexEntryPrimaryKeys(Set.of(),
                        recordStore.scanIndex(index, groupedTextSearch(index, "entry_value:random", "sampleTextSong"), null, ScanProperties.FORWARD_SCAN));
                assertIndexEntryPrimaryKeys(Set.of(),
                        recordStore.scanIndex(index, groupedTextSearch(index, "entry_value:Vision", "sampleTextBook"), null, ScanProperties.FORWARD_SCAN));
            }

            assertEquals(1, getCounter(context, FDBStoreTimer.Counts.LOAD_SCAN_ENTRY).getCount());
            validateSegmentAndIndexIntegrity(index, recordStore.indexSubspace(index).subspace(Tuple.from("sampleTextSong")), context, "_0.cfs");
        }
    }

    @ParameterizedTest
    @MethodSource(LUCENE_INDEX_MAP_PARAMS)
    void testGroupedRecordSearch(Map<String, Index> indexMap, boolean isSynthetic) {
        final Index index = indexMap.get(MAP_ON_VALUE_INDEX_KEY);
        try (FDBRecordContext context = openContext()) {
            if (isSynthetic) {
                openRecordStore(context, metaDataBuilder -> metaDataHookSyntheticRecord3(metaDataBuilder, index));
                Tuple primaryKey = createComplexRecordJoinedToMap(2, 1623L, 1623L, ENGINEER_JOKE, "sampleTextPhrase", "", "sampleTextSong", true, System.currentTimeMillis(), 0);
                timer.reset();
                assertIndexEntryPrimaryKeyTuples(Set.of(primaryKey),
                        recordStore.scanIndex(index, groupedTextSearch(index, "map_entry_value:Vision", "sampleTextPhrase"), null, ScanProperties.FORWARD_SCAN));
                assertIndexEntryPrimaryKeyTuples(Set.of(),
                        recordStore.scanIndex(index, groupedTextSearch(index, "map_entry_value:random", "sampleTextSong"), null, ScanProperties.FORWARD_SCAN));
                assertIndexEntryPrimaryKeyTuples(Set.of(),
                        recordStore.scanIndex(index, groupedTextSearch(index, "map_entry_value:Vision", "sampleTextBook"), null, ScanProperties.FORWARD_SCAN));
            } else {
                rebuildIndexMetaData(context, MAP_DOC, index);
                recordStore.saveRecord(LuceneIndexTestUtils.createMultiEntryMapDoc(1623L, ENGINEER_JOKE, "sampleTextPhrase", WAYLON, "sampleTextSong", 2));
                assertIndexEntryPrimaryKeys(Set.of(1623L),
                        recordStore.scanIndex(index, groupedTextSearch(index, "entry_value:Vision", "sampleTextPhrase"), null, ScanProperties.FORWARD_SCAN));
                assertIndexEntryPrimaryKeys(Set.of(),
                        recordStore.scanIndex(index, groupedTextSearch(index, "entry_value:random", "sampleTextSong"), null, ScanProperties.FORWARD_SCAN));
                assertIndexEntryPrimaryKeys(Set.of(),
                        recordStore.scanIndex(index, groupedTextSearch(index, "entry_value:Vision", "sampleTextBook"), null, ScanProperties.FORWARD_SCAN));
            }

            assertEquals(1, getCounter(context, FDBStoreTimer.Counts.LOAD_SCAN_ENTRY).getCount());
            validateSegmentAndIndexIntegrity(index, recordStore.indexSubspace(index).subspace(Tuple.from("sampleTextPhrase")), context, "_0.cfs");
        }
    }

    @ParameterizedTest
    @MethodSource(LUCENE_INDEX_MAP_PARAMS)
    void testMultipleFieldSearch(Map<String, Index> indexMap, boolean isSynthetic) {
        final Index index = indexMap.get(COMPLEX_MULTIPLE_TEXT_INDEXES_KEY);
        try (FDBRecordContext context = openContext()) {
            if (isSynthetic) {
                openRecordStore(context, metaDataBuilder -> metaDataHookSyntheticRecord1(metaDataBuilder, index));
                Tuple primaryKey = createComplexRecordJoinedToSimple(2, 1623L, 1623L, ENGINEER_JOKE, "john_leach@apple.com", true, System.currentTimeMillis(), 0);
                createComplexRecordJoinedToSimple(3, 1547L, 1547L, WAYLON, "hering@gmail.com", true, System.currentTimeMillis(), 0);
                assertIndexEntryPrimaryKeyTuples(Set.of(primaryKey),
                        recordStore.scanIndex(index, fullTextSearch(index, "simple_text:\"Vision\" AND complex_text2:\"john_leach@apple.com\""), null, ScanProperties.FORWARD_SCAN));
            } else {
                rebuildIndexMetaData(context, COMPLEX_DOC, index);
                recordStore.saveRecord(LuceneIndexTestUtils.createComplexDocument(1623L, ENGINEER_JOKE, "john_leach@apple.com", 2));
                recordStore.saveRecord(LuceneIndexTestUtils.createComplexDocument(1547L, WAYLON, "hering@gmail.com", 3));
                assertIndexEntryPrimaryKeyTuples(Set.of(Tuple.from(2L, 1623L)),
                        recordStore.scanIndex(index, fullTextSearch(index, "text:\"Vision\" AND text2:\"john_leach@apple.com\""), null, ScanProperties.FORWARD_SCAN));
            }

            validateSegmentAndIndexIntegrity(index, recordStore.indexSubspace(index), context, "_0.cfs");
        }
    }

    @ParameterizedTest
    @MethodSource(LUCENE_INDEX_MAP_PARAMS)
    void testFuzzySearchWithDefaultEdit2(Map<String, Index> indexMap, boolean isSynthetic) {
        final Index index = indexMap.get(COMPLEX_MULTIPLE_TEXT_INDEXES_KEY);
        try (FDBRecordContext context = openContext()) {
            if (isSynthetic) {
                openRecordStore(context, metaDataBuilder -> metaDataHookSyntheticRecord1(metaDataBuilder, index));
                Tuple primaryKey = createComplexRecordJoinedToSimple(2, 1623L, 1623L, ENGINEER_JOKE, "john_leach@apple.com", true, System.currentTimeMillis(), 0);
                createComplexRecordJoinedToSimple(3, 1547L, 1547L, WAYLON, "hering@gmail.com", true, System.currentTimeMillis(), 0);
                assertIndexEntryPrimaryKeyTuples(Set.of(primaryKey),
                        recordStore.scanIndex(index, fullTextSearch(index, "simple_text:\"Vision\" AND complex_text2:jonleach@apple.com~"), null, ScanProperties.FORWARD_SCAN));

            } else {
                rebuildIndexMetaData(context, COMPLEX_DOC, index);
                recordStore.saveRecord(LuceneIndexTestUtils.createComplexDocument(1623L, ENGINEER_JOKE, "john_leach@apple.com", 2));
                recordStore.saveRecord(LuceneIndexTestUtils.createComplexDocument(1547L, WAYLON, "hering@gmail.com", 2));
                assertIndexEntryPrimaryKeyTuples(Set.of(Tuple.from(2L, 1623L)),
                        recordStore.scanIndex(index, fullTextSearch(index, "text:\"Vision\" AND text2:jonleach@apple.com~"), null, ScanProperties.FORWARD_SCAN));
            }

            validateSegmentAndIndexIntegrity(index, recordStore.indexSubspace(index), context, "_0.cfs");
        }
    }

    @ParameterizedTest
    @MethodSource(LUCENE_INDEX_MAP_PARAMS)
    void simpleInsertDeleteAndSearch(Map<String, Index> indexMap, boolean isSynthetic) {
        final Index index = indexMap.get(SIMPLE_TEXT_SUFFIXES_KEY);
        try (FDBRecordContext context = openContext()) {
            if (isSynthetic) {
                openRecordStore(context, metaDataBuilder -> metaDataHookSyntheticRecord1(metaDataBuilder, index));
                Tuple primaryKey1 = createComplexRecordJoinedToSimple(2, 1623L, 1623L, ENGINEER_JOKE, "", true, System.currentTimeMillis(), 0);
                Tuple primaryKey2 = createComplexRecordJoinedToSimple(3, 1624L, 1624L, ENGINEER_JOKE, "", true, System.currentTimeMillis(), 0);
                createComplexRecordJoinedToSimple(1, 1547L, 1547L, WAYLON, "", false, System.currentTimeMillis(), 0);
                assertIndexEntryPrimaryKeyTuples(Set.of(primaryKey1, primaryKey2),
                        recordStore.scanIndex(index, fullTextSearch(index, "Vision"), null, ScanProperties.FORWARD_SCAN));
                assertTrue(recordStore.deleteRecord(Tuple.from(3, 1624L)));
                assertTrue(recordStore.deleteRecord(Tuple.from(1624L)));
                assertIndexEntryPrimaryKeyTuples(Set.of(primaryKey1),
                        recordStore.scanIndex(index, fullTextSearch(index, "Vision"), null, ScanProperties.FORWARD_SCAN));

            } else {
                rebuildIndexMetaData(context, SIMPLE_DOC, index);
                recordStore.saveRecord(createSimpleDocument(1623L, ENGINEER_JOKE, 2));
                recordStore.saveRecord(createSimpleDocument(1624L, ENGINEER_JOKE, 2));
                recordStore.saveRecord(createSimpleDocument(1547L, WAYLON, 2));
                assertIndexEntryPrimaryKeys(Set.of(1623L, 1624L),
                        recordStore.scanIndex(index, fullTextSearch(index, "Vision"), null, ScanProperties.FORWARD_SCAN));
                assertTrue(recordStore.deleteRecord(Tuple.from(1624L)));
                assertIndexEntryPrimaryKeys(Set.of(1623L),
                        recordStore.scanIndex(index, fullTextSearch(index, "Vision"), null, ScanProperties.FORWARD_SCAN));
            }

            validateSegmentAndIndexIntegrity(index, recordStore.indexSubspace(index), context, "_0.cfs");
        }
    }

    @ParameterizedTest
    @MethodSource(LUCENE_INDEX_MAP_PARAMS)
    void simpleInsertAndSearchSingleTransaction(Map<String, Index> indexMap, boolean isSynthetic) {
        final Index index = indexMap.get(SIMPLE_TEXT_SUFFIXES_KEY);
        LuceneOptimizedPostingsFormat.setAllowCheckDataIntegrity(false);
        try (FDBRecordContext context = openContext()) {
            if (isSynthetic) {
                openRecordStore(context, metaDataBuilder -> metaDataHookSyntheticRecord1(metaDataBuilder, index));
                // Save one record and try and search for it
                for (int docId = 0; docId < 100; docId++) {
                    createComplexRecordJoinedToSimple(100 + docId, docId, docId, ENGINEER_JOKE, "", true, System.currentTimeMillis(), 0);
                    assertEquals(docId + 1, recordStore.scanIndex(index, fullTextSearch(index, "formulate"), null, ScanProperties.FORWARD_SCAN)
                            .getCount().join());
                }
            } else {
                rebuildIndexMetaData(context, SIMPLE_DOC, index);
                // Save one record and try and search for it
                for (int docId = 0; docId < 100; docId++) {
                    recordStore.saveRecord(createSimpleDocument(docId, ENGINEER_JOKE, 2));
                    assertEquals(docId + 1, recordStore.scanIndex(index, fullTextSearch(index, "formulate"), null, ScanProperties.FORWARD_SCAN)
                            .getCount().join());
                }
            }

            commit(context);
        }
    }

    @ParameterizedTest
    @MethodSource(LUCENE_INDEX_MAP_PARAMS)
    void testCommit(Map<String, Index> indexMap, boolean isSynthetic) {
        Index index = indexMap.get(SIMPLE_TEXT_SUFFIXES_KEY);
        Tuple primaryKey1 = null;
        try (FDBRecordContext context = openContext()) {
            if (isSynthetic) {
                openRecordStore(context, metaDataBuilder -> metaDataHookSyntheticRecord1(metaDataBuilder, index));
                primaryKey1 = createComplexRecordJoinedToSimple(2, 1623L, 1623L, ENGINEER_JOKE, "", true, System.currentTimeMillis(), 0);
                createComplexRecordJoinedToSimple(1, 1547L, 1547L, WAYLON, "", false, System.currentTimeMillis(), 0);
                assertIndexEntryPrimaryKeyTuples(Set.of(primaryKey1),
                        recordStore.scanIndex(index, fullTextSearch(index, "Vision"), null, ScanProperties.FORWARD_SCAN));

            } else {
                rebuildIndexMetaData(context, SIMPLE_DOC, index);
                recordStore.saveRecord(createSimpleDocument(1623L, ENGINEER_JOKE, 2));
                recordStore.saveRecord(createSimpleDocument(1547L, WAYLON, 1));
                assertIndexEntryPrimaryKeys(Set.of(1623L),
                        recordStore.scanIndex(index, fullTextSearch(index, "Vision"), null, ScanProperties.FORWARD_SCAN));

            }
            validateSegmentAndIndexIntegrity(index, recordStore.indexSubspace(index), context, "_0.cfs");
            commit(context);
        }
        try (FDBRecordContext context = openContext()) {
            if (isSynthetic) {
                openRecordStore(context, metaDataBuilder -> metaDataHookSyntheticRecord1(metaDataBuilder, index));
                assertIndexEntryPrimaryKeyTuples(Set.of(primaryKey1),
                        recordStore.scanIndex(index, fullTextSearch(index, "Vision"), null, ScanProperties.FORWARD_SCAN));

            } else {
                rebuildIndexMetaData(context, SIMPLE_DOC, index);
                assertIndexEntryPrimaryKeys(Set.of(1623L),
                        recordStore.scanIndex(index, fullTextSearch(index, "Vision"), null, ScanProperties.FORWARD_SCAN));
            }
            validateSegmentAndIndexIntegrity(index, recordStore.indexSubspace(index), context, "_0.cfs");
        }
    }

    @ParameterizedTest
    @MethodSource(LUCENE_INDEX_MAP_PARAMS)
    void testRollback(Map<String, Index> indexMap, boolean isSynthetic) {
        final Index index = indexMap.get(SIMPLE_TEXT_SUFFIXES_KEY);
        Tuple primaryKey1 = null;
        try (FDBRecordContext context = openContext()) {
            if (isSynthetic) {
                openRecordStore(context, metaDataBuilder -> metaDataHookSyntheticRecord1(metaDataBuilder, index));
                primaryKey1 = createComplexRecordJoinedToSimple(2, 1623L, 1623L, ENGINEER_JOKE, "", true, System.currentTimeMillis(), 0);
                createComplexRecordJoinedToSimple(1, 1547L, 1547L, WAYLON, "", false, System.currentTimeMillis(), 0);
                assertIndexEntryPrimaryKeyTuples(Set.of(primaryKey1),
                        recordStore.scanIndex(index, fullTextSearch(index, "Vision"), null, ScanProperties.FORWARD_SCAN));

            } else {
                rebuildIndexMetaData(context, SIMPLE_DOC, index);
                recordStore.saveRecord(createSimpleDocument(1623L, ENGINEER_JOKE, 2));
                recordStore.saveRecord(createSimpleDocument(1547L, WAYLON, 1));
                assertIndexEntryPrimaryKeys(Set.of(1623L),
                        recordStore.scanIndex(index, fullTextSearch(index, "Vision"), null, ScanProperties.FORWARD_SCAN));
            }

            validateSegmentAndIndexIntegrity(index, recordStore.indexSubspace(index), context, "_0.cfs");
            context.ensureActive().cancel();
        }
        try (FDBRecordContext context = openContext()) {
            if (isSynthetic) {
                openRecordStore(context, metaDataBuilder -> metaDataHookSyntheticRecord1(metaDataBuilder, index));
                createComplexRecordJoinedToSimple(1, 1547L, 1547L, WAYLON, "", false, System.currentTimeMillis(), 0);
                assertIndexEntryPrimaryKeyTuples(Set.of(),
                        recordStore.scanIndex(index, fullTextSearch(index, "Vision"), null, ScanProperties.FORWARD_SCAN));
                primaryKey1 = createComplexRecordJoinedToSimple(2, 1623L, 1623L, ENGINEER_JOKE, "", true, System.currentTimeMillis(), 0);
                assertIndexEntryPrimaryKeyTuples(Set.of(primaryKey1),
                        recordStore.scanIndex(index, fullTextSearch(index, "Vision"), null, ScanProperties.FORWARD_SCAN));

            } else {
                rebuildIndexMetaData(context, SIMPLE_DOC, index);
                recordStore.saveRecord(createSimpleDocument(1547L, WAYLON, 1));
                assertIndexEntryPrimaryKeys(Collections.emptySet(),
                        recordStore.scanIndex(index, fullTextSearch(index, "Vision"), null, ScanProperties.FORWARD_SCAN));
                recordStore.saveRecord(createSimpleDocument(1623L, ENGINEER_JOKE, 2));
                assertIndexEntryPrimaryKeys(Set.of(1623L),
                        recordStore.scanIndex(index, fullTextSearch(index, "Vision"), null, ScanProperties.FORWARD_SCAN));
            }

            validateSegmentAndIndexIntegrity(index, recordStore.indexSubspace(index), context, "_0.cfs");
        }
    }

    @ParameterizedTest
    @MethodSource(LUCENE_INDEX_MAP_PARAMS)
    void testDataLoad(Map<String, Index> indexMap, boolean isSynthetic) {
        final Index index = indexMap.get(SIMPLE_TEXT_SUFFIXES_KEY);
        FDBRecordContext context = openContext();
        if (isSynthetic) {
            for (int i = 0; i < 1000; i++) {
                openRecordStore(context, metaDataBuilder -> metaDataHookSyntheticRecord1(metaDataBuilder, index));
                String[] randomWords = LuceneIndexTestUtils.generateRandomWords(500);
                createComplexRecordJoinedToSimple(2000 + i, i, i, randomWords[1], "", false, System.currentTimeMillis(), 0);
                if ((i + 1) % 10 == 0) {
                    commit(context);
                    context = openContext();
                    validateIndexIntegrity(index, recordStore.indexSubspace(index), context, null, null);
                }
            }

        } else {
            for (int i = 0; i < 2000; i++) {
                rebuildIndexMetaData(context, SIMPLE_DOC, index);
                String[] randomWords = LuceneIndexTestUtils.generateRandomWords(500);
                final TestRecordsTextProto.SimpleDocument dylan = TestRecordsTextProto.SimpleDocument.newBuilder()
                        .setDocId(i)
                        .setText(randomWords[1])
                        .setGroup(2)
                        .build();
                recordStore.saveRecord(dylan);
                if ((i + 1) % 50 == 0) {
                    commit(context);
                    context = openContext();
                    validateIndexIntegrity(index, recordStore.indexSubspace(index), context, null, null);
                }
            }
        }
        context.close();
    }

    private static Stream<Arguments> primaryKeySegmentIndexEnabledParams() {
        return LuceneIndexTestUtils.luceneIndexMapParams().flatMap(
                param -> Stream.of(true, false).map(
                        primaryKeySegmentIndexEnabled -> Arguments.of(param.get()[0], param.get()[1], primaryKeySegmentIndexEnabled)));
    }

    @ParameterizedTest
    @MethodSource("primaryKeySegmentIndexEnabledParams")
    void testSimpleUpdate(Map<String, Index> indexMap, boolean isSynthetic, boolean primaryKeySegmentIndexEnabled) throws IOException {
        final Index index = indexMap.get(primaryKeySegmentIndexEnabled ? SIMPLE_TEXT_SUFFIXES_WITH_PRIMARY_KEY_SEGMENT_INDEX_KEY : SIMPLE_TEXT_SUFFIXES_KEY);
        final RecordLayerPropertyStorage contextProps = RecordLayerPropertyStorage.newBuilder()
                .addProp(LuceneRecordContextProperties.LUCENE_MERGE_SEGMENTS_PER_TIER, 3.0)
                .build();
        if (isSynthetic) {
            Map<Long, Tuple> primaryKeys = new HashMap<>();
            for (int i = 0; i < 20; i++) {
                try (FDBRecordContext context = openContext(contextProps)) {
                    openRecordStore(context, metaDataBuilder -> metaDataHookSyntheticRecord1(metaDataBuilder, index));
                    var existenceCheck = i < 5
                                         ? FDBRecordStoreBase.RecordExistenceCheck.ERROR_IF_EXISTS
                                         : FDBRecordStoreBase.RecordExistenceCheck.ERROR_IF_NOT_EXISTS;
                    Tuple primaryKey = createComplexRecordJoinedToSimple(3000 + i, 1000L + i % 5, 1000L + i % 5, numbersText(i + 1), "", false, System.currentTimeMillis(), 0, existenceCheck);
                    primaryKeys.put((Long) ((List) primaryKey.getItems().get(2)).get(0), primaryKey);
                    context.commit();
                }
            }

            if (primaryKeySegmentIndexEnabled) {
                assertThat(timer.getCount(LuceneEvents.Counts.LUCENE_MERGE_SEGMENTS), greaterThan(10));
                assertThat(timer.getCount(LuceneEvents.Events.LUCENE_DELETE_DOCUMENT_BY_QUERY), equalTo(0));
                assertThat(timer.getCount(LuceneEvents.Events.LUCENE_DELETE_DOCUMENT_BY_PRIMARY_KEY), greaterThan(10));
            } else {
                assertThat(timer.getCount(LuceneEvents.Counts.LUCENE_MERGE_SEGMENTS), equalTo(0));
                assertThat(timer.getCount(LuceneEvents.Events.LUCENE_DELETE_DOCUMENT_BY_QUERY), greaterThan(10));
                assertThat(timer.getCount(LuceneEvents.Events.LUCENE_DELETE_DOCUMENT_BY_PRIMARY_KEY), equalTo(0));
            }

            try (FDBRecordContext context = openContext()) {
                openRecordStore(context, metaDataBuilder -> metaDataHookSyntheticRecord1(metaDataBuilder, index));
                assertIndexEntryPrimaryKeyTuples(Set.of(Tuple.from(-1, Tuple.from(3017, 1002), Tuple.from(1002))), // 18
                        recordStore.scanIndex(index, fullTextSearch(index, "three"), null, ScanProperties.FORWARD_SCAN));
                assertIndexEntryPrimaryKeyTuples(Set.of(
                                                Tuple.from(-1, Tuple.from(3015, 1000), Tuple.from(1000)),
                                                Tuple.from(-1, Tuple.from(3019, 1004), Tuple.from(1004))),  // 16,20
                        recordStore.scanIndex(index, fullTextSearch(index, "four"), null, ScanProperties.FORWARD_SCAN));
                assertIndexEntryPrimaryKeyTuples(Set.of(),
                        recordStore.scanIndex(index, fullTextSearch(index, "seven"), null, ScanProperties.FORWARD_SCAN));

                if (primaryKeySegmentIndexEnabled) {
                    // TODO: Is there a more stable way to check this?
                    final LucenePrimaryKeySegmentIndex primaryKeySegmentIndex = getDirectory(index, Tuple.from())
                            .getPrimaryKeySegmentIndex();
                    assertEquals(new ArrayList<>(Arrays.asList(
                                    new ArrayList<>(Arrays.asList(-1L, new ArrayList<>(Arrays.asList(3015L, 1000L)), new ArrayList<>(Arrays.asList(1000L)), "_q", 2)),
                                    new ArrayList<>(Arrays.asList(-1L, new ArrayList<>(Arrays.asList(3016L, 1001L)), new ArrayList<>(Arrays.asList(1001L)), "_q", 0)),
                                    new ArrayList<>(Arrays.asList(-1L, new ArrayList<>(Arrays.asList(3017L, 1002L)), new ArrayList<>(Arrays.asList(1002L)), "_o", 0)),
                                    new ArrayList<>(Arrays.asList(-1L, new ArrayList<>(Arrays.asList(3018L, 1003L)), new ArrayList<>(Arrays.asList(1003L)), "_q", 1)),
                                    new ArrayList<>(Arrays.asList(-1L, new ArrayList<>(Arrays.asList(3019L, 1004L)), new ArrayList<>(Arrays.asList(1004L)), "_r", 0)))
                            ),
                            primaryKeySegmentIndex.readAllEntries());
                }
                LuceneIndexTestValidator.validatePrimaryKeySegmentIndex(recordStore, index,
                        Tuple.from(), null, new HashSet<>(primaryKeys.values()));
            }
        } else {
            Set<Tuple> primaryKeys = new HashSet<>();
            for (int i = 0; i < 20; i++) {
                try (FDBRecordContext context = openContext(contextProps)) {
                    rebuildIndexMetaData(context, SIMPLE_DOC, index);
                    var existenceCheck = i < 5
                                         ? FDBRecordStoreBase.RecordExistenceCheck.ERROR_IF_EXISTS
                                         : FDBRecordStoreBase.RecordExistenceCheck.ERROR_IF_NOT_EXISTS;
                    final TestRecordsTextProto.SimpleDocument record = createSimpleDocument(1000L + i % 5, numbersText(i + 1), null);
                    primaryKeys.add(recordStore.saveRecord(record, existenceCheck).getPrimaryKey());
                    context.commit();
                }
            }

            if (primaryKeySegmentIndexEnabled) {
                assertThat(timer.getCount(LuceneEvents.Counts.LUCENE_MERGE_SEGMENTS), greaterThan(10));
                assertThat(timer.getCount(LuceneEvents.Events.LUCENE_DELETE_DOCUMENT_BY_QUERY), equalTo(0));
                assertThat(timer.getCount(LuceneEvents.Events.LUCENE_DELETE_DOCUMENT_BY_PRIMARY_KEY), greaterThan(10));
            } else {
                assertThat(timer.getCount(LuceneEvents.Counts.LUCENE_MERGE_SEGMENTS), equalTo(0));
                assertThat(timer.getCount(LuceneEvents.Events.LUCENE_DELETE_DOCUMENT_BY_QUERY), greaterThan(10));
                assertThat(timer.getCount(LuceneEvents.Events.LUCENE_DELETE_DOCUMENT_BY_PRIMARY_KEY), equalTo(0));
            }

            try (FDBRecordContext context = openContext()) {
                rebuildIndexMetaData(context, SIMPLE_DOC, index);
                assertIndexEntryPrimaryKeys(Set.of(1002L), // 18
                        recordStore.scanIndex(index, fullTextSearch(index, "three"), null, ScanProperties.FORWARD_SCAN));
                assertIndexEntryPrimaryKeys(Set.of(1000L, 1004L),  // 16,20
                        recordStore.scanIndex(index, fullTextSearch(index, "four"), null, ScanProperties.FORWARD_SCAN));
                assertIndexEntryPrimaryKeys(Set.of(),
                        recordStore.scanIndex(index, fullTextSearch(index, "seven"), null, ScanProperties.FORWARD_SCAN));

                if (primaryKeySegmentIndexEnabled) {
                    // TODO: Is there a more stable way to check this?
                    final LucenePrimaryKeySegmentIndex primaryKeySegmentIndex = getDirectory(index, Tuple.from())
                            .getPrimaryKeySegmentIndex();
                    assertEquals(List.of(
                                    List.of(1000L, "_q", 2),
                                    List.of(1001L, "_q", 0),
                                    List.of(1002L, "_o", 0),
                                    List.of(1003L, "_q", 1),
                                    List.of(1004L, "_r", 0)
                            ),
                            primaryKeySegmentIndex.readAllEntries());
                }
                LuceneIndexTestValidator.validatePrimaryKeySegmentIndex(recordStore, index,
                        Tuple.from(), null, primaryKeys);
            }
        }
    }

    @ParameterizedTest
    @MethodSource(LUCENE_INDEX_MAP_PARAMS)
    void simpleDeleteSegmentIndex(Map<String, Index> indexMap, boolean isSynthetic) {
        final Index index = indexMap.get(SIMPLE_TEXT_SUFFIXES_WITH_PRIMARY_KEY_SEGMENT_INDEX_KEY);
        final RecordLayerPropertyStorage contextProps = RecordLayerPropertyStorage.newBuilder()
                .addProp(LuceneRecordContextProperties.LUCENE_MERGE_SEGMENTS_PER_TIER, 3.0)
                .build();
        Tuple primaryKey1 = null;
        Tuple primaryKey2 = null;
        Tuple primaryKey3 = null;
        try (FDBRecordContext context = openContext()) {
            if (isSynthetic) {
                openRecordStore(context, metaDataBuilder -> metaDataHookSyntheticRecord1(metaDataBuilder, index));
                primaryKey1 = createComplexRecordJoinedToSimple(2, 1623L, 1623L, ENGINEER_JOKE, "", false, System.currentTimeMillis(), 0);
                primaryKey2 = createComplexRecordJoinedToSimple(3, 1624L, 1624L, ENGINEER_JOKE, "", false, System.currentTimeMillis(), 0);
            } else {
                rebuildIndexMetaData(context, SIMPLE_DOC, index);
                recordStore.saveRecord(createSimpleDocument(1623L, ENGINEER_JOKE, 2));
                recordStore.saveRecord(createSimpleDocument(1624L, ENGINEER_JOKE, 2));
            }
            context.commit();
        }
        try (FDBRecordContext context = openContext()) {
            if (isSynthetic) {
                openRecordStore(context, metaDataBuilder -> metaDataHookSyntheticRecord1(metaDataBuilder, index));
                primaryKey3 = createComplexRecordJoinedToSimple(4, 1547L, 1547L, WAYLON, "", false, System.currentTimeMillis(), 0);
            } else {
                rebuildIndexMetaData(context, SIMPLE_DOC, index);
                recordStore.saveRecord(createSimpleDocument(1547L, WAYLON, 2));
            }
            context.commit();
        }
        try (FDBRecordContext context = openContext()) {
            if (isSynthetic) {
                openRecordStore(context, metaDataBuilder -> metaDataHookSyntheticRecord1(metaDataBuilder, index));
                assertIndexEntryPrimaryKeyTuples(Set.of(primaryKey1, primaryKey2),
                        recordStore.scanIndex(index, fullTextSearch(index, "simple_text:Vision"), null, ScanProperties.FORWARD_SCAN));
                assertTrue(recordStore.deleteRecord(Tuple.from(3, 1624L)));
                assertTrue(recordStore.deleteRecord(Tuple.from(1624L)));
                assertIndexEntryPrimaryKeyTuples(Set.of(primaryKey1),
                        recordStore.scanIndex(index, fullTextSearch(index, "simple_text:Vision"), null, ScanProperties.FORWARD_SCAN));
            } else {
                rebuildIndexMetaData(context, SIMPLE_DOC, index);
                assertIndexEntryPrimaryKeys(Set.of(1623L, 1624L),
                        recordStore.scanIndex(index, fullTextSearch(index, "Vision"), null, ScanProperties.FORWARD_SCAN));
                assertTrue(recordStore.deleteRecord(Tuple.from(1624L)));
                assertIndexEntryPrimaryKeys(Set.of(1623L),
                        recordStore.scanIndex(index, fullTextSearch(index, "Vision"), null, ScanProperties.FORWARD_SCAN));
            }
            assertThat(timer.getCount(LuceneEvents.Events.LUCENE_DELETE_DOCUMENT_BY_QUERY), equalTo(0));
            assertThat(timer.getCount(LuceneEvents.Events.LUCENE_DELETE_DOCUMENT_BY_PRIMARY_KEY), equalTo(1));
        }
        timer.reset();
        try (FDBRecordContext context = openContext()) {
            if (isSynthetic) {
                openRecordStore(context, metaDataBuilder -> metaDataHookSyntheticRecord1(metaDataBuilder, index));
                assertIndexEntryPrimaryKeyTuples(Set.of(primaryKey1, primaryKey2, primaryKey3),
                        recordStore.scanIndex(index, fullTextSearch(index, "simple_text:way"), null, ScanProperties.FORWARD_SCAN));
                assertTrue(recordStore.deleteRecord(Tuple.from(4, 1547L)));
                assertTrue(recordStore.deleteRecord(Tuple.from(1547L)));
                assertIndexEntryPrimaryKeyTuples(Set.of(primaryKey1, primaryKey2),
                        recordStore.scanIndex(index, fullTextSearch(index, "simple_text:way"), null, ScanProperties.FORWARD_SCAN));
                primaryKey3 = createComplexRecordJoinedToSimple(4, 1547L, 1547L, ENGINEER_JOKE, "", false, System.currentTimeMillis(), 0);
                assertIndexEntryPrimaryKeyTuples(Set.of(primaryKey1, primaryKey2, primaryKey3),
                        recordStore.scanIndex(index, fullTextSearch(index, "simple_text:Vision"), null, ScanProperties.FORWARD_SCAN));
            } else {
                rebuildIndexMetaData(context, SIMPLE_DOC, index);
                assertIndexEntryPrimaryKeys(Set.of(1623L, 1624L, 1547L),
                        recordStore.scanIndex(index, fullTextSearch(index, "way"), null, ScanProperties.FORWARD_SCAN));
                assertTrue(recordStore.deleteRecord(Tuple.from(1547L)));
                assertIndexEntryPrimaryKeys(Set.of(1623L, 1624L),
                        recordStore.scanIndex(index, fullTextSearch(index, "way"), null, ScanProperties.FORWARD_SCAN));
                recordStore.saveRecord(createSimpleDocument(1547L, ENGINEER_JOKE, 2));
                assertIndexEntryPrimaryKeys(Set.of(1623L, 1624L, 1547L),
                        recordStore.scanIndex(index, fullTextSearch(index, "Vision"), null, ScanProperties.FORWARD_SCAN));
            }
            assertThat(timer.getCount(LuceneEvents.Events.LUCENE_DELETE_DOCUMENT_BY_QUERY), equalTo(0));
            assertThat(timer.getCount(LuceneEvents.Events.LUCENE_DELETE_DOCUMENT_BY_PRIMARY_KEY), equalTo(1));
        }
    }

    @ParameterizedTest
    @MethodSource(LUCENE_INDEX_MAP_PARAMS)
    void fullDeleteSegmentIndex(Map<String, Index> indexMap, boolean isSynthetic) throws Exception {
        fullDeleteHelper(indexMaintainer -> {
            final LucenePrimaryKeySegmentIndex primaryKeySegmentIndex1 = indexMaintainer
                    .getDirectory(Tuple.from(), null)
                    .getPrimaryKeySegmentIndex();
            assertEquals(List.of(), primaryKeySegmentIndex1.readAllEntries());
        }, indexMaintainer -> {
            final LucenePrimaryKeySegmentIndex primaryKeySegmentIndex = indexMaintainer
                    .getDirectory(Tuple.from(), null)
                    .getPrimaryKeySegmentIndex();
            assertNotEquals(List.of(), primaryKeySegmentIndex.readAllEntries());
        },
                indexMap, isSynthetic);
    }

    @Nonnull
    private Index fullDeleteHelper(final TestHelpers.DangerousConsumer<LuceneIndexMaintainer> assertEmpty,
                                   final TestHelpers.DangerousConsumer<LuceneIndexMaintainer> assertNotEmpty,
                                   final Map<String, Index> indexMap,
                                   final boolean isSynthetic) throws Exception {
        final Index index = indexMap.get(SIMPLE_TEXT_SUFFIXES_WITH_PRIMARY_KEY_SEGMENT_INDEX_KEY);
        final RecordLayerPropertyStorage contextProps = RecordLayerPropertyStorage.newBuilder()
                .addProp(LuceneRecordContextProperties.LUCENE_MERGE_SEGMENTS_PER_TIER, 3.0)
                .build();
        try (FDBRecordContext context = openContext(contextProps)) {
            if (isSynthetic) {
                openRecordStore(context, metaDataBuilder -> metaDataHookSyntheticRecord1(metaDataBuilder, index));
            } else {
                rebuildIndexMetaData(context, SIMPLE_DOC, index);
            }
            assertTrue(recordStore.getIndexDeferredMaintenanceControl().shouldAutoMergeDuringCommit());
            assertEmpty.accept(getIndexMaintainer(index));
        }
        Set<Tuple> primaryKeys = new HashSet<>();
        for (int i = 0; i < 10; i++) {
            try (FDBRecordContext context = openContext(contextProps)) {
                if (isSynthetic) {
                    openRecordStore(context, metaDataBuilder -> metaDataHookSyntheticRecord1(metaDataBuilder, index));
                    primaryKeys.add(createComplexRecordJoinedToSimple(2000 + i, 1000 + i, 1000 + i, ENGINEER_JOKE, "", false, System.currentTimeMillis(), 0));
                    primaryKeys.add(createComplexRecordJoinedToSimple(2010 + i, 1010 + i, 1010 + i, WAYLON, "", false, System.currentTimeMillis(), 0));
                } else {
                    rebuildIndexMetaData(context, SIMPLE_DOC, index);
                    primaryKeys.add(recordStore.saveRecord(createSimpleDocument(1000 + i, ENGINEER_JOKE, 2)).getPrimaryKey());
                    primaryKeys.add(recordStore.saveRecord(createSimpleDocument(1010 + i, WAYLON, 2)).getPrimaryKey());
                }
                context.commit();
            }
        }
        try (FDBRecordContext context = openContext(contextProps)) {
            if (isSynthetic) {
                openRecordStore(context, metaDataBuilder -> metaDataHookSyntheticRecord1(metaDataBuilder, index));
            } else {
                rebuildIndexMetaData(context, SIMPLE_DOC, index);
            }
            assertTrue(recordStore.getIndexDeferredMaintenanceControl().shouldAutoMergeDuringCommit());
            assertNotEmpty.accept(getIndexMaintainer(index));
            LuceneIndexTestValidator.validatePrimaryKeySegmentIndex(recordStore, index,
                    Tuple.from(), null, primaryKeys);
        }
        for (int i = 0; i < 4; i++) {
            try (FDBRecordContext context = openContext(contextProps)) {
                if (isSynthetic) {
                    openRecordStore(context, metaDataBuilder -> metaDataHookSyntheticRecord1(metaDataBuilder, index));
                    assertTrue(recordStore.getIndexDeferredMaintenanceControl().shouldAutoMergeDuringCommit());
                    for (int j = 0; j < 5; j++) {
                        final int docId = 1000 + i * 5 + j;
                        final int group = 2000 + i * 5 + j;
                        recordStore.deleteRecord(Tuple.from(group, docId));
                        recordStore.deleteRecord(Tuple.from(docId));
                        primaryKeys.remove(Tuple.from(-1,
                                new ArrayList<>(Arrays.asList(group, docId)),
                                new ArrayList<>(Arrays.asList(docId))));
                    }
                } else {
                    rebuildIndexMetaData(context, SIMPLE_DOC, index);
                    assertTrue(recordStore.getIndexDeferredMaintenanceControl().shouldAutoMergeDuringCommit());
                    for (int j = 0; j < 5; j++) {
                        final int docId = 1000 + i * 5 + j;
                        recordStore.deleteRecord(Tuple.from(docId));
                        primaryKeys.remove(Tuple.from(docId));
                    }
                }
                context.commit();
            }

            try (FDBRecordContext context = openContext(contextProps)) {
                if (isSynthetic) {
                    openRecordStore(context, metaDataBuilder -> metaDataHookSyntheticRecord1(metaDataBuilder, index));
                } else {
                    rebuildIndexMetaData(context, SIMPLE_DOC, index);
                }
                LuceneIndexTestValidator.validatePrimaryKeySegmentIndex(recordStore, index,
                        Tuple.from(), null, primaryKeys);
            }
        }
        // without this Lucene might not cleanup the files for the segments that have no live documents in them
        try (OnlineIndexer indexBuilder = OnlineIndexer.newBuilder()
                .setRecordStore(recordStore)
                .setIndex(index)
                .build()) {
            indexBuilder.mergeIndex();
        }

        try (FDBRecordContext context = openContext(contextProps)) {
            if (isSynthetic) {
                openRecordStore(context, metaDataBuilder -> metaDataHookSyntheticRecord1(metaDataBuilder, index));
            } else {
                rebuildIndexMetaData(context, SIMPLE_DOC, index);
            }
            assertEmpty.accept(getIndexMaintainer(index));
            LuceneIndexTestValidator.validatePrimaryKeySegmentIndex(recordStore, index,
                    Tuple.from(), null, Set.of());
        }
        return index;
    }

    @ParameterizedTest
    @MethodSource(LUCENE_INDEX_MAP_PARAMS)
    void fullDeleteFieldInfos(Map<String, Index> indexMap, boolean isSynthetic) throws Exception {
        // if we delete all the documents, the FieldInfos should be cleared out
        fullDeleteHelper(indexMaintainer -> {
            FDBDirectory fdbDirectory = indexMaintainer.getDirectory(Tuple.from(), null);
            final var allFieldInfos = fdbDirectory.getFieldInfosStorage().getAllFieldInfos();
            assertEquals(Map.of(), allFieldInfos,
                    () -> String.join(", ", indexMaintainer.getDirectory(Tuple.from(), null).listAll()));
        }, indexMaintainer -> {
            FDBDirectory fdbDirectory = indexMaintainer.getDirectory(Tuple.from(), null);
            final var allFieldInfos = fdbDirectory.getFieldInfosStorage().getAllFieldInfos();
            assertNotEquals(Map.of(), allFieldInfos,
                    () -> String.join(", ", indexMaintainer.getDirectory(Tuple.from(), null).listAll()));
        },
                indexMap, isSynthetic);
    }

    @ParameterizedTest
    @MethodSource(LUCENE_INDEX_MAP_PARAMS)
    void checkFileCountAfterMerge(Map<String, Index> indexMap, boolean isSynthetic) {
        final Index index = indexMap.get(SIMPLE_TEXT_SUFFIXES_WITH_PRIMARY_KEY_SEGMENT_INDEX_KEY);
        final RecordLayerPropertyStorage contextProps = RecordLayerPropertyStorage.newBuilder()
                .addProp(LuceneRecordContextProperties.LUCENE_MERGE_SEGMENTS_PER_TIER, 3.0)
                .build();
        int lastFileCount = -1;
        boolean mergeHappened = false;
        for (int i = 0; i < 10; i++) {
            try (FDBRecordContext context = openContext(contextProps)) {
                if (isSynthetic) {
                    openRecordStore(context, metaDataBuilder -> metaDataHookSyntheticRecord1(metaDataBuilder, index));
                    createComplexRecordJoinedToSimple(2000 + i, 1000 + i, 1000 + i, ENGINEER_JOKE, "", false, System.currentTimeMillis(), 0);
                    createComplexRecordJoinedToSimple(2010 + i, 1010 + i, 1010 + i, WAYLON, "", false, System.currentTimeMillis(), 0);
                } else {
                    rebuildIndexMetaData(context, SIMPLE_DOC, index);
                    recordStore.saveRecord(createSimpleDocument(1000 + i, ENGINEER_JOKE, 2));
                    recordStore.saveRecord(createSimpleDocument(1010 + i, WAYLON, 2));
                }
                validateIndexIntegrity(SIMPLE_TEXT_SUFFIXES, recordStore.indexSubspace(SIMPLE_TEXT_SUFFIXES), context, null, null);
                final int fileCount = getDirectory(index, Tuple.from()).listAll().length;
                if (fileCount < lastFileCount) {
                    mergeHappened = true;
                }
                lastFileCount = fileCount;
                context.commit();
            }
        }
        assertTrue(mergeHappened);
    }

    private static Stream<Arguments> autoMergeParams() {
        return LuceneIndexTestUtils.luceneIndexMapParams().flatMap(
                param -> Stream.of(true, false).map(
                        autoMerge -> Arguments.of(param.get()[0], param.get()[1], autoMerge)));
    }

    @ParameterizedTest
    @MethodSource("autoMergeParams")
    void testMultipleUpdateSegments(Map<String, Index> indexMap, boolean isSynthetic, boolean autoMerge) {
        final Index index = indexMap.get(COMPLEX_GROUPED_WITH_PRIMARY_KEY_SEGMENT_INDEX_KEY);
        final RecordLayerPropertyStorage contextProps = RecordLayerPropertyStorage.newBuilder()
                .addProp(LuceneRecordContextProperties.LUCENE_MERGE_SEGMENTS_PER_TIER, 3.0)
                .build();
        try (FDBRecordContext context = openContext(contextProps)) {
            if (isSynthetic) {
                openRecordStore(context, metaDataBuilder -> metaDataHookSyntheticRecord1(metaDataBuilder, index));
                for (int i = 0; i < 20; i++) {
                    createComplexRecordJoinedToSimple(1000 + i, i, i, "", "", false, System.currentTimeMillis(), 0);
                }
            } else {
                rebuildIndexMetaData(context, COMPLEX_DOC, index);
                for (int i = 0; i < 20; i++) {
                    recordStore.saveRecord(LuceneIndexTestUtils.createComplexDocument(i, "", "", 0));
                }
            }
            context.commit();
        }
        final long segmentCountBefore;
        try (FDBRecordContext context = openContext(contextProps)) {
            if (isSynthetic) {
                openRecordStore(context, metaDataBuilder -> metaDataHookSyntheticRecord1(metaDataBuilder, index));
                segmentCountBefore = getSegmentCount(index, Tuple.from(-1, Tuple.from(1000, 0), Tuple.from(0)));
            } else {
                rebuildIndexMetaData(context, COMPLEX_DOC, index);
                segmentCountBefore = getSegmentCount(index, Tuple.from(0));
            }
        }
        try (FDBRecordContext context = openContext(contextProps)) {
            if (isSynthetic) {
                openRecordStore(context, metaDataBuilder -> metaDataHookSyntheticRecord1(metaDataBuilder, index));
                recordStore.getIndexDeferredMaintenanceControl().setAutoMergeDuringCommit(autoMerge);
                for (int i = 0; i < 10; i++) {
                    createComplexRecordJoinedToSimple(2000 + i, i, i, "", "", false, System.currentTimeMillis(), 0);
                }
            } else {
                rebuildIndexMetaData(context, COMPLEX_DOC, index);
                recordStore.getIndexDeferredMaintenanceControl().setAutoMergeDuringCommit(autoMerge);
                for (int i = 0; i < 10; i++) {
                    recordStore.saveRecord(LuceneIndexTestUtils.createComplexDocument(i, numbersText(i), "", 0));
                }
            }
            context.commit();
        }
        assertThat(timer.getCount(LuceneEvents.Events.LUCENE_DELETE_DOCUMENT_BY_QUERY), equalTo(0));
        assertThat(timer.getCount(LuceneEvents.Events.LUCENE_DELETE_DOCUMENT_BY_PRIMARY_KEY), equalTo(10));
        assertThat(timer.getCount(LuceneEvents.Events.LUCENE_FIND_MERGES), lessThan(5));
        try (FDBRecordContext context = openContext(contextProps)) {
            long segmentCountAfter;
            if (isSynthetic) {
                openRecordStore(context, metaDataBuilder -> metaDataHookSyntheticRecord1(metaDataBuilder, index));
                segmentCountAfter = getSegmentCount(index, Tuple.from(0));
            } else {
                rebuildIndexMetaData(context, COMPLEX_DOC, index);
                segmentCountAfter = getSegmentCount(index, Tuple.from(-1, Tuple.from(1000, 0), Tuple.from(0)));
            }
            assertThat(segmentCountAfter - segmentCountBefore, lessThan(5L));
        }
    }

    @ParameterizedTest
    @MethodSource(LUCENE_INDEX_MAP_PARAMS)
    void testGroupedMultipleUpdate(Map<String, Index> indexMap, boolean isSynthetic) {
        final Index index = indexMap.get(COMPLEX_GROUPED_WITH_PRIMARY_KEY_SEGMENT_INDEX_KEY);
        final RecordLayerPropertyStorage contextProps = RecordLayerPropertyStorage.newBuilder()
                .addProp(LuceneRecordContextProperties.LUCENE_MERGE_SEGMENTS_PER_TIER, 3.0)
                .build();
        for (int g = 0; g < 3; g++) {
            for (int i = 0; i < 5; i++) {
                try (FDBRecordContext context = openContext(contextProps)) {
                    if (isSynthetic) {
                        openRecordStore(context, metaDataBuilder -> metaDataHookSyntheticRecord1(metaDataBuilder, index));
                        for (int j = 0; j < 10; j++) {
                            int n = i * 10 + j + 1;
                            createComplexRecordJoinedToSimple(1000 * (g + 1) + n, 100 * g + n, 100 * g + n, "", numbersText(n), false, System.currentTimeMillis(), g);
                        }
                    } else {
                        rebuildIndexMetaData(context, COMPLEX_DOC, index);
                        for (int j = 0; j < 10; j++) {
                            int n = i * 10 + j + 1;
                            recordStore.saveRecord(LuceneIndexTestUtils.createComplexDocument(n, numbersText(n), "", g));
                        }
                    }
                    context.commit();
                }
            }
        }
        try (FDBRecordContext context = openContext(contextProps)) {
            if (isSynthetic) {
                openRecordStore(context, metaDataBuilder -> metaDataHookSyntheticRecord1(metaDataBuilder, index));
                assertEquals(IntStream.rangeClosed(1, 7).mapToObj(i -> new ArrayList<>(Arrays.asList(i * 7L))).collect(Collectors.toSet()),
                        new HashSet<>(recordStore.scanIndex(index, groupedTextSearch(index, "complex_text2:seven", 0), null, ScanProperties.FORWARD_SCAN)
                                .map(x -> x.getPrimaryKey().getItems().get(2)).asList().join()));
            } else {
                rebuildIndexMetaData(context, COMPLEX_DOC, index);
                assertEquals(IntStream.rangeClosed(1, 7).mapToObj(i -> Tuple.from(0, i * 7)).collect(Collectors.toSet()),
                        new HashSet<>(recordStore.scanIndex(index, groupedTextSearch(index, "text:seven", 0L), null, ScanProperties.FORWARD_SCAN)
                                .map(IndexEntry::getPrimaryKey).asList().join()));
            }
        }
        try (FDBRecordContext context = openContext(contextProps)) {
            if (isSynthetic) {
                openRecordStore(context, metaDataBuilder -> metaDataHookSyntheticRecord1(metaDataBuilder, index));
                createComplexRecordJoinedToSimple(4000, 49, 49, "", "not here", false, System.currentTimeMillis(), 0);
                createComplexRecordJoinedToSimple(4001, 35, 35, "", "nor here either", false, System.currentTimeMillis(), 0);
            } else {
                rebuildIndexMetaData(context, COMPLEX_DOC, index);
                recordStore.saveRecord(LuceneIndexTestUtils.createComplexDocument(49, "not here", "", 0));
                recordStore.saveRecord(LuceneIndexTestUtils.createComplexDocument(35, "nor here either", "", 0));
            }
            context.commit();
        }
        try (FDBRecordContext context = openContext(contextProps)) {
            if (isSynthetic) {
                openRecordStore(context, metaDataBuilder -> metaDataHookSyntheticRecord1(metaDataBuilder, index));
                assertEquals(Stream.of(1, 2, 3, 4, 6).map(i -> new ArrayList<>(Arrays.asList(i * 7L))).collect(Collectors.toSet()),
                        new HashSet<>(recordStore.scanIndex(index, groupedTextSearch(index, "complex_text2:seven", 0L), null, ScanProperties.FORWARD_SCAN)
                                .map(x -> x.getPrimaryKey().getItems().get(2)).asList().join()));
                assertEquals(Stream.of(5, 7).map(i -> new ArrayList<>(Arrays.asList(i * 7L))).collect(Collectors.toSet()),
                        new HashSet<>(recordStore.scanIndex(index, groupedTextSearch(index, "complex_text2:here", 0L), null, ScanProperties.FORWARD_SCAN)
                                .map(x -> x.getPrimaryKey().getItems().get(2)).asList().join()));
            } else {
                rebuildIndexMetaData(context, COMPLEX_DOC, index);
                assertEquals(Stream.of(1, 2, 3, 4, 6).map(i -> Tuple.from(0, i * 7)).collect(Collectors.toSet()),
                        new HashSet<>(recordStore.scanIndex(index, groupedTextSearch(index, "text:seven", 0L), null, ScanProperties.FORWARD_SCAN)
                                .map(IndexEntry::getPrimaryKey).asList().join()));
                assertEquals(Stream.of(5, 7).map(i -> Tuple.from(0, i * 7)).collect(Collectors.toSet()),
                        new HashSet<>(recordStore.scanIndex(index, groupedTextSearch(index, "text:here", 0L), null, ScanProperties.FORWARD_SCAN)
                                .map(IndexEntry::getPrimaryKey).asList().join()));
            }
        }
        assertThat(timer.getCount(LuceneEvents.Events.LUCENE_DELETE_DOCUMENT_BY_QUERY), equalTo(0));
        assertThat(timer.getCount(LuceneEvents.Events.LUCENE_DELETE_DOCUMENT_BY_PRIMARY_KEY), equalTo(2));
    }

    private String numbersText(int i) {
        final String[] nums = {"zero", "one", "two", "three", "four", "five", "six", "seven", "eight", "nine"};
        return IntStream.range(1, nums.length)
                .filter(n -> i % n == 0)
                .mapToObj(n -> nums[n])
                .collect(Collectors.joining(" "));
    }

    private String matchAll(String luceneField, String... words) {
        return luceneField + ":(" +
                Arrays.stream(words).map(word -> "+\"" + word + "\"").collect(Collectors.joining(" AND ")) +
                ")";
    }

    @ParameterizedTest
    @MethodSource(LUCENE_INDEX_MAP_PARAMS)
    void scanWithQueryOnlySynonymIndex(Map<String, Index> indexMap, boolean isSynthetic) {
        final Index index = indexMap.get(QUERY_ONLY_SYNONYM_LUCENE_INDEX_KEY);
        try (FDBRecordContext context = openContext()) {
            if (isSynthetic) {
                openRecordStore(context, metaDataBuilder -> metaDataHookSyntheticRecord1(metaDataBuilder, index));
                Tuple primaryKey = createComplexRecordJoinedToSimple(1, 1623L, 1623L, "Hello record layer", "", false, System.currentTimeMillis(), 0);
                assertIndexEntryPrimaryKeyTuples(Set.of(primaryKey),
                        recordStore.scanIndex(index, fullTextSearch(index, "hullo record layer"), null, ScanProperties.FORWARD_SCAN));
                primaryKey = createComplexRecordJoinedToSimple(1, 1623L, 1623L, "Hello recor layer", "", false, System.currentTimeMillis(), 0);
                assertIndexEntryPrimaryKeyTuples(Set.of(primaryKey),
                        recordStore.scanIndex(index, fullTextSearch(index, "hullo record layer"), null, ScanProperties.FORWARD_SCAN));
                // "hullo" is synonym of "hello"
                primaryKey = createComplexRecordJoinedToSimple(1, 1623L, 1623L, "Hello record layer", "", false, System.currentTimeMillis(), 0);
                assertIndexEntryPrimaryKeyTuples(Set.of(primaryKey),
                        recordStore.scanIndex(index, fullTextSearch(index, matchAll("simple_text", "hullo", "record", "layer")), null, ScanProperties.FORWARD_SCAN));
                // it doesn't match due to the "recor"
                primaryKey = createComplexRecordJoinedToSimple(1, 1623L, 1623L, "Hello record layer", "", false, System.currentTimeMillis(), 0);
                assertIndexEntryPrimaryKeyTuples(Collections.emptySet(),
                        recordStore.scanIndex(index, fullTextSearch(index, matchAll("simple_text", "hullo", "recor", "layer")), null, ScanProperties.FORWARD_SCAN));
                // "hullo" is synonym of "hello", and "show" is synonym of "record"
                primaryKey = createComplexRecordJoinedToSimple(1, 1623L, 1623L, "Hello record layer", "", false, System.currentTimeMillis(), 0);
                assertIndexEntryPrimaryKeyTuples(Set.of(primaryKey),
                        recordStore.scanIndex(index, fullTextSearch(index, matchAll("simple_text", "hullo", "show", "layer")), null, ScanProperties.FORWARD_SCAN));
            } else {
                rebuildIndexMetaData(context, SIMPLE_DOC, index);
                recordStore.saveRecord(createSimpleDocument(1623L, "Hello record layer", 1));
                assertIndexEntryPrimaryKeys(Set.of(1623L),
                        recordStore.scanIndex(index, fullTextSearch(index, "hullo record layer"), null, ScanProperties.FORWARD_SCAN));
                recordStore.saveRecord(createSimpleDocument(1623L, "Hello recor layer", 1));
                assertIndexEntryPrimaryKeys(Set.of(1623L),
                        recordStore.scanIndex(index, fullTextSearch(index, "hullo record layer"), null, ScanProperties.FORWARD_SCAN));
                // "hullo" is synonym of "hello"
                recordStore.saveRecord(createSimpleDocument(1623L, "Hello record layer", 1));
                assertIndexEntryPrimaryKeys(Set.of(1623L),
                        recordStore.scanIndex(index, fullTextSearch(index, matchAll("text", "hullo", "record", "layer")), null, ScanProperties.FORWARD_SCAN));
                // it doesn't match due to the "recor"
                recordStore.saveRecord(createSimpleDocument(1623L, "Hello record layer", 1));
                assertIndexEntryPrimaryKeys(Collections.emptySet(),
                        recordStore.scanIndex(index, fullTextSearch(index, matchAll("text", "hullo", "recor", "layer")), null, ScanProperties.FORWARD_SCAN));
                // "hullo" is synonym of "hello", and "show" is synonym of "record"
                recordStore.saveRecord(createSimpleDocument(1623L, "Hello record layer", 1));
                assertIndexEntryPrimaryKeys(Set.of(1623L),
                        recordStore.scanIndex(index, fullTextSearch(index, matchAll("text", "hullo", "show", "layer")), null, ScanProperties.FORWARD_SCAN));
            }
        }
    }

    @ParameterizedTest
    @MethodSource(LUCENE_INDEX_MAP_PARAMS)
    void scanWithAuthoritativeSynonymOnlyIndex(Map<String, Index> indexMap, boolean isSynthetic) {
        final Index index = indexMap.get(AUTHORITATIVE_SYNONYM_ONLY_LUCENE_INDEX_KEY);
        try (FDBRecordContext context = openContext()) {
            if (isSynthetic) {
                openRecordStore(context, metaDataBuilder -> metaDataHookSyntheticRecord1(metaDataBuilder, index));
                createComplexRecordJoinedToSimple(1, 1623L, 1623L, "Hello record layer", "", false, System.currentTimeMillis(), 0);
                assertEquals(1, recordStore.scanIndex(index, fullTextSearch(index, "hullo record layer"), null, ScanProperties.FORWARD_SCAN)
                        .getCount().join());
                createComplexRecordJoinedToSimple(1, 1623L, 1623L, "Hello recor layer", "", false, System.currentTimeMillis(), 0);
                assertEquals(1, recordStore.scanIndex(index, fullTextSearch(index, "hullo record layer"), null, ScanProperties.FORWARD_SCAN)
                        .getCount().join());
                // "hullo" is synonym of "hello"
                createComplexRecordJoinedToSimple(1, 1623L, 1623L, "Hello record layer", "", false, System.currentTimeMillis(), 0);
                assertEquals(1, recordStore.scanIndex(index,
                                fullTextSearch(index, matchAll("simple_text", "hullo", "record", "layer")), null, ScanProperties.FORWARD_SCAN)
                        .getCount().join());
                // it doesn't match due to the "recor"
                recordStore.saveRecord(createSimpleDocument(1623L, "Hello record layer", 1));
                assertEquals(0, recordStore.scanIndex(index,
                                fullTextSearch(index, matchAll("simple_text", "hullo", "recor", "layer")), null, ScanProperties.FORWARD_SCAN)
                        .getCount().join());
                // "hullo" is synonym of "hello", and "show" is synonym of "record"
                recordStore.saveRecord(createSimpleDocument(1623L, "Hello record layer", 1));
                assertEquals(1, recordStore.scanIndex(index,
                                fullTextSearch(index, matchAll("simple_text", "hullo", "show", "layer")), null, ScanProperties.FORWARD_SCAN)
                        .getCount().join());
            } else {
                rebuildIndexMetaData(context, SIMPLE_DOC, index);
                recordStore.saveRecord(createSimpleDocument(1623L, "Hello record layer", 1));
                assertEquals(1, recordStore.scanIndex(index, fullTextSearch(index, "hullo record layer"), null, ScanProperties.FORWARD_SCAN)
                        .getCount().join());
                recordStore.saveRecord(createSimpleDocument(1623L, "Hello recor layer", 1));
                assertEquals(1, recordStore.scanIndex(index, fullTextSearch(index, "hullo record layer"), null, ScanProperties.FORWARD_SCAN)
                        .getCount().join());
                // "hullo" is synonym of "hello"
                recordStore.saveRecord(createSimpleDocument(1623L, "Hello record layer", 1));
                assertEquals(1, recordStore.scanIndex(index,
                                fullTextSearch(index, matchAll("text", "hullo", "record", "layer")), null, ScanProperties.FORWARD_SCAN)
                        .getCount().join());
                // it doesn't match due to the "recor"
                recordStore.saveRecord(createSimpleDocument(1623L, "Hello record layer", 1));
                assertEquals(0, recordStore.scanIndex(index,
                                fullTextSearch(index, matchAll("text", "hullo", "recor", "layer")), null, ScanProperties.FORWARD_SCAN)
                        .getCount().join());
                // "hullo" is synonym of "hello", and "show" is synonym of "record"
                recordStore.saveRecord(createSimpleDocument(1623L, "Hello record layer", 1));
                assertEquals(1, recordStore.scanIndex(index,
                                fullTextSearch(index, matchAll("text", "hullo", "show", "layer")), null, ScanProperties.FORWARD_SCAN)
                        .getCount().join());
            }
        }
    }

    @ParameterizedTest
    @MethodSource(LUCENE_INDEX_MAP_PARAMS)
    void phraseSearchBasedOnQueryOnlySynonymIndex(Map<String, Index> indexMap, boolean isSynthetic) {
        final Index index = indexMap.get(QUERY_ONLY_SYNONYM_LUCENE_INDEX_KEY);
        try (FDBRecordContext context = openContext()) {
            if (isSynthetic) {
                openRecordStore(context, metaDataBuilder -> metaDataHookSyntheticRecord1(metaDataBuilder, index));
                // Save a document to verify synonym search based on the group {'motivation','motive','need'}
                Tuple primaryKey = createComplexRecordJoinedToSimple(1, 1623L, 1623L, "I think you need to search with Lucene index", "", false, System.currentTimeMillis(), 0);
                // Search for original phrase
                assertIndexEntryPrimaryKeyTuples(Set.of(primaryKey),
                        recordStore.scanIndex(index, fullTextSearch(index, "simple_text:\"you need to\""), null, ScanProperties.FORWARD_SCAN));
                // Search for phrase with changed order of tokens, no match is expected
                assertIndexEntryPrimaryKeyTuples(Collections.emptySet(),
                        recordStore.scanIndex(index, fullTextSearch(index, "simple_text:\"need you to\""), null, ScanProperties.FORWARD_SCAN));
                // Search for phrase with "motivation" as synonym of "need"
                // "Motivation" is the authoritative term of the group {'motivation','motive','need'}
                assertIndexEntryPrimaryKeyTuples(Set.of(primaryKey),
                        recordStore.scanIndex(index, fullTextSearch(index, "simple_text:\"you motivation to\""), null, ScanProperties.FORWARD_SCAN));
                // Search for phrase with "motivation" with changed order of tokens, no match is expected
                assertIndexEntryPrimaryKeyTuples(Collections.emptySet(),
                        recordStore.scanIndex(index, fullTextSearch(index, "simple_text:\"motivation you to\""), null, ScanProperties.FORWARD_SCAN));
                // Search for phrase with "motive" as synonym of "need"
                // "Motive" is not the authoritative term of the group {'motivation','motive','need'}
                assertIndexEntryPrimaryKeyTuples(Set.of(primaryKey),
                        recordStore.scanIndex(index, fullTextSearch(index, "simple_text:\"you motive to\""), null, ScanProperties.FORWARD_SCAN));
                // Search for phrase with "motive" with changed order of tokens, no match is expected
                assertIndexEntryPrimaryKeyTuples(Collections.emptySet(),
                        recordStore.scanIndex(index, fullTextSearch(index, "simple_text:\"motive you to\""), null, ScanProperties.FORWARD_SCAN));
                // Term query rather than phrase query, so match is expected although the order is changed
                assertIndexEntryPrimaryKeyTuples(Set.of(primaryKey),
                        recordStore.scanIndex(index, fullTextSearch(index, "simple_text:motivation simple_text:you simple_text:to"), null, ScanProperties.FORWARD_SCAN));

                // Save a document to verify synonym search based on the group {'departure','going','going away','leaving'}
                // This group contains multi-word term "going away", and also the single-word term "going"
                primaryKey = createComplexRecordJoinedToSimple(2, 1624L, 1624L, "He is leaving for New York next week", "", false, System.currentTimeMillis(), 0);
                assertIndexEntryPrimaryKeyTuples(Set.of(primaryKey),
                        recordStore.scanIndex(index, fullTextSearch(index, "simple_text:\"is departure for\""), null, ScanProperties.FORWARD_SCAN));

                // Search for phrase with "going away"
                assertIndexEntryPrimaryKeyTuples(Set.of(primaryKey),
                        recordStore.scanIndex(index, fullTextSearch(index, "simple_text:\"is going away for\""), null, ScanProperties.FORWARD_SCAN));

                //Search for phrase with "going"
                assertIndexEntryPrimaryKeyTuples(Set.of(primaryKey),
                        recordStore.scanIndex(index, fullTextSearch(index, "simple_text:\"is going for\""), null, ScanProperties.FORWARD_SCAN));

                // Search for phrase with only "away", no match is expected
                assertIndexEntryPrimaryKeyTuples(Collections.emptySet(),
                        recordStore.scanIndex(index, fullTextSearch(index, "simple_text:\"is away for\""), null, ScanProperties.FORWARD_SCAN));
            } else {
                rebuildIndexMetaData(context, SIMPLE_DOC, index);
                // Save a document to verify synonym search based on the group {'motivation','motive','need'}
                recordStore.saveRecord(createSimpleDocument(1623L, "I think you need to search with Lucene index", 1));
                // Search for original phrase
                assertIndexEntryPrimaryKeys(Set.of(1623L),
                        recordStore.scanIndex(index, fullTextSearch(index, "\"you need to\""), null, ScanProperties.FORWARD_SCAN));
                // Search for phrase with changed order of tokens, no match is expected
                assertIndexEntryPrimaryKeys(Collections.emptySet(),
                        recordStore.scanIndex(index, fullTextSearch(index, "\"need you to\""), null, ScanProperties.FORWARD_SCAN));
                // Search for phrase with "motivation" as synonym of "need"
                // "Motivation" is the authoritative term of the group {'motivation','motive','need'}
                assertIndexEntryPrimaryKeys(Set.of(1623L),
                        recordStore.scanIndex(index, fullTextSearch(index, "\"you motivation to\""), null, ScanProperties.FORWARD_SCAN));
                // Search for phrase with "motivation" with changed order of tokens, no match is expected
                assertIndexEntryPrimaryKeys(Collections.emptySet(),
                        recordStore.scanIndex(index, fullTextSearch(index, "\"motivation you to\""), null, ScanProperties.FORWARD_SCAN));
                // Search for phrase with "motive" as synonym of "need"
                // "Motive" is not the authoritative term of the group {'motivation','motive','need'}
                assertIndexEntryPrimaryKeys(Set.of(1623L),
                        recordStore.scanIndex(index, fullTextSearch(index, "\"you motive to\""), null, ScanProperties.FORWARD_SCAN));
                // Search for phrase with "motive" with changed order of tokens, no match is expected
                assertIndexEntryPrimaryKeys(Collections.emptySet(),
                        recordStore.scanIndex(index, fullTextSearch(index, "\"motive you to\""), null, ScanProperties.FORWARD_SCAN));
                // Term query rather than phrase query, so match is expected although the order is changed
                assertIndexEntryPrimaryKeys(Set.of(1623L),
                        recordStore.scanIndex(index, fullTextSearch(index, "motivation you to"), null, ScanProperties.FORWARD_SCAN));

                // Save a document to verify synonym search based on the group {'departure','going','going away','leaving'}
                // This group contains multi-word term "going away", and also the single-word term "going"
                recordStore.saveRecord(createSimpleDocument(1624L, "He is leaving for New York next week", 1));
                assertIndexEntryPrimaryKeys(Set.of(1624L),
                        recordStore.scanIndex(index, fullTextSearch(index, "\"is departure for\""), null, ScanProperties.FORWARD_SCAN));

                // Search for phrase with "going away"
                assertIndexEntryPrimaryKeys(Set.of(1624L),
                        recordStore.scanIndex(index, fullTextSearch(index, "\"is going away for\""), null, ScanProperties.FORWARD_SCAN));

                //Search for phrase with "going"
                assertIndexEntryPrimaryKeys(Set.of(1624L),
                        recordStore.scanIndex(index, fullTextSearch(index, "\"is going for\""), null, ScanProperties.FORWARD_SCAN));

                // Search for phrase with only "away", no match is expected
                assertIndexEntryPrimaryKeys(Collections.emptySet(),
                        recordStore.scanIndex(index, fullTextSearch(index, "\"is away for\""), null, ScanProperties.FORWARD_SCAN));
            }
        }
    }

    @ParameterizedTest
    @MethodSource(LUCENE_INDEX_MAP_PARAMS)
    void phraseSearchBasedOnAuthoritativeSynonymOnlyIndex(Map<String, Index> indexMap, boolean isSynthetic) {
        final Index index = indexMap.get(AUTHORITATIVE_SYNONYM_ONLY_LUCENE_INDEX_KEY);
        try (FDBRecordContext context = openContext()) {
            if (isSynthetic) {
                openRecordStore(context, metaDataBuilder -> metaDataHookSyntheticRecord1(metaDataBuilder, index));
                // Save a document to verify synonym search based on the group {'motivation','motive','need'}
                Tuple primaryKey = createComplexRecordJoinedToSimple(1, 1623L, 1623L, "I think you need to search with Lucene index", "", false, System.currentTimeMillis(), 0);
                // Search for original phrase
                assertIndexEntryPrimaryKeyTuples(Set.of(primaryKey),
                        recordStore.scanIndex(index, fullTextSearch(index, "simple_text:\"you need to\""), null, ScanProperties.FORWARD_SCAN));
                // Search for phrase with changed order of tokens, no match is expected
                assertIndexEntryPrimaryKeyTuples(Collections.emptySet(),
                        recordStore.scanIndex(index, fullTextSearch(index, "simple_text:\"need you to\""), null, ScanProperties.FORWARD_SCAN));
                // Search for phrase with "motivation" as synonym of "need"
                // "Motivation" is the authoritative term of the group {'motivation','motive','need'}
                assertIndexEntryPrimaryKeyTuples(Set.of(primaryKey),
                        recordStore.scanIndex(index, fullTextSearch(index, "simple_text:\"you motivation to\""), null, ScanProperties.FORWARD_SCAN));
                // Search for phrase with "motivation" with changed order of tokens, no match is expected
                assertIndexEntryPrimaryKeyTuples(Collections.emptySet(),
                        recordStore.scanIndex(index, fullTextSearch(index, "simple_text:\"motivation you to\""), null, ScanProperties.FORWARD_SCAN));
                // Search for phrase with "motive" as synonym of "need"
                // "Motive" is not the authoritative term of the group {'motivation','motive','need'}
                assertIndexEntryPrimaryKeyTuples(Set.of(primaryKey),
                        recordStore.scanIndex(index, fullTextSearch(index, "simple_text:\"you motive to\""), null, ScanProperties.FORWARD_SCAN));
                // Search for phrase with "motive" with changed order of tokens, no match is expected
                assertIndexEntryPrimaryKeyTuples(Collections.emptySet(),
                        recordStore.scanIndex(index, fullTextSearch(index, "simple_text:\"motive you to\""), null, ScanProperties.FORWARD_SCAN));
                // Term query rather than phrase query, so match is expected although the order is changed
                assertIndexEntryPrimaryKeyTuples(Set.of(primaryKey),
                        recordStore.scanIndex(index, fullTextSearch(index, "simple_text:motivation simple_text:you simple_text:to"), null, ScanProperties.FORWARD_SCAN));

                // Save a document to verify synonym search based on the group {'departure','going','going away','leaving'}
                // This group contains multi-word term "going away", and also the single-word term "going"
                primaryKey = createComplexRecordJoinedToSimple(2, 1624L, 1624L, "He is leaving for New York next week", "", false, System.currentTimeMillis(), 0);
                assertIndexEntryPrimaryKeyTuples(Set.of(primaryKey),
                        recordStore.scanIndex(index, fullTextSearch(index, "simple_text:\"is departure for\""), null, ScanProperties.FORWARD_SCAN));

                // Search for phrase with "going away"
                assertIndexEntryPrimaryKeyTuples(Set.of(primaryKey),
                        recordStore.scanIndex(index, fullTextSearch(index, "simple_text:\"is going away for\""), null, ScanProperties.FORWARD_SCAN));

                //Search for phrase with "going"
                assertIndexEntryPrimaryKeyTuples(Set.of(primaryKey),
                        recordStore.scanIndex(index, fullTextSearch(index, "simple_text:\"is going for\""), null, ScanProperties.FORWARD_SCAN));

                // Search for phrase with only "away", the correct behavior is to return no match. But match is still hit due to the poor handling of positional data for multi-word synonym by this analyzer
                assertIndexEntryPrimaryKeyTuples(Set.of(primaryKey),
                        recordStore.scanIndex(index, fullTextSearch(index, "simple_text:\"is away for\""), null, ScanProperties.FORWARD_SCAN));
            } else {
                rebuildIndexMetaData(context, SIMPLE_DOC, index);
                recordStore.saveRecord(createSimpleDocument(1623L, "I think you need to search with Lucene index", 1));
                // Search for original phrase
                assertIndexEntryPrimaryKeys(Set.of(1623L),
                        recordStore.scanIndex(index, fullTextSearch(index, "\"you need to\""), null, ScanProperties.FORWARD_SCAN));
                // Search for phrase with changed order of tokens, no match is expected
                assertIndexEntryPrimaryKeys(Collections.emptySet(),
                        recordStore.scanIndex(index, fullTextSearch(index, "\"need you to\""), null, ScanProperties.FORWARD_SCAN));
                // Search for phrase with "motivation" as synonym of "need"
                // "Motivation" is the authoritative term of the group {'motivation','motive','need'}
                assertIndexEntryPrimaryKeys(Set.of(1623L),
                        recordStore.scanIndex(index, fullTextSearch(index, "\"you motivation to\""), null, ScanProperties.FORWARD_SCAN));
                // Search for phrase with "motivation" with changed order of tokens, no match is expected
                assertIndexEntryPrimaryKeys(Collections.emptySet(),
                        recordStore.scanIndex(index, fullTextSearch(index, "\"motivation you to\""), null, ScanProperties.FORWARD_SCAN));
                // Search for phrase with "motive" as synonym of "need"
                // "Motive" is not the authoritative term of the group {'motivation','motive','need'}
                assertIndexEntryPrimaryKeys(Set.of(1623L),
                        recordStore.scanIndex(index, fullTextSearch(index, "\"you motive to\""), null, ScanProperties.FORWARD_SCAN));
                // Search for phrase with "motive" with changed order of tokens, no match is expected
                assertIndexEntryPrimaryKeys(Collections.emptySet(),
                        recordStore.scanIndex(index, fullTextSearch(index, "\"motive you to\""), null, ScanProperties.FORWARD_SCAN));
                // Term query rather than phrase query, so match is expected although the order is changed
                assertIndexEntryPrimaryKeys(Set.of(1623L),
                        recordStore.scanIndex(index, fullTextSearch(index, "motivation you to"), null, ScanProperties.FORWARD_SCAN));

                // Save a document to verify synonym search based on the group {'departure','going','going away','leaving'}
                // This group contains multi-word term "going away", and also the single-word term "going"
                recordStore.saveRecord(createSimpleDocument(1624L, "He is leaving for New York next week", 1));
                assertIndexEntryPrimaryKeys(Set.of(1624L),
                        recordStore.scanIndex(index, fullTextSearch(index, "\"is departure for\""), null, ScanProperties.FORWARD_SCAN));

                // Search for phrase with "going away"
                assertIndexEntryPrimaryKeys(Set.of(1624L),
                        recordStore.scanIndex(index, fullTextSearch(index, "\"is going away for\""), null, ScanProperties.FORWARD_SCAN));

                //Search for phrase with "going"
                assertIndexEntryPrimaryKeys(Set.of(1624L),
                        recordStore.scanIndex(index, fullTextSearch(index, "\"is going for\""), null, ScanProperties.FORWARD_SCAN));

                // Search for phrase with only "away", the correct behavior is to return no match. But match is still hit due to the poor handling of positional data for multi-word synonym by this analyzer
                assertIndexEntryPrimaryKeys(Set.of(1624L),
                        recordStore.scanIndex(index, fullTextSearch(index, "\"is away for\""), null, ScanProperties.FORWARD_SCAN));
            }
        }
    }


    /**
     * Test config with a combined set of synonyms.
     */
    @AutoService(SynonymMapConfig.class)
    public static class CombinedSynonymSetsConfig implements SynonymMapConfig {
        @Override
        public String getName() {
            return COMBINED_SYNONYM_SETS;
        }

        @Override
        public boolean expand() {
            return true;
        }

        @Override
        public InputStream getSynonymInputStream() {
            InputStream is1 = null;
            InputStream is2 = null;
            try {
                is1 = new EnglishSynonymMapConfig.ExpandedEnglishSynonymMapConfig().getSynonymInputStream();
                is2 = SynonymMapConfig.openFile("test.txt");
                return new SequenceInputStream(is1, is2);
            } catch (RecordCoreException e) {
                try {
                    if (is1 != null) {
                        is1.close();
                    }
                    if (is2 != null) {
                        is2.close();
                    }
                    throw e;
                } catch (IOException ignored) {
                    throw e;
                }
            }
        }
    }

    @ParameterizedTest
    @MethodSource(LUCENE_INDEX_MAP_PARAMS)
    void scanWithCombinedSetsSynonymIndex(Map<String, Index> indexMap, boolean isSynthetic) {
        // The COMBINED_SYNONYM_SETS adds this extra line to our synonym set:
        // 'synonym', 'nonsynonym'
        final Index index1 = indexMap.get(QUERY_ONLY_SYNONYM_LUCENE_INDEX_KEY);
        final Index index2 = indexMap.get(QUERY_ONLY_SYNONYM_LUCENE_COMBINED_SETS_INDEX_KEY);
        try (FDBRecordContext context = openContext()) {
            if (isSynthetic) {
                openRecordStore(context, metaDataBuilder -> metaDataHookSyntheticRecord1(metaDataBuilder, index1, index2));
                Tuple primaryKey = createComplexRecordJoinedToSimple(1, 1623L, 1623L, "synonym is fun", "", false, System.currentTimeMillis(), 0);
                assertIndexEntryPrimaryKeyTuples(Collections.emptySet(),
                        recordStore.scanIndex(index1, fullTextSearch(index1, matchAll("simple_text", "nonsynonym", "is", "fun")), null, ScanProperties.FORWARD_SCAN));
                assertIndexEntryPrimaryKeyTuples(Set.of(primaryKey),
                        recordStore.scanIndex(index2, fullTextSearch(index2, matchAll("simple_text", "nonsynonym", "is", "fun")), null, ScanProperties.FORWARD_SCAN));
            } else {
                openRecordStore(context, metaDataBuilder -> {
                    metaDataBuilder.removeIndex(TextIndexTestUtils.SIMPLE_DEFAULT_NAME);
                    metaDataBuilder.addIndex(SIMPLE_DOC, index1);
                    metaDataBuilder.addIndex(SIMPLE_DOC, index2);
                });
                recordStore.saveRecord(createSimpleDocument(1623L, "synonym is fun", 1));
                assertIndexEntryPrimaryKeys(Collections.emptySet(),
                        recordStore.scanIndex(index1, fullTextSearch(index1, matchAll("text", "nonsynonym", "is", "fun")), null, ScanProperties.FORWARD_SCAN));
                assertIndexEntryPrimaryKeys(Set.of(1623L),
                        recordStore.scanIndex(index2, fullTextSearch(index2, matchAll("text", "nonsynonym", "is", "fun")), null, ScanProperties.FORWARD_SCAN));
            }
        }
    }

    @ParameterizedTest
    @MethodSource(LUCENE_INDEX_MAP_PARAMS)
    void proximitySearchOnMultiFieldWithMultiWordSynonym(Map<String, Index> indexMap, boolean isSynthetic) {
        final Index index = indexMap.get(QUERY_ONLY_SYNONYM_LUCENE_INDEX_KEY);
        try (FDBRecordContext context = openContext()) {
            if (isSynthetic) {
                openRecordStore(context, metaDataBuilder -> metaDataHookSyntheticRecord1(metaDataBuilder, index));
                // Both "hello" and "record" have multi-word synonyms
                Tuple primaryKey = createComplexRecordJoinedToSimple(1, 1623L, 1623L, "Hello FoundationDB record layer", "", false, System.currentTimeMillis(), 0);
                assertIndexEntryPrimaryKeyTuples(Set.of(primaryKey),
                        recordStore.scanIndex(index, fullTextSearch(index, "simple_text:\"hello record\"~10"), null, ScanProperties.FORWARD_SCAN));

            } else {
                rebuildIndexMetaData(context, SIMPLE_DOC, index);

                // Both "hello" and "record" have multi-word synonyms
                recordStore.saveRecord(createSimpleDocument(1623L, "Hello FoundationDB record layer", 1));
                assertIndexEntryPrimaryKeys(Set.of(1623L),
                        recordStore.scanIndex(index, fullTextSearch(index, "\"hello record\"~10"), null, ScanProperties.FORWARD_SCAN));
            }
        }
    }

    @ParameterizedTest
    @MethodSource(LUCENE_INDEX_MAP_PARAMS)
    void proximitySearchOnSpecificFieldWithMultiWordSynonym(Map<String, Index> indexMap, boolean isSynthetic) {
        final Index index = indexMap.get(QUERY_ONLY_SYNONYM_LUCENE_INDEX_KEY);
        try (FDBRecordContext context = openContext()) {
            if (isSynthetic) {
                openRecordStore(context, metaDataBuilder -> metaDataHookSyntheticRecord1(metaDataBuilder, index));
                // Both "hello" and "record" have multi-word synonyms
                Tuple primaryKey = createComplexRecordJoinedToSimple(1, 1623L, 1623L, "Hello FoundationDB record layer", "", false, System.currentTimeMillis(), 0);
                assertIndexEntryPrimaryKeyTuples(Set.of(primaryKey),
                        recordStore.scanIndex(index, specificFieldSearch(index, "simple_text:\"hello record\"~10", "text"), null, ScanProperties.FORWARD_SCAN));
            } else {
                rebuildIndexMetaData(context, SIMPLE_DOC, index);

                // Both "hello" and "record" have multi-word synonyms
                recordStore.saveRecord(createSimpleDocument(1623L, "Hello FoundationDB record layer", 1));
                assertIndexEntryPrimaryKeys(Set.of(1623L),
                        recordStore.scanIndex(index, specificFieldSearch(index, "\"hello record\"~10", "text"), null, ScanProperties.FORWARD_SCAN));
            }
        }
    }

    @Test
    void scanWithNgramIndex() {
        try (FDBRecordContext context = openContext()) {
            rebuildIndexMetaData(context, SIMPLE_DOC, NGRAM_LUCENE_INDEX);
            recordStore.saveRecord(createSimpleDocument(1623L, "Hello record layer", 1));
            assertIndexEntryPrimaryKeys(Set.of(1623L),
                    recordStore.scanIndex(NGRAM_LUCENE_INDEX, fullTextSearch(NGRAM_LUCENE_INDEX, "hello record layer"), null, ScanProperties.FORWARD_SCAN));
            assertIndexEntryPrimaryKeys(Set.of(1623L),
                    recordStore.scanIndex(NGRAM_LUCENE_INDEX, fullTextSearch(NGRAM_LUCENE_INDEX, "hello"), null, ScanProperties.FORWARD_SCAN));
            assertIndexEntryPrimaryKeys(Set.of(1623L),
                    recordStore.scanIndex(NGRAM_LUCENE_INDEX, fullTextSearch(NGRAM_LUCENE_INDEX, "hel"), null, ScanProperties.FORWARD_SCAN));
            assertIndexEntryPrimaryKeys(Set.of(1623L),
                    recordStore.scanIndex(NGRAM_LUCENE_INDEX, fullTextSearch(NGRAM_LUCENE_INDEX, "ell"), null, ScanProperties.FORWARD_SCAN));
            assertIndexEntryPrimaryKeys(Set.of(1623L),
                    recordStore.scanIndex(NGRAM_LUCENE_INDEX, fullTextSearch(NGRAM_LUCENE_INDEX, "ecord"), null, ScanProperties.FORWARD_SCAN));
            assertIndexEntryPrimaryKeys(Set.of(1623L),
                    recordStore.scanIndex(NGRAM_LUCENE_INDEX, fullTextSearch(NGRAM_LUCENE_INDEX, "hel ord aye"), null, ScanProperties.FORWARD_SCAN));
            assertIndexEntryPrimaryKeys(Set.of(1623L),
                    recordStore.scanIndex(NGRAM_LUCENE_INDEX, fullTextSearch(NGRAM_LUCENE_INDEX, "ello record"), null, ScanProperties.FORWARD_SCAN));
            // The term "ella" is not expected
            assertIndexEntryPrimaryKeys(Collections.emptySet(),
                    recordStore.scanIndex(NGRAM_LUCENE_INDEX, fullTextSearch(NGRAM_LUCENE_INDEX, "ella"), null, ScanProperties.FORWARD_SCAN));
        }
    }

    @ParameterizedTest
    @MethodSource(LUCENE_INDEX_MAP_PARAMS)
    void searchForAutoComplete(Map<String, Index> indexMap, boolean isSynthetic, List<Integer> planHashes) throws Exception {
        searchForAutoCompleteAndAssert(indexMap, isSynthetic, "good", true, false, planHashes.get(0));
    }

    @ParameterizedTest
    @MethodSource(LUCENE_INDEX_MAP_PARAMS)
    void searchForAutoCompleteWithPrefix(Map<String, Index> indexMap, boolean isSynthetic, List<Integer> planHashes) throws Exception {
        searchForAutoCompleteAndAssert(indexMap, isSynthetic, "goo", true, false, planHashes.get(1));
    }

    @ParameterizedTest
    @MethodSource(LUCENE_INDEX_MAP_PARAMS)
    void searchForAutoCompleteWithHighlight(Map<String, Index> indexMap, boolean isSynthetic, List<Integer> planHashes) throws Exception {
        searchForAutoCompleteAndAssert(indexMap, isSynthetic, "good", true, true, planHashes.get(0));
    }

    /**
     * To verify the suggestion lookup can work correctly if the suggester is never built and no entries exist in the
     * directory.
     */
    @ParameterizedTest
    @MethodSource(LUCENE_INDEX_MAP_PARAMS)
    void searchForAutoCompleteWithLoadingNoRecords(Map<String, Index> indexMap, boolean isSynthetic) {
        final Index index = indexMap.get(SIMPLE_TEXT_WITH_AUTO_COMPLETE_KEY);
        try (FDBRecordContext context = openContext()) {
            if (isSynthetic) {
                openRecordStore(context, metaDataBuilder -> metaDataHookSyntheticRecord1(metaDataBuilder, index));
                assertIndexEntryPrimaryKeys(Collections.emptySet(),
                        recordStore.scanIndex(index, autoCompleteBounds(index, "hello", ImmutableSet.of("simple_text")), null, ScanProperties.FORWARD_SCAN));
            } else {
                openRecordStore(context, metaDataBuilder -> {
                    metaDataBuilder.removeIndex(TextIndexTestUtils.SIMPLE_DEFAULT_NAME);
                    metaDataBuilder.addIndex(SIMPLE_DOC, index);
                });
                assertIndexEntryPrimaryKeys(Collections.emptySet(),
                        recordStore.scanIndex(index, autoCompleteBounds(index, "hello", ImmutableSet.of("text")), null, ScanProperties.FORWARD_SCAN));
            }

            assertEquals(0, Verify.verifyNotNull(context.getTimer()).getCount(LuceneEvents.Counts.LUCENE_SCAN_MATCHED_AUTO_COMPLETE_SUGGESTIONS));
        }
    }

    @SuppressWarnings("UnstableApiUsage")
    @ParameterizedTest
    @MethodSource(LUCENE_INDEX_MAP_PARAMS)
    void searchForAutoCompleteAcrossMultipleFields(Map<String, Index> indexMap, boolean isSynthetic, List<Integer> planHashes) throws Exception {
        final Index index = indexMap.get(COMPLEX_MULTIPLE_TEXT_INDEXES_WITH_AUTO_COMPLETE_KEY);
        try (FDBRecordContext context = openContext()) {
            if (isSynthetic) {
                openRecordStore(context, metaDataBuilder -> metaDataHookSyntheticRecord1(metaDataBuilder, index));
                createComplexRecordJoinedToSimple(1, 1623L, 1623L, "Good morning", "", false, System.currentTimeMillis(), 1);
                createComplexRecordJoinedToSimple(2, 1624L, 1624L, "Good afternoon", "", false, System.currentTimeMillis(), 1);
                createComplexRecordJoinedToSimple(3, 1625L, 1625L, "good evening", "", false, System.currentTimeMillis(), 1);
                createComplexRecordJoinedToSimple(4, 1626L, 1626L, "Good night", "", false, System.currentTimeMillis(), 1);
                createComplexRecordJoinedToSimple(5, 1627L, 1627L, "", "That's really good!", false, System.currentTimeMillis(), 1);
                createComplexRecordJoinedToSimple(6, 1628L, 1628L, "Good day", "I'm good", false, System.currentTimeMillis(), 1);
                createComplexRecordJoinedToSimple(7, 1629L, 1629L, "", "Hello Record Layer", false, System.currentTimeMillis(), 1);
                createComplexRecordJoinedToSimple(8, 1630L, 1630L, "", "Hello FoundationDB!", false, System.currentTimeMillis(), 1);
            } else {
                openRecordStore(context, metaDataBuilder -> {
                    metaDataBuilder.removeIndex(TextIndexTestUtils.SIMPLE_DEFAULT_NAME);
                    metaDataBuilder.addIndex(COMPLEX_DOC, index);
                });

                // Write 8 texts and 6 of them contain the key "good"
                recordStore.saveRecord(LuceneIndexTestUtils.createComplexDocument(1623L, "Good morning", "", 1));
                recordStore.saveRecord(LuceneIndexTestUtils.createComplexDocument(1624L, "Good afternoon", "", 1));
                recordStore.saveRecord(LuceneIndexTestUtils.createComplexDocument(1625L, "good evening", "", 1));
                recordStore.saveRecord(LuceneIndexTestUtils.createComplexDocument(1626L, "Good night", "", 1));
                recordStore.saveRecord(LuceneIndexTestUtils.createComplexDocument(1627L, "", "That's really good!", 1));
                recordStore.saveRecord(LuceneIndexTestUtils.createComplexDocument(1628L, "Good day", "I'm good", 1));
                recordStore.saveRecord(LuceneIndexTestUtils.createComplexDocument(1629L, "", "Hello Record Layer", 1));
                recordStore.saveRecord(LuceneIndexTestUtils.createComplexDocument(1630L, "", "Hello FoundationDB!", 1));
            }

            final RecordQueryPlan luceneIndexPlan =
                    LuceneIndexQueryPlan.of(index.getName(),
                            autoCompleteScanParams("good", isSynthetic ? ImmutableSet.of("simple_text", "complex_text2") : ImmutableSet.of("text", "text2")),
                            isSynthetic
                                ? RecordQueryFetchFromPartialRecordPlan.FetchIndexRecords.SYNTHETIC_CONSTITUENTS
                                : RecordQueryFetchFromPartialRecordPlan.FetchIndexRecords.PRIMARY_KEY,
                            false,
                            null,
                            isSynthetic
                                ? JOINED_COMPLEX_MULTI_GROUPED_WITH_AUTO_COMPLETE_STORED_FIELDS
                                : COMPLEX_MULTI_GROUPED_WITH_AUTO_COMPLETE_STORED_FIELDS);
            assertEquals(planHashes.get(2), luceneIndexPlan.planHash(PlanHashable.CURRENT_LEGACY));

            final List<FDBQueriedRecord<Message>> results =
                    recordStore.executeQuery(luceneIndexPlan, null, ExecuteProperties.SERIAL_EXECUTE)
                            .asList().get();

            final ImmutableList<Pair<String, String>> expectedResults = ImmutableList.of(
                    Pair.of("Good day", "I'm good"),
                    Pair.of("Good morning", ""),
                    Pair.of("Good afternoon", ""),
                    Pair.of("good evening", ""),
                    Pair.of("Good night", ""),
                    Pair.of("", "That's really good!")
            );
            Assertions.assertEquals(expectedResults.size(), results.size());

            Assertions.assertTrue(Streams.zip(expectedResults.stream(), results.stream(),
                    (expectedResult, result) -> {
                        final Message record = Verify.verifyNotNull(result.getRecord());
                        if (isSynthetic) {
                            DynamicMessage dm = (DynamicMessage) record.getField(record.getDescriptorForType().findFieldByName("simple"));
                            final Descriptors.Descriptor descriptor = dm.getDescriptorForType();
                            final Descriptors.FieldDescriptor textDescriptor = descriptor.findFieldByName("text");
                            assertEquals(expectedResult.getLeft(), dm.getField(textDescriptor));
                            DynamicMessage dm2 = (DynamicMessage) record.getField(record.getDescriptorForType().findFieldByName("complex"));
                            final Descriptors.Descriptor descriptor2 = dm2.getDescriptorForType();
                            final Descriptors.FieldDescriptor textDescriptor2 = descriptor2.findFieldByName("text2");
                            assertEquals(expectedResult.getRight(), dm2.getField(textDescriptor2));
                        } else {
                            final Descriptors.Descriptor descriptor = record.getDescriptorForType();
                            final Descriptors.FieldDescriptor textDescriptor = descriptor.findFieldByName("text");
                            assertEquals(expectedResult.getLeft(), record.getField(textDescriptor));
                            final Descriptors.FieldDescriptor text2Descriptor = descriptor.findFieldByName("text2");
                            assertEquals(expectedResult.getRight(), record.getField(text2Descriptor));
                        }
                        return true;
                    }).allMatch(r -> r));

            Subspace subspace = recordStore.indexSubspace(index);
            validateSegmentAndIndexIntegrity(index, subspace, context, "_0.cfs");

            List<Tuple> expectedPks = isSynthetic
                          ? ImmutableList.of(
                                    Tuple.from(-1, Tuple.from(6, 1628), Tuple.from(1628)),
                                    Tuple.from(-1, Tuple.from(1, 1623), Tuple.from(1623)),
                                    Tuple.from(-1, Tuple.from(2, 1624), Tuple.from(1624)),
                                    Tuple.from(-1, Tuple.from(3, 1625), Tuple.from(1625)),
                                    Tuple.from(-1, Tuple.from(4, 1626), Tuple.from(1626)),
                                    Tuple.from(-1, Tuple.from(5, 1627), Tuple.from(1627)))
                          : ImmutableList.of(Tuple.from(1L, 1628L), Tuple.from(1L, 1623L), Tuple.from(1L, 1624L), Tuple.from(1L, 1625L), Tuple.from(1L, 1626L), Tuple.from(1L, 1627L));
            List<Tuple> primaryKeys = results.stream()
                    .map(FDBQueriedRecord::getIndexEntry)
                    .map(Verify::verifyNotNull)
                    .map(IndexEntry::getPrimaryKey).collect(Collectors.toList());
            assertEquals(expectedPks, primaryKeys);

            commit(context);
        }
    }

    @ParameterizedTest
    @MethodSource(LUCENE_INDEX_MAP_PARAMS)
    void searchForAutoCompleteWithContinueTyping(Map<String, Index> indexMap, boolean isSynthetic, List<Integer> planHashes) throws Exception {
        final Index index = indexMap.get(SIMPLE_TEXT_WITH_AUTO_COMPLETE_KEY);
        try (FDBRecordContext context = openContext()) {
            // Write 8 texts and 6 of them contain the key "good"
            addIndexAndSaveRecordForAutoComplete(context, index, isSynthetic, autoCompletes);

            final RecordQueryPlan luceneIndexPlan =
                    LuceneIndexQueryPlan.of(index.getName(),
                            autoCompleteScanParams("good mor", ImmutableSet.of(isSynthetic ? "simple_text" : "text")),
                            isSynthetic
                                ? RecordQueryFetchFromPartialRecordPlan.FetchIndexRecords.SYNTHETIC_CONSTITUENTS
                                : RecordQueryFetchFromPartialRecordPlan.FetchIndexRecords.PRIMARY_KEY,
                            false,
                            null,
                            ImmutableList.of(isSynthetic
                                ? JOINED_SIMPLE_TEXT_WITH_AUTO_COMPLETE_STORED_FIELD
                                : SIMPLE_TEXT_WITH_AUTO_COMPLETE_STORED_FIELD));
            assertEquals(planHashes.get(3), luceneIndexPlan.planHash(PlanHashable.CURRENT_LEGACY));
            final List<FDBQueriedRecord<Message>> results =
                    recordStore.executeQuery(luceneIndexPlan, null, ExecuteProperties.SERIAL_EXECUTE)
                            .asList().get();

            // Assert only 1 suggestion returned
            assertEquals(1, results.size());

            // Assert the suggestion's key and field
            final FDBQueriedRecord<Message> result = Iterables.getOnlyElement(results);
            Message record = result.getRecord();
            if (isSynthetic) {
                record = (DynamicMessage)record.getField(record.getDescriptorForType().findFieldByName("simple"));
            }
            final Descriptors.Descriptor descriptor = record.getDescriptorForType();
            final Descriptors.FieldDescriptor fieldDescriptor = descriptor.findFieldByName("text");
            final String field = Verify.verifyNotNull((String)record.getField(fieldDescriptor));
            assertEquals("Good morning", field);
            IndexEntry entry = result.getIndexEntry();
            Assertions.assertNotNull(entry);
            assertEquals(1623L, isSynthetic
                                ? ((ArrayList) entry.getPrimaryKey().get(2)).get(0)
                                : entry.getPrimaryKey().get(0));

            assertAutoCompleteEntriesAndSegmentInfoStoredInCompoundFile(index, recordStore.indexSubspace(index),
                    context, "_0.cfs");

            commit(context);
        }
    }

    @ParameterizedTest
    @MethodSource(LUCENE_INDEX_MAP_PARAMS)
    void searchForAutoCompleteForGroupedRecord(Map<String, Index> indexMap, boolean isSynthetic, List<Integer> planHashes) throws Exception {
        final Index index = indexMap.get(MAP_ON_VALUE_INDEX_WITH_AUTO_COMPLETE_KEY);
        try (FDBRecordContext context = openContext()) {
            if (isSynthetic) {
                openRecordStore(context, metaDataBuilder -> metaDataHookSyntheticRecord3(metaDataBuilder, index));
                createComplexRecordJoinedToMap(2, 1623L, 1623L, ENGINEER_JOKE, "sampleTextPhrase", WAYLON, "sampleTextSong", true, System.currentTimeMillis(), 0);
            } else {
                openRecordStore(context, metaDataBuilder -> {
                    metaDataBuilder.removeIndex(TextIndexTestUtils.SIMPLE_DEFAULT_NAME);
                    TextIndexTestUtils.addRecordTypePrefix(metaDataBuilder);
                    metaDataBuilder.addIndex(MAP_DOC, index);
                });
                recordStore.saveRecord(LuceneIndexTestUtils.createMultiEntryMapDoc(1623L, ENGINEER_JOKE, "sampleTextPhrase", WAYLON, "sampleTextSong", 2));
            }

            final RecordQueryPlan luceneIndexPlan =
                    LuceneIndexQueryPlan.of(index.getName(),
                            groupedAutoCompleteScanParams("Vision", "sampleTextPhrase", ImmutableSet.of(isSynthetic ? "map_entry_value" : "entry_value")),
                            isSynthetic
                                ? RecordQueryFetchFromPartialRecordPlan.FetchIndexRecords.SYNTHETIC_CONSTITUENTS
                                : RecordQueryFetchFromPartialRecordPlan.FetchIndexRecords.PRIMARY_KEY,
                            false,
                            null,
                            isSynthetic
                                ? JOINED_MAP_ON_VALUE_INDEX_STORED_FIELDS
                                : MAP_ON_VALUE_INDEX_STORED_FIELDS);
            assertEquals(planHashes.get(4), luceneIndexPlan.planHash(PlanHashable.CURRENT_LEGACY));
            final List<FDBQueriedRecord<Message>> results =
                    recordStore.executeQuery(luceneIndexPlan, null, ExecuteProperties.SERIAL_EXECUTE)
                            .asList().get();

            assertEquals(1, results.size());
            final var resultRecord = results.get(0);
            final IndexEntry indexEntry = resultRecord.getIndexEntry();
            assertNotNull(indexEntry);
            Message message = resultRecord.getRecord();
            if (isSynthetic) {
                message = (DynamicMessage) message.getField(message.getDescriptorForType().findFieldByName("map"));
            }

            Descriptors.Descriptor recordDescriptor = TestRecordsTextProto.MapDocument.getDescriptor();

            Descriptors.FieldDescriptor docIdDescriptor = recordDescriptor.findFieldByName("doc_id");
            assertEquals(1623L, message.getField(docIdDescriptor));

            Descriptors.FieldDescriptor entryDescriptor = recordDescriptor.findFieldByName("entry");
            Message entry = (Message)message.getRepeatedField(entryDescriptor, 0);

            Descriptors.FieldDescriptor keyDescriptor = entryDescriptor.getMessageType().findFieldByName("key");
            Descriptors.FieldDescriptor valueDescriptor = entryDescriptor.getMessageType().findFieldByName("value");

            assertEquals("sampleTextPhrase", entry.getField(keyDescriptor));
            assertEquals(ENGINEER_JOKE, entry.getField(valueDescriptor));

            assertAutoCompleteEntriesAndSegmentInfoStoredInCompoundFile(index, recordStore.indexSubspace(index).subspace(Tuple.from("sampleTextPhrase")),
                    context, "_0.cfs");

            commit(context);
        }
    }

    @ParameterizedTest
    @MethodSource(LUCENE_INDEX_MAP_PARAMS)
    void searchForAutoCompleteExcludedFieldsForGroupedRecord(Map<String, Index> indexMap, boolean isSynthetic, List<Integer> planHashes) throws Exception {
        final Index index = indexMap.get(MAP_ON_VALUE_INDEX_WITH_AUTO_COMPLETE_EXCLUDED_FIELDS_KEY);
        try (FDBRecordContext context = openContext()) {
            if (isSynthetic) {
                openRecordStore(context, metaDataBuilder -> metaDataHookSyntheticRecord3(metaDataBuilder, index));
                createComplexRecordJoinedToMap(2, 1623L, 1623L, ENGINEER_JOKE, "sampleTextPhrase", WAYLON, "sampleTextSong", true, System.currentTimeMillis(), 0);
            } else {
                openRecordStore(context, metaDataBuilder -> {
                    metaDataBuilder.removeIndex(TextIndexTestUtils.SIMPLE_DEFAULT_NAME);
                    TextIndexTestUtils.addRecordTypePrefix(metaDataBuilder);
                    metaDataBuilder.addIndex(MAP_DOC, index);
                });
                recordStore.saveRecord(LuceneIndexTestUtils.createMultiEntryMapDoc(1623L, ENGINEER_JOKE, "sampleTextPhrase", WAYLON, "sampleTextSong", 2));
            }

            final RecordQueryPlan luceneIndexPlan =
                    LuceneIndexQueryPlan.of(index.getName(),
                            groupedAutoCompleteScanParams("Vision", "sampleTextPhrase", ImmutableSet.of(isSynthetic ? "map_entry_second_value" : "entry_second_value")),
                            isSynthetic
                                ? RecordQueryFetchFromPartialRecordPlan.FetchIndexRecords.SYNTHETIC_CONSTITUENTS
                                : RecordQueryFetchFromPartialRecordPlan.FetchIndexRecords.PRIMARY_KEY,
                            false,
                            null,
                            isSynthetic
                                ? JOINED_MAP_ON_VALUE_INDEX_STORED_FIELDS
                                : MAP_ON_VALUE_INDEX_STORED_FIELDS);
            assertEquals(planHashes.get(5), luceneIndexPlan.planHash(PlanHashable.CURRENT_LEGACY));
            final List<FDBQueriedRecord<Message>> results =
                    recordStore.executeQuery(luceneIndexPlan, null, ExecuteProperties.SERIAL_EXECUTE)
                            .asList().get();

            assertEquals(0, results.size());
            commit(context);
        }
    }

    @ParameterizedTest
    @MethodSource(LUCENE_INDEX_MAP_PARAMS)
    void testAutoCompleteSearchForPhrase(Map<String, Index> indexMap, boolean isSynthetic) throws Exception {
        final Index index = indexMap.get(SIMPLE_TEXT_WITH_AUTO_COMPLETE_KEY);
        try (FDBRecordContext context = openContext()) {
            final List<KeyExpression> storedFields = ImmutableList.of(isSynthetic ? JOINED_SIMPLE_TEXT_WITH_AUTO_COMPLETE_STORED_FIELD : SIMPLE_TEXT_WITH_AUTO_COMPLETE_STORED_FIELD);
            addIndexAndSaveRecordForAutoComplete(context, index, isSynthetic, autoCompletePhrases);

            // All records are matches because they all contain both "united" and "states"
            queryAndAssertAutoCompleteSuggestionsReturned(index,
                    isSynthetic,
                    isSynthetic ? "simple" : null,
                    storedFields,
                    "text",
                    "united states",
                    ImmutableList.of("united states of america",
                            "united states is a country in the continent of america",
                            "united kingdom, france, the states",
                            "states united as a country",
                            "states have been united as a country",
                            "all the states united as a country",
                            "all the states have been united as a country",
                            "welcome to the united states of america",
                            "The countries are united kingdom, france, the states"));

            // Only the texts containing "united states" are returned, the last token "states" is queried with term query,
            // same as the other tokens due to the white space following it
            queryAndAssertAutoCompleteSuggestionsReturned(index,
                    isSynthetic,
                    isSynthetic ? "simple" : null,
                    storedFields,
                    "text",
                    "\"united states \"",
                    ImmutableList.of("united states of america",
                            "united states is a country in the continent of america",
                            "welcome to the united states of america"));

            // Only the texts containing "united states" are returned, the last token "states" is queried with prefix query
            queryAndAssertAutoCompleteSuggestionsReturned(index,
                    isSynthetic,
                    isSynthetic ? "simple" : null,
                    storedFields,
                    "text",
                    "\"united states\"",
                    ImmutableList.of("united states of america",
                            "united states is a country in the continent of america",
                            "welcome to the united states of america"));

            // Only the texts containing "united state" are returned, the last token "state" is queried with prefix query
            queryAndAssertAutoCompleteSuggestionsReturned(index,
                    isSynthetic,
                    isSynthetic ? "simple" : null,
                    storedFields,
                    "text",
                    "\"united state\"",
                    ImmutableList.of("united states of america",
                            "united states is a country in the continent of america",
                            "welcome to the united states of america"));
        }
    }

    @ParameterizedTest
    @MethodSource(LUCENE_INDEX_MAP_PARAMS)
    void autoCompletePhraseSearchIncludingStopWords(Map<String, Index> indexMap, boolean isSynthetic) throws Exception {
        final Index index = indexMap.get(SIMPLE_TEXT_WITH_AUTO_COMPLETE_KEY);
        try (FDBRecordContext context = openContext()) {
            final List<KeyExpression> storedFields = ImmutableList.of(isSynthetic ? JOINED_SIMPLE_TEXT_WITH_AUTO_COMPLETE_STORED_FIELD : SIMPLE_TEXT_WITH_AUTO_COMPLETE_STORED_FIELD);
            addIndexAndSaveRecordForAutoComplete(context, index, isSynthetic, autoCompletePhrases);

            queryAndAssertAutoCompleteSuggestionsReturned(index,
                    isSynthetic,
                    isSynthetic ? "simple" : null,
                    storedFields,
                    "text",
                    "\"united states of ameri\"",
                    ImmutableList.of("united states of america",
                            "welcome to the united states of america"));

            queryAndAssertAutoCompleteSuggestionsReturned(index,
                    isSynthetic,
                    isSynthetic ? "simple" : null,
                    storedFields,
                    "text",
                    "\"united states of \"",
                    ImmutableList.of("united states of america",
                            "welcome to the united states of america",
                            "united states is a country in the continent of america"));

            // Stop-words are interchangeable, so client would have to enforce "exact" stop-word suggestion if required
            queryAndAssertAutoCompleteSuggestionsReturned(index,
                    isSynthetic,
                    isSynthetic ? "simple" : null,
                    storedFields,
                    "text",
                    "\"united states of\"",
                    ImmutableList.of("united states of america",
                            "welcome to the united states of america",
                            "united states is a country in the continent of america"));

            // Prefix match on stop-words is not supported and is hard to do. Should be a rare corner case.
            // The user would have to type the entire stop-word
            queryAndAssertAutoCompleteSuggestionsReturned(index,
                    isSynthetic,
                    isSynthetic ? "simple" : null,
                    storedFields,
                    "text",
                    "\"united states o\"",
                    ImmutableList.of());

            commit(context);
        }
    }

    @ParameterizedTest
    @MethodSource(LUCENE_INDEX_MAP_PARAMS)
    void autoCompletePhraseSearchWithLeadingStopWords(Map<String, Index> indexMap, boolean isSynthetic) throws Exception {
        final Index index = indexMap.get(SIMPLE_TEXT_WITH_AUTO_COMPLETE_KEY);
        try (FDBRecordContext context = openContext()) {
            final List<KeyExpression> storedFields = ImmutableList.of(isSynthetic ? JOINED_SIMPLE_TEXT_WITH_AUTO_COMPLETE_STORED_FIELD : SIMPLE_TEXT_WITH_AUTO_COMPLETE_STORED_FIELD);
            addIndexAndSaveRecordForAutoComplete(context, index, isSynthetic, autoCompletePhrases);

            queryAndAssertAutoCompleteSuggestionsReturned(index,
                    isSynthetic,
                    isSynthetic ? "simple" : null,
                    storedFields,
                    "text",
                    "\"of ameri\"",
                    ImmutableList.of("united states of america",
                            "welcome to the united states of america",
                            "united states is a country in the continent of america"));

            queryAndAssertAutoCompleteSuggestionsReturned(index,
                    isSynthetic,
                    isSynthetic ? "simple" : null,
                    storedFields,
                    "text",
                    "\"and of ameri\"",
                    ImmutableList.of("united states of america",
                            "welcome to the united states of america",
                            "united states is a country in the continent of america"));

            commit(context);
        }
    }

    @ParameterizedTest
    @MethodSource(LUCENE_INDEX_MAP_PARAMS)
    void testAutoCompleteSearchMultipleResultsSingleDocument(Map<String, Index> indexMap, boolean isSynthetic, List<Integer> planHashes) throws Exception {
        final Index index = indexMap.get(COMPLEX_MULTIPLE_TEXT_INDEXES_WITH_AUTO_COMPLETE_KEY);
        try (FDBRecordContext context = openContext()) {
            if (isSynthetic) {
                openRecordStore(context, metaDataBuilder -> metaDataHookSyntheticRecord1(metaDataBuilder, index));
                createComplexRecordJoinedToSimple(2, 1597L, 1597L,
                        "Good night! Good night! Parting is such sweet sorrow",
                        "That I shall say good night till it be morrow",
                        true, System.currentTimeMillis(), 0);
            } else {
                openRecordStore(context, metaDataBuilder -> {
                    metaDataBuilder.removeIndex(TextIndexTestUtils.SIMPLE_DEFAULT_NAME);
                    metaDataBuilder.addIndex(COMPLEX_DOC, index);
                });

                ComplexDocument doc = ComplexDocument.newBuilder()
                        .setDocId(1597L)
                        // Romeo and Juliet, Act II, Scene II.
                        .setText("Good night! Good night! Parting is such sweet sorrow")
                        .setText2("That I shall say good night till it be morrow")
                        .build();
                recordStore.saveRecord(doc);
            }

            final RecordQueryPlan luceneIndexPlan =
                    LuceneIndexQueryPlan.of(index.getName(),
                            autoCompleteScanParams("good night", ImmutableSet.of(isSynthetic ? "simple_text" : "text")),
                            isSynthetic
                                ? RecordQueryFetchFromPartialRecordPlan.FetchIndexRecords.SYNTHETIC_CONSTITUENTS
                                : RecordQueryFetchFromPartialRecordPlan.FetchIndexRecords.PRIMARY_KEY,
                            false,
                            null,
                            isSynthetic
                                ? JOINED_COMPLEX_MULTI_GROUPED_WITH_AUTO_COMPLETE_STORED_FIELDS
                                : COMPLEX_MULTIPLE_TEXT_INDEXES_WITH_AUTO_COMPLETE_STORED_FIELDS);
            assertEquals(planHashes.get(6), luceneIndexPlan.planHash(PlanHashable.CURRENT_LEGACY));
            final List<FDBQueriedRecord<Message>> results =
                    recordStore.executeQuery(luceneIndexPlan, null, ExecuteProperties.SERIAL_EXECUTE)
                            .asList().get();

            assertThat(results, hasSize(1));
            final FDBQueriedRecord<Message> result = Iterables.getOnlyElement(results);
            if (isSynthetic) {
                assertEquals(Tuple.from(-1, Tuple.from(2, 1597L), Tuple.from(1597L)), Verify.verifyNotNull(result.getIndexEntry()).getPrimaryKey());
            } else {
                assertEquals(Tuple.from(null, 1597L), Verify.verifyNotNull(result.getIndexEntry()).getPrimaryKey());
            }
            commit(context);
        }
    }

    @ParameterizedTest
    @MethodSource(LUCENE_INDEX_MAP_PARAMS)
    void testAutoCompleteSearchForPhraseWithoutFreqsAndPositions(Map<String, Index> indexMap, boolean isSynthetic) {
        final Index index = indexMap.get(SIMPLE_TEXT_WITH_AUTO_COMPLETE_NO_FREQS_POSITIONS_KEY);
        try (FDBRecordContext context = openContext()) {
            final List<KeyExpression> storedFields = ImmutableList.of(index.getRootExpression());
            addIndexAndSaveRecordForAutoComplete(context, index, isSynthetic, autoCompletePhrases);

            // Phrase search is not supported if positions are not indexed
            assertThrows(ExecutionException.class,
                    () -> queryAndAssertAutoCompleteSuggestionsReturned(index,
                            isSynthetic,
                            isSynthetic ? "simple" : null,
                            storedFields,
                            "text",
                            "\"united states \"",
                            ImmutableList.of()));

            commit(context);
        }
    }

    private static final List<String> spellcheckWords = List.of("hello", "monitor", "keyboard", "mouse", "trackpad", "cable", "help", "elmo", "elbow", "helps", "helm", "helms", "gulps");

    @ParameterizedTest
    @MethodSource(LUCENE_INDEX_MAP_PARAMS)
    void searchForSpellCheck(Map<String, Index> indexMap, boolean isSynthetic) throws Exception {
        final Index index = indexMap.get(SPELLCHECK_INDEX_KEY);
        try (FDBRecordContext context = openContext()) {
            if (isSynthetic) {
                openRecordStore(context, metaDataBuilder -> metaDataHookSyntheticRecord1(metaDataBuilder, index));
                long docId = 1623L;
                int i = 1;
                for (String word : spellcheckWords) {
                    createComplexRecordJoinedToSimple(i++, docId, docId++, word, "", false, System.currentTimeMillis(), 1);
                }
            } else {
                rebuildIndexMetaData(context, SIMPLE_DOC, index);
                long docId = 1623L;
                for (String word : spellcheckWords) {
                    recordStore.saveRecord(createSimpleDocument(docId++, word, 1));
                }
            }

            CompletableFuture<List<IndexEntry>> resultsI = recordStore.scanIndex(index,
                    spellCheck(index, "keyboad"),
                    null,
                    ScanProperties.FORWARD_SCAN).asList();
            List<IndexEntry> results = resultsI.get();

            assertEquals(1, results.size());
            IndexEntry result = results.get(0);
            assertEquals("keyboard", result.getKey().getString(1));
            assertEquals(isSynthetic ? "simple_text" : "text", result.getKey().getString(0));
            assertEquals(0.85714287F, result.getValue().get(0));

            List<IndexEntry> results2 = recordStore.scanIndex(index,
                    spellCheck(index, isSynthetic ? "simple_text:keyboad" : "text:keyboad"),
                    null,
                    ScanProperties.FORWARD_SCAN).asList().get();
            assertEquals(1, results2.size());
            IndexEntry result2 = results2.get(0);
            assertEquals("keyboard", result2.getKey().get(1));
            assertEquals(isSynthetic ? "simple_text" : "text", result2.getKey().get(0));
            assertEquals(0.85714287F, result2.getValue().get(0));

            commit(context);
        }
    }

    @ParameterizedTest
    @MethodSource(LUCENE_INDEX_MAP_PARAMS)
    void searchForSpellcheckForGroupedRecord(Map<String, Index> indexMap, boolean isSynthetic) throws Exception {
        final Index index = indexMap.get(MAP_ON_VALUE_INDEX_KEY);
        try (FDBRecordContext context = openContext()) {
            RecordType recordType;
            if (isSynthetic) {
                openRecordStore(context, metaDataBuilder -> metaDataHookSyntheticRecord3(metaDataBuilder, index));
                createComplexRecordJoinedToMap(1, 1623L, 1623L, ENGINEER_JOKE, "sampleTextPhrase", WAYLON, "sampleTextSong", true, System.currentTimeMillis(), 1);
                recordType = recordStore.getRecordMetaData()
                        .getSyntheticRecordType("luceneSyntheticComplexJoinedToMap");
            } else {
                openRecordStore(context, metaDataBuilder -> {
                    metaDataBuilder.removeIndex(TextIndexTestUtils.SIMPLE_DEFAULT_NAME);
                    metaDataBuilder.addIndex(MAP_DOC, index);
                });
                recordType = recordStore.saveRecord(LuceneIndexTestUtils.createMultiEntryMapDoc(1623L, ENGINEER_JOKE, "sampleTextPhrase", WAYLON, "sampleTextSong", 2)).getRecordType();
            }
            List<IndexEntry> indexEntries = recordStore.scanIndex(index,
                    groupedSpellCheck(index, "Visin", "sampleTextPhrase"),
                    null,
                    ScanProperties.FORWARD_SCAN).asList().get();

            assertEquals(1, indexEntries.size());
            IndexEntry indexEntry = indexEntries.get(0);
            assertEquals(0.8F, indexEntry.getValue().get(0));

            Descriptors.Descriptor recordDescriptor = recordType.getDescriptor();
            IndexKeyValueToPartialRecord toPartialRecord = LuceneIndexKeyValueToPartialRecordUtils.getToPartialRecord(
                    index, recordType, LuceneScanTypes.BY_LUCENE_SPELL_CHECK);
            Message message = toPartialRecord.toRecord(recordDescriptor, indexEntry);
            if (isSynthetic) {
                message = (DynamicMessage)message.getField(message.getDescriptorForType().findFieldByName("map"));
                recordDescriptor = message.getDescriptorForType();
            }

            Descriptors.FieldDescriptor entryDescriptor = recordDescriptor.findFieldByName("entry");
            Message entry = (Message)message.getRepeatedField(entryDescriptor, 0);

            Descriptors.FieldDescriptor keyDescriptor = entryDescriptor.getMessageType().findFieldByName("key");
            Descriptors.FieldDescriptor valueDescriptor = entryDescriptor.getMessageType().findFieldByName("value");

            //TODO: This seems like the wrong field string to return. I'm not sure what to do here
            assertEquals("sampleTextPhrase", entry.getField(keyDescriptor));
            assertEquals("vision", entry.getField(valueDescriptor));

            commit(context);
        }
    }

    private void spellCheckHelper(final Index index, @Nonnull String query, List<Pair<String, String>> expectedSuggestions) throws ExecutionException, InterruptedException {
        List<IndexEntry> suggestions = recordStore.scanIndex(index,
                spellCheck(index, query),
                null,
                ScanProperties.FORWARD_SCAN).asList().get();

        assertEquals(expectedSuggestions.size(), suggestions.size());
        for (int i = 0; i < expectedSuggestions.size(); ++i) {
            assertThat(suggestions.get(i).getKey().get(1), equalTo(expectedSuggestions.get(i).getKey()));
            assertThat(suggestions.get(i).getKey().get(0), equalTo(expectedSuggestions.get(i).getValue()));
        }
    }

    @ParameterizedTest
    @MethodSource(LUCENE_INDEX_MAP_PARAMS)
    void spellCheckMultipleMatches(Map<String, Index> indexMap, boolean isSynthetic) throws Exception {
        Index index = indexMap.get(SPELLCHECK_INDEX_KEY);
        try (FDBRecordContext context = openContext()) {
            if (isSynthetic) {
                openRecordStore(context, metaDataBuilder -> metaDataHookSyntheticRecord1(metaDataBuilder, index));
                long docId = 1623L;
                int i = 1;
                for (String word : spellcheckWords) {
                    createComplexRecordJoinedToSimple(i++, docId, docId++, word, "", false, System.currentTimeMillis(), 1);
                }
            } else {
                rebuildIndexMetaData(context, SIMPLE_DOC, index);
                long docId = 1623L;
                for (String word : spellcheckWords) {
                    recordStore.saveRecord(createSimpleDocument(docId++, word, 1));
                }
            }

            String field = isSynthetic ? "simple_text" : "text";
            spellCheckHelper(index, "keyboad", List.of(Pair.of("keyboard", field)));
            spellCheckHelper(index, isSynthetic ? "simple_text:keyboad" : "text:keyboad", List.of(Pair.of("keyboard", field)));
            spellCheckHelper(index, "helo", List.of(
                    Pair.of("hello", field),
                    Pair.of("helm", field),
                    Pair.of("help", field),
                    Pair.of("helms", field),
                    Pair.of("helps", field)
            ));
            spellCheckHelper(index, "hello", List.of());
            spellCheckHelper(index, "mous", List.of(Pair.of("mouse", field)));

            final List<Pair<String, String>> emptyList = List.of();
            assertThrows(RecordCoreException.class,
                    () -> spellCheckHelper(index, "wrongField:helo", emptyList),
                    "Invalid field name in Lucene index query");
        }
    }

    @ParameterizedTest
    @MethodSource(LUCENE_INDEX_MAP_PARAMS)
    void spellCheckComplexDocument(Map<String, Index> indexMap, boolean isSynthetic) throws Exception {
        final Index index = indexMap.get(SPELLCHECK_INDEX_COMPLEX_KEY);
        try (FDBRecordContext context = openContext()) {
            List<String> textList = List.of("beaver", "leopard", "hello", "help", "helm", "boat", "road", "fowl", "foot", "tare", "tire");
            List<String> text2List = List.of("beavers", "lizards", "hell", "helps", "helms", "boot", "read", "fowl", "fool", "tire", "tire");
            assertThat(text2List, hasSize(textList.size()));
            if (isSynthetic) {
                openRecordStore(context, metaDataBuilder -> metaDataHookSyntheticRecord1(metaDataBuilder, index));
                long docId = 1623L;
                for (int i = 0; i < textList.size(); ++i) {
                    createComplexRecordJoinedToSimple(i, docId, docId++, textList.get(i), text2List.get(i), false, System.currentTimeMillis(), 1);
                }
            } else {
                rebuildIndexMetaData(context, COMPLEX_DOC, index);
                long docId = 1623L;
                for (int i = 0; i < textList.size(); ++i) {
                    recordStore.saveRecord(LuceneIndexTestUtils.createComplexDocument(docId++, textList.get(i), text2List.get(i), 1));
                }
            }

            String text = isSynthetic ? "simple_text" : "text";
            String text2 = isSynthetic ? "complex_text2" : "text2";
            spellCheckHelper(index, "baver", List.of(Pair.of("beaver", text), Pair.of("beavers", text2)));
            spellCheckHelper(index, text + ":baver", List.of(Pair.of("beaver", text)));
            spellCheckHelper(index, text2 + ":baver", List.of(Pair.of("beavers", text2)));

            spellCheckHelper(index, "lepard", List.of(Pair.of("leopard", text)));
            spellCheckHelper(index, text + ":lepard", List.of(Pair.of("leopard", text)));
            spellCheckHelper(index, text2 + ":lepard", List.of());

            spellCheckHelper(index, "lizerds", List.of(Pair.of("lizards", text2)));
            spellCheckHelper(index, text + ":lizerds", List.of());
            spellCheckHelper(index, text2 + ":lizerds", List.of(Pair.of("lizards", text2)));

            // Apply the limit of 5 fields so do not return "helms" which has a lower score than the rest
            spellCheckHelper(index, "hela", List.of(
                    Pair.of("hell", text2),
                    Pair.of("helm", text),
                    Pair.of("help", text),
                    Pair.of("hello", text),
                    Pair.of("helms", text2)));

            // Same score and same frequency, this is sorted by field name
            spellCheckHelper(index, "bost", List.of(
                    Pair.of("boat", text),
                    Pair.of("boot", text2)));
            spellCheckHelper(index, "rlad", List.of(
                    Pair.of("read", text2),
                    Pair.of("road", text)));

            // Same score but different frequency, priority to the more frequent item
            spellCheckHelper(index, "foml", List.of(
                    Pair.of("fool", text2),
                    Pair.of("foot", text)));
            // Same, but this time, getRight() should be text2 because tire was more frequent in text2 than text
            spellCheckHelper(index, "tbre", List.of(
                    Pair.of("tire", text2),
                    Pair.of("tare", text)));
        }
    }

    @ParameterizedTest
    @MethodSource(LUCENE_INDEX_MAP_PARAMS)
    void testDeleteWhereSimple(Map<String, Index> indexMap, boolean isSynthetic) throws Exception {
        final Index index = indexMap.get(SIMPLE_TEXT_SUFFIXES_KEY);
        Tuple primaryKey;
        final TestRecordsTextProto.SimpleDocument simple = TestRecordsTextProto.SimpleDocument.newBuilder()
                .setDocId(1066L)
                .setText("foo bar")
                .setGroup(1)
                .build();

        try (FDBRecordContext context = openContext()) {
            if (isSynthetic) {
                openRecordStore(context, metaDataBuilder -> {
                    metaDataHookSyntheticRecord1(metaDataBuilder, index);
                    TextIndexTestUtils.addRecordTypePrefix(metaDataBuilder);
                    metaDataBuilder.getRecordType(SIMPLE_DOC)
                            .setPrimaryKey(concat(recordType(), field("text")));
                });
                primaryKey = createComplexRecordJoinedToSimple(1, 1066L, 1066L, "foo bar", "bar foo", false, System.currentTimeMillis(), 1, null);
            } else {
                openRecordStore(context, metaDataBuilder -> {
                    TextIndexTestUtils.addRecordTypePrefix(metaDataBuilder);
                    metaDataBuilder.removeIndex(TextIndexTestUtils.SIMPLE_DEFAULT_NAME);
                    metaDataBuilder.addIndex(SIMPLE_DOC, index);
                    metaDataBuilder.getRecordType(SIMPLE_DOC)
                            .setPrimaryKey(concat(recordType(), field("text")));
                });
                primaryKey = recordStore.saveRecord(simple).getPrimaryKey();
            }

            final QueryComponent qc = Query.field("text").equalsValue("foo bar");
            Query.InvalidExpressionException err = assertThrows(Query.InvalidExpressionException.class,
                    () -> recordStore.deleteRecordsWhere(SIMPLE_DOC, isSynthetic ? Query.field("simple").matches(qc) : qc));
            assertThat(err.getMessage(), containsString(isSynthetic
                    ? "deleteRecordsWhere not matching primary key " + SIMPLE_DOC
                    : String.format("deleteRecordsWhere not supported by index %s", index.getName())));

            FDBStoredRecord<? extends Message> storedRecord = isSynthetic
                                                    ? recordStore.loadSyntheticRecord(primaryKey).get().getConstituent("simple")
                                                    : recordStore.loadRecord(primaryKey);

            assertNotNull(storedRecord);
            assertEquals(simple, TestRecordsTextProto.SimpleDocument.newBuilder().mergeFrom(storedRecord.getRecord()).build());

            commit(context);
        }
    }

    @ParameterizedTest
    @MethodSource(LUCENE_INDEX_MAP_PARAMS)
    void testDeleteWhereComplexGrouped(Map<String, Index> indexMap, boolean isSynthetic) {
        final Index index = indexMap.get(COMPLEX_MULTIPLE_GROUPED_KEY);
        RecordMetaDataHook hook = null;
        final ComplexDocument zeroGroupDoc = ComplexDocument.newBuilder()
                .setGroup(0)
                .setDocId(1623L)
                .setText(TextSamples.ROMEO_AND_JULIET_PROLOGUE)
                .setText2(TextSamples.ANGSTROM)
                .setScore(0)
                .build();
        final ComplexDocument oneGroupDoc = ComplexDocument.newBuilder()
                .setGroup(1)
                .setDocId(1624L)
                .setText(TextSamples.ROMEO_AND_JULIET_PROLOGUE)
                .setText2(TextSamples.ANGSTROM)
                .setScore(1)
                .build();

        if (isSynthetic) {
            hook = metaDataBuilder -> {
                TextIndexTestUtils.addRecordTypePrefix(metaDataBuilder);
                metaDataHookSyntheticRecord1(metaDataBuilder, index);
                metaDataBuilder.getRecordType("ComplexDocument")
                        .setPrimaryKey(concat(recordType(), Key.Expressions.concatenateFields("score", "doc_id")));
            };
            try (FDBRecordContext context = openContext()) {
                openRecordStore(context, hook);
                TestRecordsTextProto.SimpleDocument simpleDocument = createSimpleDocument(1623, TextSamples.ROMEO_AND_JULIET_PROLOGUE, 0);
                recordStore.getRecordMetaData()
                        .getSyntheticRecordType("luceneSyntheticComplexJoinedToSimple")
                        .getRecordTypeKeyTuple();
                recordStore.saveRecord(simpleDocument);
                recordStore.saveRecord(zeroGroupDoc);

                simpleDocument = createSimpleDocument(1624, TextSamples.ROMEO_AND_JULIET_PROLOGUE, 1);
                recordStore.getRecordMetaData()
                        .getSyntheticRecordType("luceneSyntheticComplexJoinedToSimple")
                        .getRecordTypeKeyTuple();
                recordStore.saveRecord(simpleDocument);
                recordStore.saveRecord(oneGroupDoc);

                commit(context);
            }

        } else {
            hook = metaDataBuilder -> {
                TextIndexTestUtils.addRecordTypePrefix(metaDataBuilder);
                metaDataBuilder.addIndex(COMPLEX_DOC, index);
            };

            try (FDBRecordContext context = openContext()) {
                openRecordStore(context, hook);
                recordStore.saveRecord(zeroGroupDoc);
                recordStore.saveRecord(oneGroupDoc);
                commit(context);
            }
        }


        try (FDBRecordContext context = openContext()) {
            openRecordStore(context, hook);

            RecordQuery recordQuery =
                    isSynthetic ?
                    RecordQuery.newBuilder()
                    .setRecordType("luceneSyntheticComplexJoinedToSimple")
                    .setFilter(Query.and(
                            Query.field("complex").matches(Query.field("score").equalsParameter("group_value")),
                            new LuceneQueryComponent("simple_text:\"continuance\" AND complex_text2:\"named\"", List.of("simple_text", "complex_text2"))
                    ))
                    .build()
                    :
                    RecordQuery.newBuilder()
                    .setRecordType(COMPLEX_DOC)
                    .setFilter(Query.and(
                            Query.field("group").equalsParameter("group_value"),
                            new LuceneQueryComponent("text:\"continuance\" AND text2:\"named\"", List.of("text", "text2"))
                    ))
                    .build();

            LucenePlanner planner = new LucenePlanner(recordStore.getRecordMetaData(), recordStore.getRecordStoreState(), PlannableIndexTypes.DEFAULT, recordStore.getTimer());
            RecordQueryPlan plan = planner.plan(recordQuery);
            assertThat(plan, indexScan(allOf(
                    indexName(index.getName()),
                    scanParams(allOf(
                            group(hasTupleString("[EQUALS $group_value]")),
                            query(hasToString(isSynthetic
                                              ? "simple_text:\"continuance\" AND complex_text2:\"named\""
                                              : "text:\"continuance\" AND text2:\"named\"")))))));

            assertEquals(Collections.singletonList(zeroGroupDoc),
                    plan.execute(recordStore, EvaluationContext.forBinding("group_value", zeroGroupDoc.getGroup()))
                            .map(r -> {
                                if (isSynthetic) {
                                    return r.getConstituent("complex").getRecord();
                                } else {
                                    return r.getRecord();
                                }
                            })
                            .map(rec -> ComplexDocument.newBuilder().mergeFrom(rec).build())
                            .asList()
                            .join());
            assertEquals(Collections.singletonList(oneGroupDoc),
                    plan.execute(recordStore, EvaluationContext.forBinding("group_value", oneGroupDoc.getGroup()))
                            .map(r -> {
                                if (isSynthetic) {
                                    return r.getConstituent("complex").getRecord();
                                } else {
                                    return r.getRecord();
                                }
                            })
                            .map(rec -> ComplexDocument.newBuilder().mergeFrom(rec).build())
                            .asList()
                            .join());

            if (isSynthetic) {
                // deleteWhere does not work for synthetic records currently
                assertThrows(Query.InvalidExpressionException.class,
                        () -> recordStore.deleteRecordsWhere(COMPLEX_DOC, Query.field("score").equalsValue(zeroGroupDoc.getScore())));
                return;
            }

            // Issue a delete where to delete the zero group
            recordStore.deleteRecordsWhere(COMPLEX_DOC, Query.field("group").equalsValue(zeroGroupDoc.getGroup()));

            assertEquals(Collections.emptyList(),
                    plan.execute(recordStore, EvaluationContext.forBinding("group_value", zeroGroupDoc.getGroup()))
                            .map(FDBQueriedRecord::getRecord)
                            .map(rec -> ComplexDocument.newBuilder().mergeFrom(rec).build())
                            .asList()
                            .join());
            assertEquals(Collections.singletonList(oneGroupDoc),
                    plan.execute(recordStore, EvaluationContext.forBinding("group_value", oneGroupDoc.getGroup()))
                            .map(FDBQueriedRecord::getRecord)
                            .map(rec -> ComplexDocument.newBuilder().mergeFrom(rec).build())
                            .asList()
                            .join());
        }
    }

    @ParameterizedTest
    @MethodSource(LUCENE_INDEX_MAP_PARAMS)
    void testDeleteWhereAutoComplete(Map<String, Index> indexMap, boolean isSynthetic) throws Exception {
        final Index index = indexMap.get(COMPLEX_MULTI_GROUPED_WITH_AUTO_COMPLETE_KEY);
        final String groupField = isSynthetic ? "score" : "group";
        final RecordMetaDataHook hook =
                isSynthetic
                ? metaDataBuilder -> {
                    TextIndexTestUtils.addRecordTypePrefix(metaDataBuilder);
                    metaDataHookSyntheticRecord1(metaDataBuilder, index);
                }
                : metaDataBuilder -> {
                    TextIndexTestUtils.addRecordTypePrefix(metaDataBuilder);
                    metaDataBuilder.addIndex(COMPLEX_DOC, index);
                };
        final int maxGroup = 10;
        try (FDBRecordContext context = openContext()) {
            openRecordStore(context, hook, groupField);
            for (int group = 0; group < maxGroup; group++) {
                for (long docId = 0L; docId < 10L; docId++) {
                    if (isSynthetic) {
                        int newId = group + (int) docId;
                        createComplexRecordJoinedToSimple(newId, newId, newId,
                                TextSamples.TELUGU, String.format("hello there %d", group), false, System.currentTimeMillis(), group);
                    } else {
                        ComplexDocument doc = ComplexDocument.newBuilder()
                                .setGroup(group)
                                .setDocId(docId)
                                .setText(String.format("hello there %d", group))
                                .setText2(TextSamples.TELUGU)
                                .build();
                        recordStore.saveRecord(doc);
                    }
                }
            }
            commit(context);
        }
        // Re-initialize the builder so the LUCENE_INDEX_COMPRESSION_ENABLED prop is not added twice
        try (FDBRecordContext context = openContext()) {
            openRecordStore(context, hook, groupField);
            for (long group = 0; group < maxGroup; group++) {
                final RecordQueryPlan luceneIndexPlan =
                        LuceneIndexQueryPlan.of(index.getName(),
                                groupedAutoCompleteScanParams("hello", group, isSynthetic ? ImmutableList.of("simple_text", "complex_text2") : ImmutableList.of("text", "text2")),
                                isSynthetic
                                    ? RecordQueryFetchFromPartialRecordPlan.FetchIndexRecords.SYNTHETIC_CONSTITUENTS
                                    : RecordQueryFetchFromPartialRecordPlan.FetchIndexRecords.PRIMARY_KEY,
                                false,
                                null,
                                isSynthetic
                                    ? JOINED_COMPLEX_MULTI_GROUPED_WITH_AUTO_COMPLETE_STORED_FIELDS
                                    : COMPLEX_MULTI_GROUPED_WITH_AUTO_COMPLETE_STORED_FIELDS);
                final List<FDBQueriedRecord<Message>> results =
                        recordStore.executeQuery(luceneIndexPlan, null, ExecuteProperties.SERIAL_EXECUTE)
                                .asList().get();
                assertThat(results, hasSize(10));
                int docId = 0;
                for (FDBQueriedRecord<?> result : results) {
                    Message record = result.getRecord();
                    if (isSynthetic) {
                        record = (DynamicMessage)record.getField(record.getDescriptorForType().findFieldByName("complex"));
                    }
                    final Descriptors.Descriptor descriptor = record.getDescriptorForType();
                    final Descriptors.FieldDescriptor textFieldDescriptor = descriptor.findFieldByName(isSynthetic ? "text2" : "text");
                    assertTrue(record.hasField(textFieldDescriptor));
                    final String textField = (String)record.getField(textFieldDescriptor);
                    assertEquals(String.format("hello there %d", group), textField);

                    final IndexEntry entry = result.getIndexEntry();
                    Assertions.assertNotNull(entry);
                    Tuple primaryKey = entry.getPrimaryKey();
                    // The 1st element is the key for the record type
                    assertEquals(group, isSynthetic ? ((ArrayList)primaryKey.get(1)).get(1) : primaryKey.get(1));
                    assertEquals(isSynthetic ? group + docId : docId, isSynthetic ? ((ArrayList)primaryKey.get(1)).get(2) : primaryKey.get(2));
                    docId++;
                }
            }

            final int groupToDelete = maxGroup / 2;

            if (isSynthetic) {
                // delete where currently does not work with synthetic record
                assertThrows(Query.InvalidExpressionException.class,
                        () -> recordStore.deleteRecordsWhere(COMPLEX_DOC, Query.field("score").equalsValue(groupToDelete)));
                return;
            }

            recordStore.deleteRecordsWhere(COMPLEX_DOC, Query.field("group").equalsValue(groupToDelete));

            for (long group = 0; group < maxGroup; group++) {
                final RecordQueryPlan luceneIndexPlan =
                        LuceneIndexQueryPlan.of(index.getName(),
                                groupedAutoCompleteScanParams("hello", group, ImmutableList.of("text", "text2")),
                                RecordQueryFetchFromPartialRecordPlan.FetchIndexRecords.PRIMARY_KEY,
                                false,
                                null,
                                COMPLEX_MULTI_GROUPED_WITH_AUTO_COMPLETE_STORED_FIELDS);
                final List<FDBQueriedRecord<Message>> results =
                        recordStore.executeQuery(luceneIndexPlan, null, ExecuteProperties.SERIAL_EXECUTE)
                                .asList().get();

                if (group == groupToDelete) {
                    assertThat(results, empty());
                } else {
                    assertThat(results, hasSize(10));
                    int docId = 0;
                    for (FDBQueriedRecord<?> result : results) {
                        final Message record = result.getRecord();
                        final Descriptors.Descriptor descriptor = record.getDescriptorForType();
                        final Descriptors.FieldDescriptor textFieldDescriptor = descriptor.findFieldByName("text");
                        assertTrue(record.hasField(textFieldDescriptor));
                        final String textField = (String)record.getField(textFieldDescriptor);
                        assertEquals(String.format("hello there %d", group), textField);
                        final IndexEntry entry = result.getIndexEntry();
                        Assertions.assertNotNull(entry);
                        Tuple primaryKey = entry.getPrimaryKey();
                        // The 1st element is the key for the record type
                        assertEquals(group, primaryKey.get(1));
                        assertEquals((long)docId, primaryKey.get(2));
                        docId++;
                    }
                }
            }
        }
    }

    @Test
    void analyzerPerField() {
        try (FDBRecordContext context = openContext()) {
            rebuildIndexMetaData(context, COMPLEX_DOC, MULTIPLE_ANALYZER_LUCENE_INDEX);
            recordStore.saveRecord(LuceneIndexTestUtils.createComplexDocument(1623L, "Hello, I am working on record layer", "Hello, I am working on FoundationDB", 1));
            // text field uses the default SYNONYM analyzer, so "hullo" should have match
            assertIndexEntryPrimaryKeyTuples(Set.of(Tuple.from(1L, 1623L)),
                    recordStore.scanIndex(MULTIPLE_ANALYZER_LUCENE_INDEX, fullTextSearch(MULTIPLE_ANALYZER_LUCENE_INDEX, "text:hullo"), null, ScanProperties.FORWARD_SCAN));
            // text2 field has NGRAM analyzer override, so "hullo" should not have match
            assertIndexEntryPrimaryKeyTuples(Collections.emptySet(),
                    recordStore.scanIndex(MULTIPLE_ANALYZER_LUCENE_INDEX, fullTextSearch(MULTIPLE_ANALYZER_LUCENE_INDEX, "text2:hullo"), null, ScanProperties.FORWARD_SCAN));
            // text field uses the default SYNONYM analyzer, so "orkin" should not have match
            assertIndexEntryPrimaryKeyTuples(Collections.emptySet(),
                    recordStore.scanIndex(MULTIPLE_ANALYZER_LUCENE_INDEX, fullTextSearch(MULTIPLE_ANALYZER_LUCENE_INDEX, "text:orkin"), null, ScanProperties.FORWARD_SCAN));
            // text2 field has NGRAM analyzer override, so "orkin" should have match
            assertIndexEntryPrimaryKeyTuples(Set.of(Tuple.from(1L, 1623L)),
                    recordStore.scanIndex(MULTIPLE_ANALYZER_LUCENE_INDEX, fullTextSearch(MULTIPLE_ANALYZER_LUCENE_INDEX, "text2:orkin"), null, ScanProperties.FORWARD_SCAN));
        }
    }

    @ParameterizedTest
    @MethodSource(LUCENE_INDEX_MAP_PARAMS)
    void testSimpleAutoComplete(Map<String, Index> indexMap, boolean isSynthetic) {
        final Index index = indexMap.get(AUTO_COMPLETE_SIMPLE_LUCENE_INDEX_KEY);
        try (FDBRecordContext context = openContext()) {
            if (isSynthetic) {
                openRecordStore(context, metaDataBuilder -> metaDataHookSyntheticRecord1(metaDataBuilder, index));
                createComplexRecordJoinedToSimple(1, 1623L, 1623L, "Hello, I am working on record layer", "Hello, I am working on FoundationDB", false, System.currentTimeMillis(), 1);
                // text field has auto-complete enabled, so the auto-complete query for "record layer" should have match
                assertIndexEntryPrimaryKeyTuples(Set.of(Tuple.from(-1, Tuple.from(1L, 1623L), Tuple.from(1623))),
                        recordStore.scanIndex(index, autoCompleteBounds(index, "record layer", ImmutableSet.of("simple_text")), null, ScanProperties.FORWARD_SCAN));
            } else {
                rebuildIndexMetaData(context, COMPLEX_DOC, index);
                recordStore.saveRecord(LuceneIndexTestUtils.createComplexDocument(1623L, "Hello, I am working on record layer", "Hello, I am working on FoundationDB", 1));
                // text field has auto-complete enabled, so the auto-complete query for "record layer" should have match
                assertIndexEntryPrimaryKeyTuples(Set.of(Tuple.from(1L, 1623L)),
                        recordStore.scanIndex(index, autoCompleteBounds(index, "record layer", ImmutableSet.of("text")), null, ScanProperties.FORWARD_SCAN));
            }
        }
    }

    @ParameterizedTest
    @MethodSource(LUCENE_INDEX_MAP_PARAMS)
    void analyzerChooserTest(Map<String, Index> indexMap, boolean isSynthetic) {
        final Index index = indexMap.get(ANALYZER_CHOOSER_TEST_LUCENE_INDEX_KEY);
        try (FDBRecordContext context = openContext()) {
            if (isSynthetic) {
                openRecordStore(context, metaDataBuilder -> metaDataHookSyntheticRecord1(metaDataBuilder, index));
                // Synonym analyzer is chosen due to the keyword "synonym" from the text
                createComplexRecordJoinedToSimple(1, 1623L, 1623L, "synonym food", "", false, System.currentTimeMillis(), 0);
                // Ngram analyzer is chosen due to no keyword "synonym" from the text
                createComplexRecordJoinedToSimple(2, 1624L, 1624L, "ngram motivation", "", false, System.currentTimeMillis(), 1);
            } else {
                rebuildIndexMetaData(context, SIMPLE_DOC, index);
                // Synonym analyzer is chosen due to the keyword "synonym" from the text
                recordStore.saveRecord(createSimpleDocument(1623L, "synonym food", 1));
                // Ngram analyzer is chosen due to no keyword "synonym" from the text
                recordStore.saveRecord(createSimpleDocument(1624L, "ngram motivation", 1));
            }
            assertEquals(1, recordStore.scanIndex(index, fullTextSearch(index, "nutrient"), null, ScanProperties.FORWARD_SCAN)
                    .getCount().join());
            assertEquals(0, recordStore.scanIndex(index, fullTextSearch(index, "foo"), null, ScanProperties.FORWARD_SCAN)
                    .getCount().join());
            assertEquals(0, recordStore.scanIndex(index, fullTextSearch(index, "need"), null, ScanProperties.FORWARD_SCAN)
                    .getCount().join());
            assertEquals(1, recordStore.scanIndex(index, fullTextSearch(index, "motivatio"), null, ScanProperties.FORWARD_SCAN)
                    .getCount().join());
        }
    }

    @ParameterizedTest
    @MethodSource(LUCENE_INDEX_MAP_PARAMS)
    void basicLuceneCursorTest(Map<String, Index> indexMap, boolean isSynthetic) {
        final Index index = indexMap.get(SIMPLE_TEXT_SUFFIXES_KEY);
        try (FDBRecordContext context = openContext()) {
            if (isSynthetic) {
                openRecordStore(context, metaDataBuilder -> metaDataHookSyntheticRecord1(metaDataBuilder, index));
                // Save 20 records
                for (int i = 0; i < 20; i++) {
                    createComplexRecordJoinedToSimple(i, 1600L + i, 1600L + i, "testing text" + i, "", false, System.currentTimeMillis(), 1);
                }
                timer.reset();
            } else {
                rebuildIndexMetaData(context, SIMPLE_DOC, index);
                // Save 20 records
                for (int i = 0; i < 20; i++) {
                    recordStore.saveRecord(createSimpleDocument(1600L + i, "testing text" + i, 1));
                }
            }
            RecordCursor<IndexEntry> indexEntries = recordStore.scanIndex(index, fullTextSearch(index, "\"testing\""), null, ScanProperties.FORWARD_SCAN);

            List<IndexEntry> entries = indexEntries.asList().join();
            assertEquals(20, entries.size());
            assertEquals(20, getCounter(context, FDBStoreTimer.Counts.LOAD_SCAN_ENTRY).getCount());
        }
    }

    @ParameterizedTest
    @MethodSource(LUCENE_INDEX_MAP_PARAMS)
    void luceneCursorTestWithMultiplePages(Map<String, Index> indexMap, boolean isSynthetic) throws Exception {
        final Index index = indexMap.get(SIMPLE_TEXT_SUFFIXES_KEY);
        // Configure page size as 10
        final RecordLayerPropertyStorage.Builder storageBuilder = RecordLayerPropertyStorage.newBuilder()
                .addProp(LuceneRecordContextProperties.LUCENE_INDEX_CURSOR_PAGE_SIZE, 10);
        try (FDBRecordContext context = openContext(storageBuilder)) {
            if (isSynthetic) {
                openRecordStore(context, metaDataBuilder -> metaDataHookSyntheticRecord1(metaDataBuilder, index));
                // Save 20 records
                for (int i = 0; i < 20; i++) {
                    createComplexRecordJoinedToSimple(i, 1600L + i, 1600L + i, "testing text" + i, "", false, System.currentTimeMillis(), 1);
                }
                timer.reset();
            } else {
                rebuildIndexMetaData(context, SIMPLE_DOC, index);
                // Save 20 records
                for (int i = 0; i < 20; i++) {
                    recordStore.saveRecord(createSimpleDocument(1600L + i, "testing text" + i, 1));
                }
            }

            ScanProperties scanProperties = new ScanProperties(ExecuteProperties.newBuilder()
                    .setIsolationLevel(IsolationLevel.SERIALIZABLE)
                    .build());
            RecordCursor<IndexEntry> indexEntries = recordStore.scanIndex(index, fullTextSearch(index, "\"testing\""), null, scanProperties);

            List<IndexEntry> entries = indexEntries.asList().join();
            assertEquals(20, entries.size());
            assertEquals(20, getCounter(context, FDBStoreTimer.Counts.LOAD_SCAN_ENTRY).getCount());
            assertEquals(RecordCursor.NoNextReason.SOURCE_EXHAUSTED, indexEntries.onNext().get().getNoNextReason());
        }
    }

    @ParameterizedTest
    @MethodSource(LUCENE_INDEX_MAP_PARAMS)
    void luceneCursorTestWith3rdPage(Map<String, Index> indexMap, boolean isSynthetic) throws Exception {
        final Index index = indexMap.get(SIMPLE_TEXT_SUFFIXES_KEY);
        // Configure page size as 10
        final RecordLayerPropertyStorage.Builder storageBuilder = RecordLayerPropertyStorage.newBuilder()
                .addProp(LuceneRecordContextProperties.LUCENE_INDEX_CURSOR_PAGE_SIZE, 10);
        try (FDBRecordContext context = openContext(storageBuilder)) {
            if (isSynthetic) {
                openRecordStore(context, metaDataBuilder -> metaDataHookSyntheticRecord1(metaDataBuilder, index));
                // Save 21 records
                for (int i = 0; i < 21; i++) {
                    createComplexRecordJoinedToSimple(i, 1600L + i, 1600L + i, "testing text" + i, "", false, System.currentTimeMillis(), 1);
                }
                timer.reset();
            } else {
                rebuildIndexMetaData(context, SIMPLE_DOC, index);
                // Save 21 records
                for (int i = 0; i < 21; i++) {
                    recordStore.saveRecord(createSimpleDocument(1600L + i, "testing text" + i, 1));
                }
            }

            ScanProperties scanProperties = new ScanProperties(ExecuteProperties.newBuilder()
                    .setIsolationLevel(IsolationLevel.SERIALIZABLE)
                    .build());
            RecordCursor<IndexEntry> indexEntries = recordStore.scanIndex(index, fullTextSearch(index, "\"testing\""), null, scanProperties);

            List<IndexEntry> entries = indexEntries.asList().join();
            assertEquals(21, entries.size());
            assertEquals(21, getCounter(context, FDBStoreTimer.Counts.LOAD_SCAN_ENTRY).getCount());
            assertEquals(RecordCursor.NoNextReason.SOURCE_EXHAUSTED, indexEntries.onNext().get().getNoNextReason());
        }
    }

    @ParameterizedTest
    @MethodSource(LUCENE_INDEX_MAP_PARAMS)
    void luceneCursorTestWithMultiplePagesWithSkip(Map<String, Index> indexMap, boolean isSynthetic) throws Exception {
        final Index index = indexMap.get(SIMPLE_TEXT_SUFFIXES_KEY);
        // Configure page size as 10
        final RecordLayerPropertyStorage.Builder storageBuilder = RecordLayerPropertyStorage.newBuilder()
                .addProp(LuceneRecordContextProperties.LUCENE_INDEX_CURSOR_PAGE_SIZE, 10);
        try (FDBRecordContext context = openContext(storageBuilder)) {
            if (isSynthetic) {
                openRecordStore(context, metaDataBuilder -> metaDataHookSyntheticRecord1(metaDataBuilder, index));
                // Save 31 records
                for (int i = 0; i < 31; i++) {
                    createComplexRecordJoinedToSimple(i, 1600L + i, 1600L + i, "testing text" + i, "", false, System.currentTimeMillis(), 1);
                }
                timer.reset();
            } else {
                rebuildIndexMetaData(context, SIMPLE_DOC, index);
                // Save 31 records
                for (int i = 0; i < 31; i++) {
                    recordStore.saveRecord(createSimpleDocument(1600L + i, "testing text" + i, 1));
                }
            }

            ScanProperties scanProperties = new ScanProperties(ExecuteProperties.newBuilder()
                    .setIsolationLevel(IsolationLevel.SERIALIZABLE)
                    .setSkip(12)
                    .build());
            RecordCursor<IndexEntry> indexEntries = recordStore.scanIndex(index, fullTextSearch(index, "\"testing\""), null, scanProperties);

            List<IndexEntry> entries = indexEntries.asList().join();
            assertEquals(19, entries.size());
            assertEquals(19, getCounter(context, FDBStoreTimer.Counts.LOAD_SCAN_ENTRY).getCount());
            assertEquals(RecordCursor.NoNextReason.SOURCE_EXHAUSTED, indexEntries.onNext().get().getNoNextReason());
        }
    }

    @ParameterizedTest
    @MethodSource(LUCENE_INDEX_MAP_PARAMS)
    void luceneCursorTestWithLimit(Map<String, Index> indexMap, boolean isSynthetic) throws Exception {
        final Index index = indexMap.get(SIMPLE_TEXT_SUFFIXES_KEY);
        // Configure page size as 10
        final RecordLayerPropertyStorage.Builder storageBuilder = RecordLayerPropertyStorage.newBuilder()
                .addProp(LuceneRecordContextProperties.LUCENE_INDEX_CURSOR_PAGE_SIZE, 10);
        try (FDBRecordContext context = openContext(storageBuilder)) {
            if (isSynthetic) {
                openRecordStore(context, metaDataBuilder -> metaDataHookSyntheticRecord1(metaDataBuilder, index));
                // Save 21 records
                for (int i = 0; i < 21; i++) {
                    createComplexRecordJoinedToSimple(i, 1600L + i, 1600L + i, "testing text" + i, "", false, System.currentTimeMillis(), 1);
                }
                timer.reset();
            } else {
                rebuildIndexMetaData(context, SIMPLE_DOC, index);
                // Save 21 records
                for (int i = 0; i < 21; i++) {
                    recordStore.saveRecord(createSimpleDocument(1600L + i, "testing text" + i, 1));
                }
            }

            // Scan with limit = 10
            ScanProperties scanProperties = new ScanProperties(ExecuteProperties.newBuilder()
                    .setIsolationLevel(IsolationLevel.SERIALIZABLE)
                    .setReturnedRowLimit(8)
                    .build());
            RecordCursor<IndexEntry> indexEntries = recordStore.scanIndex(index, fullTextSearch(index, "\"testing\""), null, scanProperties);

            // Get 8 results and continuation
            List<IndexEntry> entries = indexEntries.asList().join();
            assertEquals(8, entries.size());
            assertEquals(8, getCounter(context, FDBStoreTimer.Counts.LOAD_SCAN_ENTRY).getCount());
            RecordCursorResult<IndexEntry> lastResult = indexEntries.onNext().get();
            assertEquals(RecordCursor.NoNextReason.RETURN_LIMIT_REACHED, lastResult.getNoNextReason());

            indexEntries = recordStore.scanIndex(index, fullTextSearch(index, "\"testing\""), lastResult.getContinuation().toBytes(), scanProperties);

            // Get 8 results and continuation
            entries = indexEntries.asList().join();
            assertEquals(8, entries.size());
            assertEquals(16, getCounter(context, FDBStoreTimer.Counts.LOAD_SCAN_ENTRY).getCount());
            lastResult = indexEntries.onNext().get();
            assertEquals(RecordCursor.NoNextReason.RETURN_LIMIT_REACHED, lastResult.getNoNextReason());

            indexEntries = recordStore.scanIndex(index, fullTextSearch(index, "\"testing\""), lastResult.getContinuation().toBytes(), scanProperties);

            // Get 3 results
            entries = indexEntries.asList().join();
            assertEquals(5, entries.size());
            assertEquals(21, getCounter(context, FDBStoreTimer.Counts.LOAD_SCAN_ENTRY).getCount());
            assertEquals(RecordCursor.NoNextReason.SOURCE_EXHAUSTED, indexEntries.onNext().get().getNoNextReason());
        }
    }

    @ParameterizedTest
    @MethodSource(LUCENE_INDEX_MAP_PARAMS)
    void luceneCursorTestWithLimitAndSkip(Map<String, Index> indexMap, boolean isSynthetic) throws Exception {
        final Index index = indexMap.get(SIMPLE_TEXT_SUFFIXES_KEY);
        // Configure page size as 10
        final RecordLayerPropertyStorage.Builder storageBuilder = RecordLayerPropertyStorage.newBuilder()
                .addProp(LuceneRecordContextProperties.LUCENE_INDEX_CURSOR_PAGE_SIZE, 10);
        try (FDBRecordContext context = openContext(storageBuilder)) {
            if (isSynthetic) {
                openRecordStore(context, metaDataBuilder -> metaDataHookSyntheticRecord1(metaDataBuilder, index));
                // Save 21 records
                for (int i = 0; i < 21; i++) {
                    createComplexRecordJoinedToSimple(i, 1600L + i, 1600L + i, "testing text" + i, "", false, System.currentTimeMillis(), 1);
                }
                timer.reset();
            } else {
                rebuildIndexMetaData(context, SIMPLE_DOC, index);
                // Save 21 records
                for (int i = 0; i < 21; i++) {
                    recordStore.saveRecord(createSimpleDocument(1600L + i, "testing text" + i, 1));
                }
            }

            // Scan with limit = 8 and skip = 2
            ScanProperties scanProperties = new ScanProperties(ExecuteProperties.newBuilder()
                    .setIsolationLevel(IsolationLevel.SERIALIZABLE)
                    .setReturnedRowLimit(8)
                    .setSkip(2)
                    .build());
            RecordCursor<IndexEntry> indexEntries = recordStore.scanIndex(index, fullTextSearch(index, "\"testing\""), null, scanProperties);

            // Get 8 results and continuation
            List<IndexEntry> entries = indexEntries.asList().join();
            assertEquals(8, entries.size());
            assertEquals(8, getCounter(context, FDBStoreTimer.Counts.LOAD_SCAN_ENTRY).getCount());
            RecordCursorResult<IndexEntry> lastResult = indexEntries.onNext().get();
            assertEquals(RecordCursor.NoNextReason.RETURN_LIMIT_REACHED, lastResult.getNoNextReason());

            // Scan with limit = 8, no skip
            scanProperties = new ScanProperties(ExecuteProperties.newBuilder()
                    .setIsolationLevel(IsolationLevel.SERIALIZABLE)
                    .setReturnedRowLimit(8)
                    .build());
            indexEntries = recordStore.scanIndex(index, fullTextSearch(index, "\"testing\""), lastResult.getContinuation().toBytes(), scanProperties);

            // Get 8 results and continuation
            entries = indexEntries.asList().join();
            assertEquals(8, entries.size());
            assertEquals(16, getCounter(context, FDBStoreTimer.Counts.LOAD_SCAN_ENTRY).getCount());
            lastResult = indexEntries.onNext().get();
            assertEquals(RecordCursor.NoNextReason.RETURN_LIMIT_REACHED, lastResult.getNoNextReason());

            indexEntries = recordStore.scanIndex(index, fullTextSearch(index, "\"testing\""), lastResult.getContinuation().toBytes(), scanProperties);

            // Get 3 results
            entries = indexEntries.asList().join();
            assertEquals(3, entries.size());
            assertEquals(19, getCounter(context, FDBStoreTimer.Counts.LOAD_SCAN_ENTRY).getCount());
            assertEquals(RecordCursor.NoNextReason.SOURCE_EXHAUSTED, indexEntries.onNext().get().getNoNextReason());
        }
    }

    @ParameterizedTest
    @MethodSource(LUCENE_INDEX_MAP_PARAMS)
    void luceneCursorTestAllMatchesSkipped(Map<String, Index> indexMap, boolean isSynthetic) throws Exception {
        final Index index = indexMap.get(SIMPLE_TEXT_SUFFIXES_KEY);
        // Configure page size as 10
        final RecordLayerPropertyStorage.Builder storageBuilder = RecordLayerPropertyStorage.newBuilder()
                .addProp(LuceneRecordContextProperties.LUCENE_INDEX_CURSOR_PAGE_SIZE, 10);
        try (FDBRecordContext context = openContext(storageBuilder)) {
            if (isSynthetic) {
                openRecordStore(context, metaDataBuilder -> metaDataHookSyntheticRecord1(metaDataBuilder, index));
                // Save 6 records
                for (int i = 0; i < 6; i++) {
                    createComplexRecordJoinedToSimple(i, 1600L + i, 1600L + i, "testing text" + i, "", false, System.currentTimeMillis(), 1);
                }
                timer.reset();
            } else {
                rebuildIndexMetaData(context, SIMPLE_DOC, index);
                // Save 6 records
                for (int i = 0; i < 6; i++) {
                    recordStore.saveRecord(createSimpleDocument(1600L + i, "testing text" + i, 1));
                }
            }
            // Scan with skip = 15
            ScanProperties scanProperties = new ScanProperties(ExecuteProperties.newBuilder()
                    .setIsolationLevel(IsolationLevel.SERIALIZABLE)
                    .setSkip(15)
                    .build());
            RecordCursor<IndexEntry> indexEntries = recordStore.scanIndex(index, fullTextSearch(index, "\"testing\""), null, scanProperties);

            // No matches are found and source is exhausted
            RecordCursorResult<IndexEntry> next = indexEntries.onNext().get();
            assertFalse(next.hasNext());
            assertEquals(RecordCursor.NoNextReason.SOURCE_EXHAUSTED, next.getNoNextReason());
            assertNull(Verify.verifyNotNull(context.getTimer()).getCounter(FDBStoreTimer.Counts.LOAD_SCAN_ENTRY));
        }
    }

    @ParameterizedTest
    @MethodSource("primaryKeySegmentIndexEnabledParams")
    void manySegmentsParallelOpen(Map<String, Index> indexMap, boolean isSynthetic, boolean primaryKeySegmentIndexEnabled) {
        final Index index = indexMap.get(primaryKeySegmentIndexEnabled ? SIMPLE_TEXT_SUFFIXES_WITH_PRIMARY_KEY_SEGMENT_INDEX_KEY : SIMPLE_TEXT_SUFFIXES_KEY);
        for (int i = 0; i < 20; i++) {
            final RecordLayerPropertyStorage.Builder insertProps = RecordLayerPropertyStorage.newBuilder()
                    .addProp(LuceneRecordContextProperties.LUCENE_MERGE_MAX_SIZE, 0.001); // Don't merge
            try (FDBRecordContext context = openContext(insertProps)) {
                if (isSynthetic) {
                    openRecordStore(context, metaDataBuilder -> metaDataHookSyntheticRecord1(metaDataBuilder, index));
                    createComplexRecordJoinedToSimple(i, 1000L + i, 1000L + i, ENGINEER_JOKE, "", false, System.currentTimeMillis(), 1);
                } else {
                    rebuildIndexMetaData(context, SIMPLE_DOC, index);
                    recordStore.saveRecord(createSimpleDocument(1000 + i, ENGINEER_JOKE, 2));
                }
                context.commit();
            }
        }
        final RecordLayerPropertyStorage.Builder scanProps = RecordLayerPropertyStorage.newBuilder()
                .addProp(LuceneRecordContextProperties.LUCENE_OPEN_PARALLELISM, 2); // Decrease parallelism when opening segments
        try (FDBRecordContext context = openContext(scanProps)) {
            if (isSynthetic) {
                openRecordStore(context, metaDataBuilder -> metaDataHookSyntheticRecord1(metaDataBuilder, index));
            } else {
                rebuildIndexMetaData(context, SIMPLE_DOC, index);
            }
            assertEquals(20,
                    recordStore.scanIndex(index, fullTextSearch(index, "Vision"), null, ScanProperties.FORWARD_SCAN).getCount().join());
            try (FDBDirectory directory = new FDBDirectory(recordStore.indexSubspace(index), context, index.getOptions())) {
                assertEquals(61, directory.listAll().length);
            }
        }
    }

    private static void assertAutoCompleteEntriesAndSegmentInfoStoredInCompoundFile(Index index, @Nonnull Subspace subspace, @Nonnull FDBRecordContext context, @Nonnull String segment) {
        validateSegmentAndIndexIntegrity(index, subspace, context, segment);
    }

    private static void validateSegmentAndIndexIntegrity(Index index, @Nonnull Subspace subspace, @Nonnull FDBRecordContext context, @Nonnull String segmentFile) {
        try (final FDBDirectory directory = new FDBDirectory(subspace, context, index.getOptions())) {
            final FDBLuceneFileReference reference = directory.getFDBLuceneFileReference(segmentFile);
            assertNotNull(reference);
            // Extract the segment name from the file name
            final String segmentName = segmentFile.substring(0, segmentFile.indexOf("."));
            validateIndexIntegrity(index, subspace, context, directory, segmentName);
        }
    }

    @Nonnull
    private LuceneIndexMaintainer getIndexMaintainer(final Index index) {
        return (LuceneIndexMaintainer)recordStore.getIndexMaintainer(index);
    }

    private FDBDirectory getDirectory(final Index index, final Tuple groupingKey) {
        return getIndexMaintainer(index).getDirectory(groupingKey, null);
    }

    private long getSegmentCount(final Index index, final Tuple groupingKey) {
        final String[] files = getDirectory(index, groupingKey).listAll();
        return Arrays.stream(files).filter(FDBDirectory::isCompoundFile).count();
    }

    private static void validateIndexIntegrity(Index index, @Nonnull Subspace subspace, @Nonnull FDBRecordContext context, @Nullable FDBDirectory fdbDirectory, @Nullable String segmentName) {
        final FDBDirectory directory = fdbDirectory == null ? new FDBDirectory(subspace, context, index.getOptions()) : fdbDirectory;
        String[] allFiles = directory.listAll();
        Set<Long> usedFieldInfos = new HashSet<>();
        final Set<Long> allFieldInfos = assertDoesNotThrow(() -> directory.getFieldInfosStorage().getAllFieldInfos().keySet());
        int segmentCount = 0;
        for (String file : allFiles) {
            final FDBLuceneFileReference fileReference = directory.getFDBLuceneFileReference(file);
            if (FDBDirectory.isEntriesFile(file) || FDBDirectory.isSegmentInfo(file) || FDBDirectory.isFieldInfoFile(file)
                    || file.endsWith(".pky")) {
                assertFalse(fileReference.getContent().isEmpty(), "fileName=" + file);
            } else if (FDBDirectory.isStoredFieldsFile(file) && (segmentName != null)) {
                // It is OK for a stored fields info for the next segment to be created at this point.
                // Make sure it is not around for the verified segment only
                if (file.startsWith(segmentName)) {
                    fail("Found stored fields file that should have been removed");
                }
            } else {
                assertTrue(FDBDirectory.isCompoundFile(file) || file.startsWith(IndexFileNames.SEGMENTS),
                        "fileName=" + file);
                assertTrue(fileReference.getContent().isEmpty(), "fileName=" + file);
            }
            if (FDBDirectory.isSegmentInfo(file)) {
                segmentCount++;
            }
            usedFieldInfos.add(validateFieldInfos(file, fileReference, directory));
        }
        usedFieldInfos.remove(0L);
        assertEquals(allFieldInfos, usedFieldInfos);
        assertThat(allFieldInfos.size(), Matchers.lessThanOrEqualTo(segmentCount));
    }

    private static long validateFieldInfos(final String file, final FDBLuceneFileReference fileReference, final FDBDirectory directory) {
        if (FDBDirectory.isFieldInfoFile(file) || FDBDirectory.isEntriesFile(file)) {
            assertNotEquals(0, fileReference.getFieldInfosId());
            assertNotEquals(ByteString.EMPTY, fileReference.getFieldInfosBitSet());
            final LuceneFieldInfosProto.FieldInfos fieldInfos = assertDoesNotThrow(() -> directory.getFieldInfosStorage().readFieldInfos(fileReference.getFieldInfosId()));
            final BitSet bitSet = BitSet.valueOf(fileReference.getFieldInfosBitSet().toByteArray());
            final Set<Integer> fieldNumbers = fieldInfos.getFieldInfoList().stream()
                    .map(LuceneFieldInfosProto.FieldInfo::getNumber)
                    .collect(Collectors.toSet());
            for (int i = bitSet.nextSetBit(0); i >= 0; i = bitSet.nextSetBit(i + 1)) {
                // operate on index i here
                if (i == Integer.MAX_VALUE) {
                    break; // or (i+1) would overflow
                }
                assertTrue(fieldNumbers.contains(i));
            }
        } else {
            assertEquals(0, fileReference.getFieldInfosId());
            assertEquals(ByteString.EMPTY, fileReference.getFieldInfosBitSet());
        }
        return fileReference.getFieldInfosId();
    }

    private void searchForAutoCompleteAndAssert(Map<String, Index> indexMap, boolean isSynthetic, String query, boolean matches, boolean highlight, int planHash) throws Exception {
        final Index index = indexMap.get(SIMPLE_TEXT_WITH_AUTO_COMPLETE_KEY);
        try (FDBRecordContext context = openContext()) {
            // Write 8 texts and 6 of them contain the key "good"
            addIndexAndSaveRecordForAutoComplete(context, index, isSynthetic, autoCompletes);

            final RecordQueryPlan luceneIndexPlan =
                    LuceneIndexQueryPlan.of(index.getName(),
                            autoCompleteScanParams(query, ImmutableSet.of(isSynthetic ? "simple_text" : "text")),
                            isSynthetic
                                ? RecordQueryFetchFromPartialRecordPlan.FetchIndexRecords.SYNTHETIC_CONSTITUENTS
                                : RecordQueryFetchFromPartialRecordPlan.FetchIndexRecords.PRIMARY_KEY,
                            false,
                            null,
                            ImmutableList.of(isSynthetic ? JOINED_SIMPLE_TEXT_WITH_AUTO_COMPLETE_STORED_FIELD : SIMPLE_TEXT_WITH_AUTO_COMPLETE_STORED_FIELD));
            assertEquals(planHash, luceneIndexPlan.planHash(PlanHashable.CURRENT_LEGACY));
            final List<FDBQueriedRecord<Message>> results =
                    recordStore.executeQuery(luceneIndexPlan, null, ExecuteProperties.SERIAL_EXECUTE)
                            .asList().get();

            final var timer = Verify.verifyNotNull(context.getTimer());
            if (!matches) {
                // Assert no suggestions
                assertTrue(results.isEmpty());
                assertEquals(0, timer.getCount(LuceneEvents.Counts.LUCENE_SCAN_MATCHED_AUTO_COMPLETE_SUGGESTIONS));
                return;
            }

            // Assert the count of suggestions
            assertEquals(6, results.size());

            // Assert the suggestions' keys
            List<String> suggestions = results.stream()
                    .map(FDBQueriedRecord::getRecord)
                    .map(record -> {
                        if (isSynthetic) {
                            record = (DynamicMessage)record.getField(record.getDescriptorForType().findFieldByName("simple"));
                        }
                        final Descriptors.Descriptor descriptor = record.getDescriptorForType();
                        final Descriptors.FieldDescriptor fieldDescriptor = descriptor.findFieldByName("text");
                        assertTrue(record.hasField(fieldDescriptor));
                        return Verify.verifyNotNull((String) record.getField(fieldDescriptor));
                    }).collect(Collectors.toList());
            if (highlight) {
                assertEquals(ImmutableList.of("Good morning", "Good afternoon", "good evening", "Good night", "That's really good!", "I'm good"), suggestions);
            } else {
                assertEquals(ImmutableList.of("Good morning", "Good afternoon", "good evening", "Good night", "That's really good!", "I'm good"), suggestions);
            }

            assertAutoCompleteEntriesAndSegmentInfoStoredInCompoundFile(index, recordStore.indexSubspace(index),
                    context, "_0.cfs");

            commit(context);
        }
    }

    protected static final List<String> autoCompletes = List.of("Good morning", "Good afternoon", "good evening", "Good night", "That's really good!", "I'm good", "Hello Record Layer", "Hello FoundationDB!", ENGINEER_JOKE);
    protected static final List<String> autoCompletePhrases = List.of(
            "united states of america",
            "welcome to the united states of america",
            "united kingdom, france, the states",
            "The countries are united kingdom, france, the states",
            "states united as a country",
            "all the states united as a country",
            "states have been united as a country",
            "all the states have been united as a country",
            "united states is a country in the continent of america"
    );

    private void addIndexAndSaveRecordForAutoComplete(@Nonnull FDBRecordContext context, Index index, boolean isSynthetic, List<String> autoCompletes) {
        if (isSynthetic) {
            openRecordStore(context, metaDataBuilder -> metaDataHookSyntheticRecord1(metaDataBuilder, index));
            for (int i = 0; i < autoCompletes.size(); i++) {
                createComplexRecordJoinedToSimple(1 + i, 1623L + i, 1623L + i, autoCompletes.get(i), "", false, System.currentTimeMillis(), 1);
            }
        } else {
            openRecordStore(context, metaDataBuilder -> {
                metaDataBuilder.removeIndex(TextIndexTestUtils.SIMPLE_DEFAULT_NAME);
                metaDataBuilder.addIndex(SIMPLE_DOC, index);
            });

            for (int i = 0; i < autoCompletes.size(); i++) {
                recordStore.saveRecord(createSimpleDocument(1623L + i, autoCompletes.get(i), 1));
            }
        }
    }

    @SuppressWarnings("UnusedReturnValue")
    private void queryAndAssertAutoCompleteSuggestionsReturned(@Nonnull Index index, boolean isSynthetic, @Nullable String queriedConstituent, @Nonnull List<KeyExpression> storedFields,
                                                               @Nonnull String queriedField,
                                                               @Nonnull String searchKey, @Nonnull List<String> expectedSuggestions) throws Exception {
        final RecordQueryPlan luceneIndexPlan =
                LuceneIndexQueryPlan.of(index.getName(),
                        autoCompleteScanParams(searchKey, ImmutableSet.of(isSynthetic ? queriedConstituent + "_" + queriedField : queriedField)),
                        isSynthetic
                            ? RecordQueryFetchFromPartialRecordPlan.FetchIndexRecords.SYNTHETIC_CONSTITUENTS
                            : RecordQueryFetchFromPartialRecordPlan.FetchIndexRecords.PRIMARY_KEY,
                        false,
                        null,
                        storedFields);
        final List<FDBQueriedRecord<Message>> results =
                recordStore.executeQuery(luceneIndexPlan, null, ExecuteProperties.SERIAL_EXECUTE)
                        .asList().get();

        assertEquals(expectedSuggestions.size(), results.size());
        List<String> suggestions = results.stream()
                .map(FDBQueriedRecord::getRecord)
                .map(record -> {
                    if (isSynthetic) {
                        record = (DynamicMessage)record.getField(record.getDescriptorForType().findFieldByName(queriedConstituent));
                    }
                    final Descriptors.Descriptor descriptor = record.getDescriptorForType();
                    final Descriptors.FieldDescriptor fieldDescriptor = descriptor.findFieldByName(queriedField);
                    Assertions.assertTrue(record.hasField(fieldDescriptor));
                    return Verify.verifyNotNull((String)record.getField(fieldDescriptor));
                })
                .collect(Collectors.toList());
        assertThat(suggestions, containsInAnyOrder(expectedSuggestions.stream().map(Matchers::equalTo).collect(Collectors.toList())));
    }

    private void rebuildIndexMetaData(final FDBRecordContext context, final String document, final Index index) {
        Pair<FDBRecordStore, QueryPlanner> pair = LuceneIndexTestUtils.rebuildIndexMetaData(context, path, document, index, useCascadesPlanner);
        this.recordStore = pair.getLeft();
        this.planner = pair.getRight();
        this.recordStore.getIndexDeferredMaintenanceControl().setAutoMergeDuringCommit(true);
    }

    private void assertIndexEntryPrimaryKeys(Collection<Long> primaryKeys, RecordCursor<IndexEntry> cursor) {
        List<IndexEntry> indexEntries = cursor.asList().join();
        assertEquals(primaryKeys.stream().map(Tuple::from).collect(Collectors.toSet()),
                indexEntries.stream().map(IndexEntry::getPrimaryKey).collect(Collectors.toSet()));
    }

    private void assertIndexEntryPrimaryKeyTuples(Set<Tuple> primaryKeys, RecordCursor<IndexEntry> cursor) {
        List<IndexEntry> indexEntries = cursor.asList().join();
        assertEquals(primaryKeys,
                indexEntries.stream().map(IndexEntry::getPrimaryKey).collect(Collectors.toSet()));
    }
}<|MERGE_RESOLUTION|>--- conflicted
+++ resolved
@@ -74,11 +74,7 @@
 import com.apple.foundationdb.record.query.plan.plans.RecordQueryPlan;
 import com.apple.foundationdb.subspace.Subspace;
 import com.apple.foundationdb.tuple.Tuple;
-<<<<<<< HEAD
 import com.apple.test.RandomizedTestUtils;
-=======
-import com.apple.test.BooleanSource;
->>>>>>> 04bb07ac
 import com.apple.test.Tags;
 import com.google.auto.service.AutoService;
 import com.google.common.base.Verify;
@@ -749,129 +745,6 @@
         }
     }
 
-<<<<<<< HEAD
-    static Stream<Arguments> randomizedRepartitionTest() {
-        // This has found situations that should have explicit tests:
-        //      1. Multiple groups
-        //      2. When the size of first partition is exactly highWatermark+repartitionCount
-        return Stream.concat(
-                Stream.of(
-                        // there's not much special about which flags are enabled and the numbers are used, it's just
-                        // to make sure we have some variety, and make sure we have a test with each boolean true, and
-                        // false.
-                        // For partitionHighWatermark vs repartitionCount it is important to have both an even factor,
-                        // and not.
-                        Arguments.of(true, false, false, 13, 3, 20, 9237590782644L),
-                        Arguments.of(true, true, true, 10, 2, 23, -644766138635622644L),
-                        Arguments.of(false, true, true, 11, 4, 20, -1089113174774589435L),
-                        Arguments.of(false, false, false, 5, 1, 18, 6223372946177329440L)),
-                RandomizedTestUtils.randomArguments(random ->
-                        Arguments.of(random.nextBoolean(),
-                                random.nextBoolean(),
-                                random.nextBoolean(),
-                                random.nextInt(20) + 2,
-                                random.nextInt(10) + 1,
-                                0,
-                                random.nextLong())));
-    }
-
-    @ParameterizedTest
-    @MethodSource
-    void randomizedRepartitionTest(boolean isGrouped,
-                                   boolean isSynthetic,
-                                   boolean primaryKeySegmentIndexEnabled,
-                                   int partitionHighWatermark,
-                                   int repartitionCount,
-                                   int minDocumentCount,
-                                   long seed) throws IOException {
-        Random random = new Random(seed);
-        final boolean optimizedStoredFields = random.nextBoolean();
-        final Map<String, String> options = Map.of(
-                INDEX_PARTITION_BY_TIMESTAMP, isSynthetic ? "complex.timestamp" : "timestamp",
-                INDEX_PARTITION_HIGH_WATERMARK, String.valueOf(partitionHighWatermark),
-                LuceneIndexOptions.OPTIMIZED_STORED_FIELDS_FORMAT_ENABLED, String.valueOf(optimizedStoredFields),
-                LuceneIndexOptions.PRIMARY_KEY_SEGMENT_INDEX_ENABLED, String.valueOf(primaryKeySegmentIndexEnabled));
-        LOGGER.info(KeyValueLogMessage.of("Running randomizedRepartitionTest",
-                "isGrouped", isGrouped,
-                "isSynthetic", isSynthetic,
-                "repartitionCount", repartitionCount,
-                "options", options,
-                "seed", seed));
-        Pair<Index, Consumer<FDBRecordContext>> indexConsumerPair = setupIndex(options, isGrouped, isSynthetic);
-        final Index index = indexConsumerPair.getLeft();
-        Consumer<FDBRecordContext> schemaSetup = indexConsumerPair.getRight();
-
-        final RecordLayerPropertyStorage contextProps = RecordLayerPropertyStorage.newBuilder()
-                .addProp(LuceneRecordContextProperties.LUCENE_REPARTITION_DOCUMENT_COUNT, repartitionCount)
-                .build();
-
-        // Generate random documents
-        Map<Tuple, Map<Tuple, Long>> ids = new HashMap<>();
-        final int transactionCount = random.nextInt(15) + 1;
-        final long start = Instant.now().toEpochMilli();
-        Map<Integer, Set<Long>> allExistingTimestamps = new HashMap<>();
-        int i = 0;
-        while (i < transactionCount ||
-                // keep inserting data until at least two groups have at least minDocumentCount
-                ids.entrySet().stream()
-                        .map(entry -> entry.getValue().size())
-                        .sorted(Comparator.reverseOrder())
-                        .limit(2).skip(isGrouped ? 1 : 0).findFirst()
-                        .orElse(0) < minDocumentCount) {
-            final int docCount = random.nextInt(10) + 1;
-            try (FDBRecordContext context = openContext(contextProps)) {
-                schemaSetup.accept(context);
-                for (int j = 0; j < docCount; j++) {
-                    final int group = isGrouped ? random.nextInt(random.nextInt(10) + 1) : 0; // irrelevant if !isGrouped
-                    final Tuple groupTuple = isGrouped ? Tuple.from(group) : Tuple.from();
-                    final int countInGroup = ids.computeIfAbsent(groupTuple, key -> new HashMap<>()).size();
-                    // we currently don't support multiple records with the same timestamp, specifically at the boundaries
-                    long timestamp = start + countInGroup + random.nextInt(20) - 5;
-                    final Set<Long> existingTimestamps = allExistingTimestamps.computeIfAbsent(group, key -> new HashSet<>());
-                    while (!existingTimestamps.add(timestamp)) {
-                        timestamp++;
-                    }
-                    ComplexDocument complexDocument = ComplexDocument.newBuilder()
-                            .setGroup(group)
-                            .setDocId(1000L + countInGroup)
-                            .setIsSeen(true)
-                            .setTimestamp(timestamp)
-                            .setHeader(ComplexDocument.Header.newBuilder().setHeaderId(1000L - countInGroup))
-                            .setText("A word about what I want to say")
-                            .build();
-                    Tuple primaryKey;
-                    if (isSynthetic) {
-                        TestRecordsTextProto.SimpleDocument simpleDocument = TestRecordsTextProto.SimpleDocument.newBuilder()
-                                .setGroup(group)
-                                .setDocId(1000L - countInGroup)
-                                .setText("Four score and seven years ago our fathers brought forth")
-                                .build();
-                        final Tuple syntheticRecordTypeKey = recordStore.getRecordMetaData()
-                                .getSyntheticRecordType("luceneJoinedPartitionedIdx")
-                                .getRecordTypeKeyTuple();
-                        primaryKey = Tuple.from(syntheticRecordTypeKey.getItems().get(0),
-                                recordStore.saveRecord(complexDocument).getPrimaryKey().getItems(),
-                                recordStore.saveRecord(simpleDocument).getPrimaryKey().getItems());
-                    } else {
-                        primaryKey = recordStore.saveRecord(complexDocument).getPrimaryKey();
-                    }
-                    ids.computeIfAbsent(groupTuple, key -> new HashMap<>()).put(primaryKey, timestamp);
-                }
-                commit(context);
-            }
-            i++;
-        }
-
-        explicitMergeIndex(index, contextProps, schemaSetup);
-
-        new LuceneIndexTestValidator(() -> openContext(contextProps), context -> {
-            schemaSetup.accept(context);
-            return recordStore;
-        }).validate(index, ids, repartitionCount, isSynthetic ? "simple_text:forth" : "text:about");
-    }
-
-=======
->>>>>>> 04bb07ac
     @Test
     void repartitionSyntheticGroupedTest() throws IOException {
         final RecordLayerPropertyStorage contextProps = RecordLayerPropertyStorage.newBuilder()
@@ -4477,8 +4350,8 @@
     void spellCheckComplexDocument(Map<String, Index> indexMap, boolean isSynthetic) throws Exception {
         final Index index = indexMap.get(SPELLCHECK_INDEX_COMPLEX_KEY);
         try (FDBRecordContext context = openContext()) {
-            List<String> textList = List.of("beaver", "leopard", "hello", "help", "helm", "boat", "road", "fowl", "foot", "tare", "tire");
-            List<String> text2List = List.of("beavers", "lizards", "hell", "helps", "helms", "boot", "read", "fowl", "fool", "tire", "tire");
+            List<String> textList = List.of("beaver", "leopard", "hello", "help", "helm", "boat", "road", "foot", "tare", "tire");
+            List<String> text2List = List.of("beavers", "lizards", "hell", "helps", "helms", "boot", "read", "fool", "tire", "tire");
             assertThat(text2List, hasSize(textList.size()));
             if (isSynthetic) {
                 openRecordStore(context, metaDataBuilder -> metaDataHookSyntheticRecord1(metaDataBuilder, index));
