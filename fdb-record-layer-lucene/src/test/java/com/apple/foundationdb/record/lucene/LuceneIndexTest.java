--- conflicted
+++ resolved
@@ -515,11 +515,7 @@
                     recordStore.scanIndex(SIMPLE_TEXT_SUFFIXES, fullTextSearch(SIMPLE_TEXT_SUFFIXES, "\"propose a Vision\""), null, ScanProperties.FORWARD_SCAN));
             assertEquals(1, getCounter(context, FDBStoreTimer.Counts.LOAD_SCAN_ENTRY).getCount());
 
-<<<<<<< HEAD
-            assertEntriesAndSegmentInfoStoredInCompoundFile(SIMPLE_TEXT_SUFFIXES, recordStore.indexSubspace(SIMPLE_TEXT_SUFFIXES), context, "_0.cfs", true);
-=======
-            validateSegmentAndIndexIntegrity(recordStore.indexSubspace(SIMPLE_TEXT_SUFFIXES), context, "_0.cfs");
->>>>>>> f5b8fb10
+            validateSegmentAndIndexIntegrity(SIMPLE_TEXT_SUFFIXES, recordStore.indexSubspace(SIMPLE_TEXT_SUFFIXES), context, "_0.cfs");
         }
     }
 
@@ -536,11 +532,7 @@
                     recordStore.scanIndex(MANY_FIELDS_INDEX, fullTextSearch(MANY_FIELDS_INDEX, "text0:Vision AND bool0: true"), null, ScanProperties.FORWARD_SCAN));
             assertEquals(1, getCounter(context, FDBStoreTimer.Counts.LOAD_SCAN_ENTRY).getCount());
 
-<<<<<<< HEAD
-            assertEntriesAndSegmentInfoStoredInCompoundFile(MANY_FIELDS_INDEX, recordStore.indexSubspace(MANY_FIELDS_INDEX), context, "_0.cfs", true);
-=======
-            validateSegmentAndIndexIntegrity(recordStore.indexSubspace(MANY_FIELDS_INDEX), context, "_0.cfs");
->>>>>>> f5b8fb10
+            validateSegmentAndIndexIntegrity(MANY_FIELDS_INDEX, recordStore.indexSubspace(MANY_FIELDS_INDEX), context, "_0.cfs");
         }
     }
 
@@ -617,11 +609,7 @@
                     recordStore.scanIndex(SIMPLE_TEXT_SUFFIXES, fullTextSearch(SIMPLE_TEXT_SUFFIXES, specialCharacter), null, ScanProperties.FORWARD_SCAN));
             assertEquals(1, getCounter(context, FDBStoreTimer.Counts.LOAD_SCAN_ENTRY).getCount());
 
-<<<<<<< HEAD
-            assertEntriesAndSegmentInfoStoredInCompoundFile(SIMPLE_TEXT_SUFFIXES, recordStore.indexSubspace(SIMPLE_TEXT_SUFFIXES), context, "_0.cfs", true);
-=======
-            validateSegmentAndIndexIntegrity(recordStore.indexSubspace(SIMPLE_TEXT_SUFFIXES), context, "_0.cfs");
->>>>>>> f5b8fb10
+            validateSegmentAndIndexIntegrity(SIMPLE_TEXT_SUFFIXES, recordStore.indexSubspace(SIMPLE_TEXT_SUFFIXES), context, "_0.cfs");
         }
     }
 
@@ -640,11 +628,7 @@
                     recordStore.scanIndex(TEXT_AND_BOOLEAN_INDEX, fullTextSearch(TEXT_AND_BOOLEAN_INDEX, "\"propose a Vision\" AND is_seen: true"), null, ScanProperties.FORWARD_SCAN));
             assertEquals(1, getCounter(context, FDBStoreTimer.Counts.LOAD_SCAN_ENTRY).getCount());
 
-<<<<<<< HEAD
-            assertEntriesAndSegmentInfoStoredInCompoundFile(TEXT_AND_BOOLEAN_INDEX, recordStore.indexSubspace(TEXT_AND_BOOLEAN_INDEX), context, "_0.cfs", true);
-=======
-            validateSegmentAndIndexIntegrity(recordStore.indexSubspace(TEXT_AND_BOOLEAN_INDEX), context, "_0.cfs");
->>>>>>> f5b8fb10
+            validateSegmentAndIndexIntegrity(TEXT_AND_BOOLEAN_INDEX, recordStore.indexSubspace(TEXT_AND_BOOLEAN_INDEX), context, "_0.cfs");
         }
     }
 
@@ -663,11 +647,7 @@
                     recordStore.scanIndex(TEXT_AND_BOOLEAN_INDEX, fullTextSearch(TEXT_AND_BOOLEAN_INDEX, "\"propose a Vision\" AND NOT is_seen: true"), null, ScanProperties.FORWARD_SCAN));
             assertEquals(1, getCounter(context, FDBStoreTimer.Counts.LOAD_SCAN_ENTRY).getCount());
 
-<<<<<<< HEAD
-            assertEntriesAndSegmentInfoStoredInCompoundFile(TEXT_AND_BOOLEAN_INDEX, recordStore.indexSubspace(TEXT_AND_BOOLEAN_INDEX), context, "_0.cfs", true);
-=======
-            validateSegmentAndIndexIntegrity(recordStore.indexSubspace(TEXT_AND_BOOLEAN_INDEX), context, "_0.cfs");
->>>>>>> f5b8fb10
+            validateSegmentAndIndexIntegrity(TEXT_AND_BOOLEAN_INDEX, recordStore.indexSubspace(TEXT_AND_BOOLEAN_INDEX), context, "_0.cfs");
         }
     }
 
@@ -686,11 +666,7 @@
                     recordStore.scanIndex(TEXT_AND_BOOLEAN_INDEX, fullTextSearch(TEXT_AND_BOOLEAN_INDEX, "\"propose a Vision\" AND is_seen: [false TO true]"), null, ScanProperties.FORWARD_SCAN));
             assertEquals(2, getCounter(context, FDBStoreTimer.Counts.LOAD_SCAN_ENTRY).getCount());
 
-<<<<<<< HEAD
-            assertEntriesAndSegmentInfoStoredInCompoundFile(TEXT_AND_BOOLEAN_INDEX, recordStore.indexSubspace(TEXT_AND_BOOLEAN_INDEX), context, "_0.cfs", true);
-=======
-            validateSegmentAndIndexIntegrity(recordStore.indexSubspace(TEXT_AND_BOOLEAN_INDEX), context, "_0.cfs");
->>>>>>> f5b8fb10
+            validateSegmentAndIndexIntegrity(TEXT_AND_BOOLEAN_INDEX, recordStore.indexSubspace(TEXT_AND_BOOLEAN_INDEX), context, "_0.cfs");
         }
     }
 
@@ -708,11 +684,7 @@
             assertIndexEntryPrimaryKeyTuples(Set.of(),
                     recordStore.scanIndex(TEXT_AND_BOOLEAN_INDEX, fullTextSearch(TEXT_AND_BOOLEAN_INDEX, "\"propose a Vision\" AND is_seen: true AND is_seen: false"), null, ScanProperties.FORWARD_SCAN));
 
-<<<<<<< HEAD
-            assertEntriesAndSegmentInfoStoredInCompoundFile(TEXT_AND_BOOLEAN_INDEX, recordStore.indexSubspace(TEXT_AND_BOOLEAN_INDEX), context, "_0.cfs", true);
-=======
-            validateSegmentAndIndexIntegrity(recordStore.indexSubspace(TEXT_AND_BOOLEAN_INDEX), context, "_0.cfs");
->>>>>>> f5b8fb10
+            validateSegmentAndIndexIntegrity(TEXT_AND_BOOLEAN_INDEX, recordStore.indexSubspace(TEXT_AND_BOOLEAN_INDEX), context, "_0.cfs");
         }
     }
 
@@ -731,11 +703,7 @@
                     recordStore.scanIndex(TEXT_AND_BOOLEAN_INDEX, fullTextSearch(TEXT_AND_BOOLEAN_INDEX, "\"propose a Vision\" AND (is_seen: true OR is_seen: false)"), null, ScanProperties.FORWARD_SCAN));
             assertEquals(2, getCounter(context, FDBStoreTimer.Counts.LOAD_SCAN_ENTRY).getCount());
 
-<<<<<<< HEAD
-            assertEntriesAndSegmentInfoStoredInCompoundFile(TEXT_AND_BOOLEAN_INDEX, recordStore.indexSubspace(TEXT_AND_BOOLEAN_INDEX), context, "_0.cfs", true);
-=======
-            validateSegmentAndIndexIntegrity(recordStore.indexSubspace(TEXT_AND_BOOLEAN_INDEX), context, "_0.cfs");
->>>>>>> f5b8fb10
+            validateSegmentAndIndexIntegrity(TEXT_AND_BOOLEAN_INDEX, recordStore.indexSubspace(TEXT_AND_BOOLEAN_INDEX), context, "_0.cfs");
         }
     }
 
@@ -754,11 +722,7 @@
                     recordStore.scanIndex(TEXT_AND_NUMBER_INDEX, fullTextSearch(TEXT_AND_NUMBER_INDEX, "\"propose a Vision\" AND group:2"), null, ScanProperties.FORWARD_SCAN));
             assertEquals(1, getCounter(context, FDBStoreTimer.Counts.LOAD_SCAN_ENTRY).getCount());
 
-<<<<<<< HEAD
-            assertEntriesAndSegmentInfoStoredInCompoundFile(TEXT_AND_NUMBER_INDEX, recordStore.indexSubspace(TEXT_AND_NUMBER_INDEX), context, "_0.cfs", true);
-=======
-            validateSegmentAndIndexIntegrity(recordStore.indexSubspace(TEXT_AND_NUMBER_INDEX), context, "_0.cfs");
->>>>>>> f5b8fb10
+            validateSegmentAndIndexIntegrity(TEXT_AND_NUMBER_INDEX, recordStore.indexSubspace(TEXT_AND_NUMBER_INDEX), context, "_0.cfs");
         }
     }
 
@@ -791,11 +755,7 @@
                     recordStore.scanIndex(TEXT_AND_NUMBER_INDEX, fullTextSearch(TEXT_AND_NUMBER_INDEX, "\"propose a Vision\" AND group:[2 TO 4]"), null, ScanProperties.FORWARD_SCAN));
             assertEquals(1, getCounter(context, FDBStoreTimer.Counts.LOAD_SCAN_ENTRY).getCount());
 
-<<<<<<< HEAD
-            assertEntriesAndSegmentInfoStoredInCompoundFile(TEXT_AND_NUMBER_INDEX, recordStore.indexSubspace(TEXT_AND_NUMBER_INDEX), context, "_0.cfs", true);
-=======
-            validateSegmentAndIndexIntegrity(recordStore.indexSubspace(TEXT_AND_NUMBER_INDEX), context, "_0.cfs");
->>>>>>> f5b8fb10
+            validateSegmentAndIndexIntegrity(TEXT_AND_NUMBER_INDEX, recordStore.indexSubspace(TEXT_AND_NUMBER_INDEX), context, "_0.cfs");
         }
     }
 
@@ -818,11 +778,7 @@
             assertIndexEntryPrimaryKeys(Set.of(),
                     recordStore.scanIndex(TEXT_AND_NUMBER_INDEX, fullTextSearch(TEXT_AND_NUMBER_INDEX, "\"propose a Vision\" AND group:[" + Long.MIN_VALUE + " TO " + Long.MIN_VALUE + "}"), null, ScanProperties.FORWARD_SCAN));
 
-<<<<<<< HEAD
-            assertEntriesAndSegmentInfoStoredInCompoundFile(TEXT_AND_NUMBER_INDEX, recordStore.indexSubspace(TEXT_AND_NUMBER_INDEX), context, "_0.cfs", true);
-=======
-            validateSegmentAndIndexIntegrity(recordStore.indexSubspace(TEXT_AND_NUMBER_INDEX), context, "_0.cfs");
->>>>>>> f5b8fb10
+            validateSegmentAndIndexIntegrity(TEXT_AND_NUMBER_INDEX, recordStore.indexSubspace(TEXT_AND_NUMBER_INDEX), context, "_0.cfs");
         }
     }
 
@@ -932,11 +888,7 @@
                     recordStore.scanIndex(SIMPLE_TEXT_SUFFIXES, fullTextSearch(SIMPLE_TEXT_SUFFIXES, "Vision"), null, ScanProperties.FORWARD_SCAN));
             assertEquals(1, getCounter(context, FDBStoreTimer.Counts.LOAD_SCAN_ENTRY).getCount());
 
-<<<<<<< HEAD
-            assertEntriesAndSegmentInfoStoredInCompoundFile(SIMPLE_TEXT_SUFFIXES, recordStore.indexSubspace(SIMPLE_TEXT_SUFFIXES), context, "_0.cfs", true);
-=======
-            validateSegmentAndIndexIntegrity(recordStore.indexSubspace(SIMPLE_TEXT_SUFFIXES), context, "_0.cfs");
->>>>>>> f5b8fb10
+            validateSegmentAndIndexIntegrity(SIMPLE_TEXT_SUFFIXES, recordStore.indexSubspace(SIMPLE_TEXT_SUFFIXES), context, "_0.cfs");
         }
     }
 
@@ -957,11 +909,7 @@
             assertIndexEntryPrimaryKeys(Set.of(1625L, 1626L),
                     recordStore.scanIndex(SIMPLE_TEXT_SUFFIXES, fullTextSearch(SIMPLE_TEXT_SUFFIXES, "Vision"), continuation.toByteArray(), ScanProperties.FORWARD_SCAN));
 
-<<<<<<< HEAD
-            assertEntriesAndSegmentInfoStoredInCompoundFile(SIMPLE_TEXT_SUFFIXES, recordStore.indexSubspace(SIMPLE_TEXT_SUFFIXES), context, "_0.cfs", true);
-=======
-            validateSegmentAndIndexIntegrity(recordStore.indexSubspace(SIMPLE_TEXT_SUFFIXES), context, "_0.cfs");
->>>>>>> f5b8fb10
+            validateSegmentAndIndexIntegrity(SIMPLE_TEXT_SUFFIXES, recordStore.indexSubspace(SIMPLE_TEXT_SUFFIXES), context, "_0.cfs");
         }
     }
 
@@ -974,11 +922,7 @@
             assertIndexEntryPrimaryKeys(Set.of(1623L),
                     recordStore.scanIndex(SIMPLE_TEXT_SUFFIXES, fullTextSearch(SIMPLE_TEXT_SUFFIXES, "*:* AND NOT text:[* TO *]"), null, ScanProperties.FORWARD_SCAN));
 
-<<<<<<< HEAD
-            assertEntriesAndSegmentInfoStoredInCompoundFile(SIMPLE_TEXT_SUFFIXES, recordStore.indexSubspace(SIMPLE_TEXT_SUFFIXES), context, "_0.cfs", true);
-=======
-            validateSegmentAndIndexIntegrity(recordStore.indexSubspace(SIMPLE_TEXT_SUFFIXES), context, "_0.cfs");
->>>>>>> f5b8fb10
+            validateSegmentAndIndexIntegrity(SIMPLE_TEXT_SUFFIXES, recordStore.indexSubspace(SIMPLE_TEXT_SUFFIXES), context, "_0.cfs");
         }
     }
 
@@ -992,11 +936,7 @@
             assertEquals(50, recordStore.scanIndex(SIMPLE_TEXT_SUFFIXES, fullTextSearch(SIMPLE_TEXT_SUFFIXES, "Vision"), null, ExecuteProperties.newBuilder().setReturnedRowLimit(50).build().asScanProperties(false))
                     .getCount().join());
 
-<<<<<<< HEAD
-            assertEntriesAndSegmentInfoStoredInCompoundFile(SIMPLE_TEXT_SUFFIXES, recordStore.indexSubspace(SIMPLE_TEXT_SUFFIXES), context, "_0.cfs", true);
-=======
-            validateSegmentAndIndexIntegrity(recordStore.indexSubspace(SIMPLE_TEXT_SUFFIXES), context, "_0.cfs");
->>>>>>> f5b8fb10
+            validateSegmentAndIndexIntegrity(SIMPLE_TEXT_SUFFIXES, recordStore.indexSubspace(SIMPLE_TEXT_SUFFIXES), context, "_0.cfs");
         }
     }
 
@@ -1010,11 +950,7 @@
             assertEquals(40, recordStore.scanIndex(SIMPLE_TEXT_SUFFIXES, fullTextSearch(SIMPLE_TEXT_SUFFIXES, "Vision"), null, ExecuteProperties.newBuilder().setReturnedRowLimit(50).setSkip(10).build().asScanProperties(false))
                     .getCount().join());
 
-<<<<<<< HEAD
-            assertEntriesAndSegmentInfoStoredInCompoundFile(SIMPLE_TEXT_SUFFIXES, recordStore.indexSubspace(SIMPLE_TEXT_SUFFIXES), context, "_0.cfs", true);
-=======
-            validateSegmentAndIndexIntegrity(recordStore.indexSubspace(SIMPLE_TEXT_SUFFIXES), context, "_0.cfs");
->>>>>>> f5b8fb10
+            validateSegmentAndIndexIntegrity(SIMPLE_TEXT_SUFFIXES, recordStore.indexSubspace(SIMPLE_TEXT_SUFFIXES), context, "_0.cfs");
         }
     }
 
@@ -1028,11 +964,7 @@
             assertEquals(40, recordStore.scanIndex(SIMPLE_TEXT_SUFFIXES, fullTextSearch(SIMPLE_TEXT_SUFFIXES, "Vision"), null, ExecuteProperties.newBuilder().setReturnedRowLimit(50).setSkip(10).build().asScanProperties(false))
                     .getCount().join());
 
-<<<<<<< HEAD
-            assertEntriesAndSegmentInfoStoredInCompoundFile(SIMPLE_TEXT_SUFFIXES, recordStore.indexSubspace(SIMPLE_TEXT_SUFFIXES), context, "_0.cfs", true);
-=======
-            validateSegmentAndIndexIntegrity(recordStore.indexSubspace(SIMPLE_TEXT_SUFFIXES), context, "_0.cfs");
->>>>>>> f5b8fb10
+            validateSegmentAndIndexIntegrity(SIMPLE_TEXT_SUFFIXES, recordStore.indexSubspace(SIMPLE_TEXT_SUFFIXES), context, "_0.cfs");
         }
     }
 
@@ -1051,11 +983,7 @@
             assertEquals(48, recordStore.scanIndex(SIMPLE_TEXT_SUFFIXES, fullTextSearch(SIMPLE_TEXT_SUFFIXES, "Vision"), continuation.toByteArray(), ExecuteProperties.newBuilder().setReturnedRowLimit(50).build().asScanProperties(false))
                     .getCount().join());
 
-<<<<<<< HEAD
-            assertEntriesAndSegmentInfoStoredInCompoundFile(SIMPLE_TEXT_SUFFIXES, recordStore.indexSubspace(SIMPLE_TEXT_SUFFIXES), context, "_0.cfs", true);
-=======
-            validateSegmentAndIndexIntegrity(recordStore.indexSubspace(SIMPLE_TEXT_SUFFIXES), context, "_0.cfs");
->>>>>>> f5b8fb10
+            validateSegmentAndIndexIntegrity(SIMPLE_TEXT_SUFFIXES, recordStore.indexSubspace(SIMPLE_TEXT_SUFFIXES), context, "_0.cfs");
         }
     }
 
@@ -1071,11 +999,7 @@
             assertEquals(2, getCounter(context, LuceneEvents.Events.LUCENE_INDEX_SCAN).getCount());
             assertEquals(251, getCounter(context, LuceneEvents.Counts.LUCENE_SCAN_MATCHED_DOCUMENTS).getCount());
 
-<<<<<<< HEAD
-            assertEntriesAndSegmentInfoStoredInCompoundFile(SIMPLE_TEXT_SUFFIXES, recordStore.indexSubspace(SIMPLE_TEXT_SUFFIXES), context, "_0.cfs", true);
-=======
-            validateSegmentAndIndexIntegrity(recordStore.indexSubspace(SIMPLE_TEXT_SUFFIXES), context, "_0.cfs");
->>>>>>> f5b8fb10
+            validateSegmentAndIndexIntegrity(SIMPLE_TEXT_SUFFIXES, recordStore.indexSubspace(SIMPLE_TEXT_SUFFIXES), context, "_0.cfs");
         }
     }
 
@@ -1091,11 +1015,7 @@
             assertEquals(2, getCounter(context, LuceneEvents.Events.LUCENE_INDEX_SCAN).getCount());
             assertEquals(251, getCounter(context, LuceneEvents.Counts.LUCENE_SCAN_MATCHED_DOCUMENTS).getCount());
 
-<<<<<<< HEAD
-            assertEntriesAndSegmentInfoStoredInCompoundFile(SIMPLE_TEXT_SUFFIXES, recordStore.indexSubspace(SIMPLE_TEXT_SUFFIXES), context, "_0.cfs", true);
-=======
-            validateSegmentAndIndexIntegrity(recordStore.indexSubspace(SIMPLE_TEXT_SUFFIXES), context, "_0.cfs");
->>>>>>> f5b8fb10
+            validateSegmentAndIndexIntegrity(SIMPLE_TEXT_SUFFIXES, recordStore.indexSubspace(SIMPLE_TEXT_SUFFIXES), context, "_0.cfs");
         }
     }
 
@@ -1109,11 +1029,7 @@
                     recordStore.scanIndex(MAP_ON_VALUE_INDEX, groupedTextSearch(MAP_ON_VALUE_INDEX, "entry_value:Vision", "sampleTextSong"), null, ScanProperties.FORWARD_SCAN));
             assertEquals(1, getCounter(context, FDBStoreTimer.Counts.LOAD_SCAN_ENTRY).getCount());
 
-<<<<<<< HEAD
-            assertEntriesAndSegmentInfoStoredInCompoundFile(MAP_ON_VALUE_INDEX, recordStore.indexSubspace(MAP_ON_VALUE_INDEX).subspace(Tuple.from("sampleTextSong")), context, "_0.cfs", true);
-=======
-            validateSegmentAndIndexIntegrity(recordStore.indexSubspace(MAP_ON_VALUE_INDEX).subspace(Tuple.from("sampleTextSong")), context, "_0.cfs");
->>>>>>> f5b8fb10
+            validateSegmentAndIndexIntegrity(MAP_ON_VALUE_INDEX, recordStore.indexSubspace(MAP_ON_VALUE_INDEX).subspace(Tuple.from("sampleTextSong")), context, "_0.cfs");
         }
     }
 
@@ -1126,11 +1042,7 @@
                     recordStore.scanIndex(MAP_ON_VALUE_INDEX, groupedTextSearch(MAP_ON_VALUE_INDEX, "entry_value:Vision", "sampleTextPhrase"), null, ScanProperties.FORWARD_SCAN));
             assertEquals(1, getCounter(context, FDBStoreTimer.Counts.LOAD_SCAN_ENTRY).getCount());
 
-<<<<<<< HEAD
-            assertEntriesAndSegmentInfoStoredInCompoundFile(MAP_ON_VALUE_INDEX, recordStore.indexSubspace(MAP_ON_VALUE_INDEX).subspace(Tuple.from("sampleTextPhrase")), context, "_0.cfs", true);
-=======
-            validateSegmentAndIndexIntegrity(recordStore.indexSubspace(MAP_ON_VALUE_INDEX).subspace(Tuple.from("sampleTextPhrase")), context, "_0.cfs");
->>>>>>> f5b8fb10
+            validateSegmentAndIndexIntegrity(MAP_ON_VALUE_INDEX, recordStore.indexSubspace(MAP_ON_VALUE_INDEX).subspace(Tuple.from("sampleTextPhrase")), context, "_0.cfs");
         }
     }
 
@@ -1143,11 +1055,7 @@
             assertIndexEntryPrimaryKeyTuples(Set.of(Tuple.from(2L, 1623L)),
                     recordStore.scanIndex(COMPLEX_MULTIPLE_TEXT_INDEXES, fullTextSearch(COMPLEX_MULTIPLE_TEXT_INDEXES, "text:\"Vision\" AND text2:\"john_leach@apple.com\""), null, ScanProperties.FORWARD_SCAN));
 
-<<<<<<< HEAD
-            assertEntriesAndSegmentInfoStoredInCompoundFile(COMPLEX_MULTIPLE_TEXT_INDEXES, recordStore.indexSubspace(COMPLEX_MULTIPLE_TEXT_INDEXES), context, "_0.cfs", true);
-=======
-            validateSegmentAndIndexIntegrity(recordStore.indexSubspace(COMPLEX_MULTIPLE_TEXT_INDEXES), context, "_0.cfs");
->>>>>>> f5b8fb10
+            validateSegmentAndIndexIntegrity(COMPLEX_MULTIPLE_TEXT_INDEXES, recordStore.indexSubspace(COMPLEX_MULTIPLE_TEXT_INDEXES), context, "_0.cfs");
         }
     }
 
@@ -1160,11 +1068,7 @@
             assertIndexEntryPrimaryKeyTuples(Set.of(Tuple.from(2L, 1623L)),
                     recordStore.scanIndex(COMPLEX_MULTIPLE_TEXT_INDEXES, fullTextSearch(COMPLEX_MULTIPLE_TEXT_INDEXES, "text:\"Vision\" AND text2:jonleach@apple.com~"), null, ScanProperties.FORWARD_SCAN));
 
-<<<<<<< HEAD
-            assertEntriesAndSegmentInfoStoredInCompoundFile(COMPLEX_MULTIPLE_TEXT_INDEXES, recordStore.indexSubspace(COMPLEX_MULTIPLE_TEXT_INDEXES), context, "_0.cfs", true);
-=======
-            validateSegmentAndIndexIntegrity(recordStore.indexSubspace(COMPLEX_MULTIPLE_TEXT_INDEXES), context, "_0.cfs");
->>>>>>> f5b8fb10
+            validateSegmentAndIndexIntegrity(COMPLEX_MULTIPLE_TEXT_INDEXES, recordStore.indexSubspace(COMPLEX_MULTIPLE_TEXT_INDEXES), context, "_0.cfs");
         }
     }
 
@@ -1181,11 +1085,7 @@
             assertIndexEntryPrimaryKeys(Set.of(1623L),
                     recordStore.scanIndex(SIMPLE_TEXT_SUFFIXES, fullTextSearch(SIMPLE_TEXT_SUFFIXES, "Vision"), null, ScanProperties.FORWARD_SCAN));
 
-<<<<<<< HEAD
-            assertEntriesAndSegmentInfoStoredInCompoundFile(SIMPLE_TEXT_SUFFIXES, recordStore.indexSubspace(SIMPLE_TEXT_SUFFIXES), context, "_0.cfs", true);
-=======
-            validateSegmentAndIndexIntegrity(recordStore.indexSubspace(SIMPLE_TEXT_SUFFIXES), context, "_0.cfs");
->>>>>>> f5b8fb10
+            validateSegmentAndIndexIntegrity(SIMPLE_TEXT_SUFFIXES, recordStore.indexSubspace(SIMPLE_TEXT_SUFFIXES), context, "_0.cfs");
         }
     }
 
@@ -1214,11 +1114,7 @@
             assertIndexEntryPrimaryKeys(Set.of(1623L),
                     recordStore.scanIndex(SIMPLE_TEXT_SUFFIXES, fullTextSearch(SIMPLE_TEXT_SUFFIXES, "Vision"), null, ScanProperties.FORWARD_SCAN));
 
-<<<<<<< HEAD
-            assertEntriesAndSegmentInfoStoredInCompoundFile(SIMPLE_TEXT_SUFFIXES, recordStore.indexSubspace(SIMPLE_TEXT_SUFFIXES), context, "_0.cfs", false);
-=======
-            validateSegmentAndIndexIntegrity(recordStore.indexSubspace(SIMPLE_TEXT_SUFFIXES), context, "_0.cfs");
->>>>>>> f5b8fb10
+            validateSegmentAndIndexIntegrity(SIMPLE_TEXT_SUFFIXES, recordStore.indexSubspace(SIMPLE_TEXT_SUFFIXES), context, "_0.cfs");
 
             commit(context);
         }
@@ -1227,11 +1123,7 @@
             assertIndexEntryPrimaryKeys(Set.of(1623L),
                     recordStore.scanIndex(SIMPLE_TEXT_SUFFIXES, fullTextSearch(SIMPLE_TEXT_SUFFIXES, "Vision"), null, ScanProperties.FORWARD_SCAN));
 
-<<<<<<< HEAD
-            assertEntriesAndSegmentInfoStoredInCompoundFile(SIMPLE_TEXT_SUFFIXES, recordStore.indexSubspace(SIMPLE_TEXT_SUFFIXES), context, "_0.cfs", true);
-=======
-            validateSegmentAndIndexIntegrity(recordStore.indexSubspace(SIMPLE_TEXT_SUFFIXES), context, "_0.cfs");
->>>>>>> f5b8fb10
+            validateSegmentAndIndexIntegrity(SIMPLE_TEXT_SUFFIXES, recordStore.indexSubspace(SIMPLE_TEXT_SUFFIXES), context, "_0.cfs");
         }
     }
 
@@ -1244,11 +1136,7 @@
             assertIndexEntryPrimaryKeys(Set.of(1623L),
                     recordStore.scanIndex(SIMPLE_TEXT_SUFFIXES, fullTextSearch(SIMPLE_TEXT_SUFFIXES, "Vision"), null, ScanProperties.FORWARD_SCAN));
 
-<<<<<<< HEAD
-            assertEntriesAndSegmentInfoStoredInCompoundFile(SIMPLE_TEXT_SUFFIXES, recordStore.indexSubspace(SIMPLE_TEXT_SUFFIXES), context, "_0.cfs", false);
-=======
-            validateSegmentAndIndexIntegrity(recordStore.indexSubspace(SIMPLE_TEXT_SUFFIXES), context, "_0.cfs");
->>>>>>> f5b8fb10
+            validateSegmentAndIndexIntegrity(SIMPLE_TEXT_SUFFIXES, recordStore.indexSubspace(SIMPLE_TEXT_SUFFIXES), context, "_0.cfs");
 
             context.ensureActive().cancel();
         }
@@ -1261,11 +1149,7 @@
             assertIndexEntryPrimaryKeys(Set.of(1623L),
                     recordStore.scanIndex(SIMPLE_TEXT_SUFFIXES, fullTextSearch(SIMPLE_TEXT_SUFFIXES, "Vision"), null, ScanProperties.FORWARD_SCAN));
 
-<<<<<<< HEAD
-            assertEntriesAndSegmentInfoStoredInCompoundFile(SIMPLE_TEXT_SUFFIXES, recordStore.indexSubspace(SIMPLE_TEXT_SUFFIXES), context, "_0.cfs", true);
-=======
-            validateSegmentAndIndexIntegrity(recordStore.indexSubspace(SIMPLE_TEXT_SUFFIXES), context, "_0.cfs");
->>>>>>> f5b8fb10
+            validateSegmentAndIndexIntegrity(SIMPLE_TEXT_SUFFIXES, recordStore.indexSubspace(SIMPLE_TEXT_SUFFIXES), context, "_0.cfs");
         }
     }
 
@@ -1284,11 +1168,7 @@
             if ((i + 1) % 50 == 0) {
                 commit(context);
                 context = openContext();
-<<<<<<< HEAD
-                assertOnlyCompoundFileExisting(SIMPLE_TEXT_SUFFIXES, recordStore.indexSubspace(SIMPLE_TEXT_SUFFIXES), context, null, true);
-=======
-                validateIndexIntegrity(recordStore.indexSubspace(SIMPLE_TEXT_SUFFIXES), context, null);
->>>>>>> f5b8fb10
+                validateIndexIntegrity(SIMPLE_TEXT_SUFFIXES, recordStore.indexSubspace(SIMPLE_TEXT_SUFFIXES), context, null);
             }
         }
         context.close();
@@ -1895,13 +1775,8 @@
                         return true;
                     }).allMatch(r -> r));
 
-<<<<<<< HEAD
-            assertAutoCompleteEntriesAndSegmentInfoStoredInCompoundFile(COMPLEX_MULTIPLE_TEXT_INDEXES_WITH_AUTO_COMPLETE, recordStore.indexSubspace(COMPLEX_MULTIPLE_TEXT_INDEXES_WITH_AUTO_COMPLETE),
-                    context, "_0.cfs", true);
-=======
             Subspace subspace = recordStore.indexSubspace(COMPLEX_MULTIPLE_TEXT_INDEXES_WITH_AUTO_COMPLETE);
             validateSegmentAndIndexIntegrity(subspace, context, "_0.cfs");
->>>>>>> f5b8fb10
 
             List<Tuple> primaryKeys = results.stream()
                     .map(FDBQueriedRecord::getIndexEntry)
@@ -1945,13 +1820,8 @@
             Assertions.assertNotNull(entry);
             assertEquals(1623L, entry.getPrimaryKey().get(0));
 
-<<<<<<< HEAD
             assertAutoCompleteEntriesAndSegmentInfoStoredInCompoundFile(SIMPLE_TEXT_WITH_AUTO_COMPLETE, recordStore.indexSubspace(SIMPLE_TEXT_WITH_AUTO_COMPLETE),
-                    context, "_0.cfs", true);
-=======
-            assertAutoCompleteEntriesAndSegmentInfoStoredInCompoundFile(recordStore.indexSubspace(SIMPLE_TEXT_WITH_AUTO_COMPLETE),
                     context, "_0.cfs");
->>>>>>> f5b8fb10
 
             commit(context);
         }
@@ -1999,13 +1869,8 @@
             assertEquals("sampleTextPhrase", entry.getField(keyDescriptor));
             assertEquals(ENGINEER_JOKE, entry.getField(valueDescriptor));
 
-<<<<<<< HEAD
             assertAutoCompleteEntriesAndSegmentInfoStoredInCompoundFile(MAP_ON_VALUE_INDEX_WITH_AUTO_COMPLETE, recordStore.indexSubspace(MAP_ON_VALUE_INDEX_WITH_AUTO_COMPLETE).subspace(Tuple.from("sampleTextPhrase")),
-                    context, "_0.cfs", true);
-=======
-            assertAutoCompleteEntriesAndSegmentInfoStoredInCompoundFile(recordStore.indexSubspace(MAP_ON_VALUE_INDEX_WITH_AUTO_COMPLETE).subspace(Tuple.from("sampleTextPhrase")),
                     context, "_0.cfs");
->>>>>>> f5b8fb10
 
             commit(context);
         }
@@ -2829,45 +2694,21 @@
             rebuildIndexMetaData(context, SIMPLE_DOC, index);
             assertEquals(20,
                     recordStore.scanIndex(index, fullTextSearch(index, "Vision"), null, ScanProperties.FORWARD_SCAN).getCount().join());
-<<<<<<< HEAD
             try (FDBDirectory directory = new FDBDirectory(recordStore.indexSubspace(index), context, index.getOptions())) {
-                assertEquals(21, directory.listAll().length);
-            }
-        }
-    }
-
-    private static void assertAutoCompleteEntriesAndSegmentInfoStoredInCompoundFile(Index index, @Nonnull Subspace subspace, @Nonnull FDBRecordContext context, @Nonnull String segment, boolean cleanFiles) {
-        assertEntriesAndSegmentInfoStoredInCompoundFile(index, subspace, context, segment, cleanFiles);
-    }
-
-    private static void assertEntriesAndSegmentInfoStoredInCompoundFile(Index index, @Nonnull Subspace subspace, @Nonnull FDBRecordContext context, @Nonnull String segment, boolean cleanFiles) {
+                assertEquals(61, directory.listAll().length);
+            }
+        }
+    }
+
+    private static void assertAutoCompleteEntriesAndSegmentInfoStoredInCompoundFile(Index index, @Nonnull Subspace subspace, @Nonnull FDBRecordContext context, @Nonnull String segment) {
+        validateSegmentAndIndexIntegrity(index, subspace, context, segment);
+    }
+
+    private static void validateSegmentAndIndexIntegrity(Index index, @Nonnull Subspace subspace, @Nonnull FDBRecordContext context, @Nonnull String segment) {
         try (final FDBDirectory directory = new FDBDirectory(subspace, context, index.getOptions())) {
             final FDBLuceneFileReference reference = directory.getFDBLuceneFileReference(segment);
             assertNotNull(reference);
-            Assertions.assertTrue(reference.getEntries().length > 0);
-            Assertions.assertTrue(reference.getSegmentInfo().length > 0);
-            assertOnlyCompoundFileExisting(index, subspace, context, directory, cleanFiles);
-        }
-    }
-
-    private static void assertOnlyCompoundFileExisting(Index index, @Nonnull Subspace subspace, @Nonnull FDBRecordContext context, @Nullable FDBDirectory fdbDirectory, boolean cleanFiles) {
-        final FDBDirectory directory = fdbDirectory == null ? new FDBDirectory(subspace, context, index.getOptions()) : fdbDirectory;
-=======
-            try (FDBDirectory directory = new FDBDirectory(recordStore.indexSubspace(index), context, primaryKeySegmentIndexEnabled)) {
-                assertEquals(61, directory.listAll().length);
-            }
-        }
-    }
-
-    private static void assertAutoCompleteEntriesAndSegmentInfoStoredInCompoundFile(@Nonnull Subspace subspace, @Nonnull FDBRecordContext context, @Nonnull String segment) {
-        validateSegmentAndIndexIntegrity(subspace, context, segment);
-    }
-
-    private static void validateSegmentAndIndexIntegrity(@Nonnull Subspace subspace, @Nonnull FDBRecordContext context, @Nonnull String segment) {
-        try (final FDBDirectory directory = new FDBDirectory(subspace, context, false)) {
-            final FDBLuceneFileReference reference = directory.getFDBLuceneFileReference(segment);
-            assertNotNull(reference);
-            validateIndexIntegrity(subspace, context, directory);
+            validateIndexIntegrity(index, subspace, context, directory);
         }
     }
 
@@ -2880,9 +2721,8 @@
         return getIndexMaintainer(index).getDirectory(groupingKey);
     }
 
-    private static void validateIndexIntegrity(@Nonnull Subspace subspace, @Nonnull FDBRecordContext context, @Nullable FDBDirectory fdbDirectory) {
-        final FDBDirectory directory = fdbDirectory == null ? new FDBDirectory(subspace, context, false) : fdbDirectory;
->>>>>>> f5b8fb10
+    private static void validateIndexIntegrity(Index index, @Nonnull Subspace subspace, @Nonnull FDBRecordContext context, @Nullable FDBDirectory fdbDirectory) {
+        final FDBDirectory directory = fdbDirectory == null ? new FDBDirectory(subspace, context, index.getOptions()) : fdbDirectory;
         String[] allFiles = directory.listAll();
         Set<Long> usedFieldInfos = new HashSet<>();
         final Set<Long> allFieldInfos = assertDoesNotThrow(() -> directory.getAllFieldInfos().keySet());
@@ -2974,13 +2814,8 @@
                 assertEquals(ImmutableList.of("Good morning", "Good afternoon", "good evening", "Good night", "That's really good!", "I'm good"), suggestions);
             }
 
-<<<<<<< HEAD
             assertAutoCompleteEntriesAndSegmentInfoStoredInCompoundFile(SIMPLE_TEXT_WITH_AUTO_COMPLETE, recordStore.indexSubspace(SIMPLE_TEXT_WITH_AUTO_COMPLETE),
-                    context, "_0.cfs", true);
-=======
-            assertAutoCompleteEntriesAndSegmentInfoStoredInCompoundFile(recordStore.indexSubspace(SIMPLE_TEXT_WITH_AUTO_COMPLETE),
                     context, "_0.cfs");
->>>>>>> f5b8fb10
 
             commit(context);
         }
