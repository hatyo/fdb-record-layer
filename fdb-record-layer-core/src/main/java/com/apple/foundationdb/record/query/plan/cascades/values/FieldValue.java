/*
 * FieldValue.java
 *
 * This source file is part of the FoundationDB open source project
 *
 * Copyright 2015-2022 Apple Inc. and the FoundationDB project authors
 *
 * Licensed under the Apache License, Version 2.0 (the "License");
 * you may not use this file except in compliance with the License.
 * You may obtain a copy of the License at
 *
 *     http://www.apache.org/licenses/LICENSE-2.0
 *
 * Unless required by applicable law or agreed to in writing, software
 * distributed under the License is distributed on an "AS IS" BASIS,
 * WITHOUT WARRANTIES OR CONDITIONS OF ANY KIND, either express or implied.
 * See the License for the specific language governing permissions and
 * limitations under the License.
 */

package com.apple.foundationdb.record.query.plan.cascades.values;

import com.apple.foundationdb.annotation.API;
import com.apple.foundationdb.annotation.SpotBugsSuppressWarnings;
import com.apple.foundationdb.record.EvaluationContext;
import com.apple.foundationdb.record.ObjectPlanHash;
import com.apple.foundationdb.record.PlanHashable;
import com.apple.foundationdb.record.provider.foundationdb.FDBRecordStoreBase;
import com.apple.foundationdb.record.query.plan.cascades.AliasMap;
import com.apple.foundationdb.record.query.plan.cascades.Formatter;
import com.apple.foundationdb.record.query.plan.cascades.NullableArrayTypeUtils;
import com.apple.foundationdb.record.query.plan.cascades.SemanticException;
import com.apple.foundationdb.record.query.plan.cascades.typing.Type;
import com.apple.foundationdb.record.query.plan.cascades.typing.Type.Record.Field;
<<<<<<< HEAD
import com.google.common.base.Preconditions;
import com.google.common.base.Supplier;
import com.google.common.base.Suppliers;
=======
>>>>>>> 01c9ee63
import com.google.common.base.Verify;
import com.google.common.collect.Comparators;
import com.google.common.collect.ImmutableList;
import com.google.protobuf.Message;

import javax.annotation.Nonnull;
import javax.annotation.Nullable;
import java.util.Comparator;
import java.util.List;
import java.util.Objects;
import java.util.Optional;
import java.util.stream.Collectors;

/**
 * A value representing the contents of a (non-repeated, arbitrarily-nested) field of a quantifier.
 */
@API(API.Status.EXPERIMENTAL)
public class FieldValue implements ValueWithChild {
    private static final ObjectPlanHash BASE_HASH = new ObjectPlanHash("Field-Value");

    @Nonnull
    private final Value childValue;
    @Nonnull
    private final FieldPath fieldPath;

<<<<<<< HEAD
    @Nonnull
    private final Supplier<List<Field>> normalizedFieldsSupplier;

    private FieldValue(@Nonnull Value childValue, @Nonnull List<Field> fieldPath) {
        Preconditions.checkArgument(!fieldPath.isEmpty());
        this.childValue = childValue;
        this.fieldPath = ImmutableList.copyOf(fieldPath);
        normalizedFieldsSupplier = Suppliers.memoize(() -> {
            return normalizeForStructuralEquality(childValue.getResultType(), fieldPath);
        });
=======
    private FieldValue(@Nonnull Value childValue, @Nonnull FieldPath fieldPath) {
        this.childValue = childValue;
        this.fieldPath = fieldPath;
>>>>>>> 01c9ee63
    }

    @Nonnull
    public FieldPath getFieldPath() {
        return fieldPath;
    }

    @Nonnull
    public List<Field> getFields() {
        return fieldPath.getFields();
    }

    @Nonnull
    public List<String> getFieldPathNames() {
        return getFields().stream()
                .map(Field::getFieldName)
                .collect(ImmutableList.toImmutableList());
    }

    @Nonnull
    public List<Field> getFieldPrefix() {
        return fieldPath.getFieldPrefix();
    }

    @Nonnull
    public Field getLastField() {
        return fieldPath.getLastField();
    }

    @Nonnull
    @Override
    public Type getResultType() {
        return getLastField().getFieldType();
    }

    @Nonnull
    @Override
    public Value getChild() {
        return childValue;
    }

    @Nonnull
    @Override
    public FieldValue withNewChild(@Nonnull final Value child) {
        return new FieldValue(child, fieldPath);
    }

    @Override
    public <M extends Message> Object eval(@Nonnull final FDBRecordStoreBase<M> store, @Nonnull final EvaluationContext context) {
        final var childResult = childValue.eval(store, context);
        if (!(childResult instanceof Message)) {
            return null;
        }
        final var fieldValue = MessageValue.getFieldValueForFields((Message)childResult, getFields());
        //
        // If the last step in the field path is an array that is also nullable, then we need to unwrap the value
        // wrapper.
        //
        return NullableArrayTypeUtils.unwrapIfArray(fieldValue, getResultType());
    }

    @Override
    public boolean equalsWithoutChildren(@Nonnull final Value other, @Nonnull final AliasMap equivalenceMap) {
        if (!ValueWithChild.super.equalsWithoutChildren(other, equivalenceMap)) {
            return false;
        }

        final var that = (FieldValue)other;
        return childValue.semanticEquals(that.childValue, equivalenceMap) &&
               normalizedFieldsSupplier.get().equals(that.normalizedFieldsSupplier.get());
    }

    @Override
    public int hashCodeWithoutChildren() {
        return PlanHashable.objectsPlanHash(PlanHashKind.FOR_CONTINUATION, BASE_HASH, fieldPath);
    }
    
    @Override
    public int planHash(@Nonnull final PlanHashKind hashKind) {
        return PlanHashable.objectsPlanHash(hashKind, BASE_HASH, getFields().stream().map(Field::getFieldName).collect(ImmutableList.toImmutableList()));
    }

    @Override
    public String toString() {
        final var fieldPathString = fieldPath.toString();
        if (childValue instanceof QuantifiedValue || childValue instanceof ObjectValue) {
            return childValue + fieldPathString;
        } else {
            return "(" + childValue + ")" + fieldPathString;
        }
    }

    @Nonnull
    @Override
    public String explain(@Nonnull final Formatter formatter) {
        return childValue.explain(formatter) + fieldPath;
    }

    @Override
    public int hashCode() {
        return semanticHashCode();
    }

    @SuppressWarnings("EqualsWhichDoesntCheckParameterClass")
    @SpotBugsSuppressWarnings("EQ_UNUSUAL")
    @Override
    public boolean equals(final Object other) {
        return semanticEquals(other, AliasMap.identitiesFor(childValue.getCorrelatedTo()));
    }

    @Nonnull
    private static FieldPath resolveFieldPath(@Nonnull final Type inputType, @Nonnull final List<Accessor> accessors) {
        final var accessorPathBuilder = ImmutableList.<Field>builder();
        var currentType = inputType;
        for (final var accessor : accessors) {
            final var fieldName = accessor.getFieldName();
            SemanticException.check(currentType.getTypeCode() == Type.TypeCode.RECORD, SemanticException.ErrorCode.FIELD_ACCESS_INPUT_NON_RECORD_TYPE,
                    String.format("field '%s' can only be resolved on records", fieldName == null ? "#" + accessor.getOrdinalFieldNumber() : fieldName));
            final var recordType = (Type.Record)currentType;
            final var fieldNameFieldMap = Objects.requireNonNull(recordType.getFieldNameFieldMap());
            final Field field;
            if (fieldName != null) {
                SemanticException.check(fieldNameFieldMap.containsKey(fieldName), SemanticException.ErrorCode.RECORD_DOES_NOT_CONTAIN_FIELD);
                field = fieldNameFieldMap.get(fieldName);
            } else {
                // field is not accessed by field but by ordinal number
                Verify.verify(accessor.getOrdinalFieldNumber() >= 0);
                field = recordType.getFields().get(accessor.getOrdinalFieldNumber());
            }
            accessorPathBuilder.add(field);
            currentType = field.getFieldType();
        }
        return new FieldPath(accessorPathBuilder.build());
    }

    @Nonnull
    private static List<Field> normalizeForStructuralEquality(@Nonnull final Type inputType, @Nonnull final List<Field> fields) {
        final var normalizedFields = ImmutableList.<Field>builder();
        var currentType = inputType;
        for (final var field : fields) {
            SemanticException.check(currentType.getTypeCode() == Type.TypeCode.RECORD,
                    String.format("field '%s' can only be normalized on records", field.getFieldNameOptional().isEmpty() ? "#" + field.getFieldIndex() : field.getFieldName()));
            final var recordType = (Type.Record)currentType;
            if (field.getFieldIndexOptional().isPresent()) {
                if (field.getFieldNameOptional().isEmpty()) {
                    normalizedFields.add(field);
                } else {
                    normalizedFields.add(Field.of(field.getFieldType(), Optional.empty(), field.getFieldIndexOptional()));
                }
            } else {
                SemanticException.check(field.getFieldNameOptional().isPresent(), "field does not have name or index");
                final var fieldNameFieldMap = Objects.requireNonNull(recordType.getFieldNameFieldMap());
                final var fieldName = field.getFieldName();
                SemanticException.check(fieldNameFieldMap.containsKey(fieldName), "record does not contain specified field");
                final var recordField = fieldNameFieldMap.get(field.getFieldName());
                normalizedFields.add(Field.of(field.getFieldType(), Optional.empty(), recordField.getFieldIndexOptional()));
            }
            currentType = field.getFieldType();
        }
        return normalizedFields.build();
    }

    @Nonnull
    public static FieldValue ofFieldName(@Nonnull Value childValue, @Nonnull final String fieldName) {
        return new FieldValue(childValue, resolveFieldPath(childValue.getResultType(), ImmutableList.of(new Accessor(fieldName, -1))));
    }

    public static FieldValue ofFieldNames(@Nonnull Value childValue, @Nonnull final List<String> fieldNames) {
        return new FieldValue(childValue, resolveFieldPath(childValue.getResultType(), fieldNames.stream().map(fieldName -> new Accessor(fieldName, -1)).collect(ImmutableList.toImmutableList())));
    }

    public static FieldValue ofAccessors(@Nonnull Value childValue, @Nonnull final List<Accessor> accessors) {
        return new FieldValue(childValue, resolveFieldPath(childValue.getResultType(), accessors));
    }

    public static FieldValue ofFields(@Nonnull Value childValue, @Nonnull final List<Field> fields) {
        return new FieldValue(childValue, new FieldPath(fields));
    }

    public static FieldValue ofFieldsAndFuseIfPossible(@Nonnull Value childValue, @Nonnull final List<Field> fields) {
        if (childValue instanceof FieldValue) {
            final var childFieldValue = (FieldValue)childValue;
            return FieldValue.ofFields(childFieldValue.getChild(),
                    ImmutableList.<Field>builder().addAll(childFieldValue.getFields()).addAll(fields).build());
        }
        return FieldValue.ofFields(childValue, fields);
    }

    @Nonnull
    public static FieldValue ofOrdinalNumber(@Nonnull Value childValue, final int ordinalNumber) {
        return new FieldValue(childValue, resolveFieldPath(childValue.getResultType(), ImmutableList.of(new Accessor(null, ordinalNumber))));
    }

    @Nonnull
    public static Optional<List<Field>> stripFieldPrefixMaybe(@Nonnull List<Field> fieldPath,
                                                              @Nonnull List<Field> potentialPrefixPath) {
        if (fieldPath.size() < potentialPrefixPath.size()) {
            return Optional.empty();
        }

        for (int i = 0; i < potentialPrefixPath.size(); i++) {
            if (!potentialPrefixPath.get(i).equals(fieldPath.get(i))) {
                return Optional.empty();
            }
        }

        return Optional.of(ImmutableList.copyOf(fieldPath.subList(potentialPrefixPath.size(), fieldPath.size())));
    }

    /**
     * Helper class to hold information about a particular field access.
     */
    public static class Accessor {
        @Nullable
        final String fieldName;

        final int ordinalFieldNumber;

        public Accessor(@Nullable final String fieldName, final int ordinalFieldNumber) {
            this.fieldName = fieldName;
            this.ordinalFieldNumber = ordinalFieldNumber;
        }

        @Nullable
        public String getFieldName() {
            return fieldName;
        }

        public int getOrdinalFieldNumber() {
            return ordinalFieldNumber;
        }
    }

    /**
     * A list of fields forming a path.
     */
    @SuppressWarnings("UnstableApiUsage")
    public static class FieldPath {
        private static final FieldPath EMPTY = new FieldPath(ImmutableList.of());

        private static final Comparator<FieldPath> COMPARATOR =
                Comparator.comparing(FieldPath::getFields, Comparators.lexicographical(Comparator.<Field>naturalOrder()));

        @Nonnull
        private final List<Field> fields;

        public FieldPath(@Nonnull final List<Field> fields) {
            this.fields = ImmutableList.copyOf(fields);
        }

        @Nonnull
        public List<Field> getFields() {
            return fields;
        }

        @Override
        public boolean equals(final Object o) {
            if (this == o) {
                return true;
            }
            if (!(o instanceof FieldPath)) {
                return false;
            }
            final FieldPath fieldPath = (FieldPath)o;
            return getFields().equals(fieldPath.getFields());
        }

        @Override
        public int hashCode() {
            return Objects.hash(getFields());
        }

        @Override
        @Nonnull
        public String toString() {
            return fields.stream()
                    .map(field -> {
                        if (field.getFieldNameOptional().isPresent()) {
                            return "." + field.getFieldName();
                        } else if (field.getFieldIndexOptional().isPresent()) {
                            return "#" + field.getFieldIndex();
                        }
                        return "(null)";
                    })
                    .collect(Collectors.joining());
        }

        @Nonnull
        public List<Field> getFieldPrefix() {
            return fields.subList(0, getFields().size() - 1);
        }

        @Nonnull
        public Field getLastField() {
            return fields.get(getFields().size() - 1);
        }

        public boolean isPrefixOf(@Nonnull final FieldPath otherFieldPath) {
            final var otherFields = otherFieldPath.getFields();
            for (int i = 0; i < fields.size(); i++) {
                final Field otherField = otherFields.get(i);
                if (!fields.get(i).equals(otherField)) {
                    return false;
                }
            }
            return true;
        }

        @Nonnull
        public static FieldPath empty() {
            return EMPTY;
        }

        @Nonnull
        public static Comparator<FieldPath> comparator() {
            return COMPARATOR;
        }
    }
}<|MERGE_RESOLUTION|>--- conflicted
+++ resolved
@@ -32,12 +32,8 @@
 import com.apple.foundationdb.record.query.plan.cascades.SemanticException;
 import com.apple.foundationdb.record.query.plan.cascades.typing.Type;
 import com.apple.foundationdb.record.query.plan.cascades.typing.Type.Record.Field;
-<<<<<<< HEAD
-import com.google.common.base.Preconditions;
 import com.google.common.base.Supplier;
 import com.google.common.base.Suppliers;
-=======
->>>>>>> 01c9ee63
 import com.google.common.base.Verify;
 import com.google.common.collect.Comparators;
 import com.google.common.collect.ImmutableList;
@@ -63,22 +59,15 @@
     @Nonnull
     private final FieldPath fieldPath;
 
-<<<<<<< HEAD
     @Nonnull
     private final Supplier<List<Field>> normalizedFieldsSupplier;
 
-    private FieldValue(@Nonnull Value childValue, @Nonnull List<Field> fieldPath) {
-        Preconditions.checkArgument(!fieldPath.isEmpty());
-        this.childValue = childValue;
-        this.fieldPath = ImmutableList.copyOf(fieldPath);
-        normalizedFieldsSupplier = Suppliers.memoize(() -> {
-            return normalizeForStructuralEquality(childValue.getResultType(), fieldPath);
-        });
-=======
     private FieldValue(@Nonnull Value childValue, @Nonnull FieldPath fieldPath) {
         this.childValue = childValue;
         this.fieldPath = fieldPath;
->>>>>>> 01c9ee63
+        normalizedFieldsSupplier = Suppliers.memoize(() -> {
+            return normalizeForStructuralEquality(childValue.getResultType(), fieldPath.fields);
+        });
     }
 
     @Nonnull
@@ -220,6 +209,7 @@
         var currentType = inputType;
         for (final var field : fields) {
             SemanticException.check(currentType.getTypeCode() == Type.TypeCode.RECORD,
+                    SemanticException.ErrorCode.UNKNOWN,
                     String.format("field '%s' can only be normalized on records", field.getFieldNameOptional().isEmpty() ? "#" + field.getFieldIndex() : field.getFieldName()));
             final var recordType = (Type.Record)currentType;
             if (field.getFieldIndexOptional().isPresent()) {
@@ -229,10 +219,10 @@
                     normalizedFields.add(Field.of(field.getFieldType(), Optional.empty(), field.getFieldIndexOptional()));
                 }
             } else {
-                SemanticException.check(field.getFieldNameOptional().isPresent(), "field does not have name or index");
+                SemanticException.check(field.getFieldNameOptional().isPresent(), SemanticException.ErrorCode.UNKNOWN, "field does not have name or index");
                 final var fieldNameFieldMap = Objects.requireNonNull(recordType.getFieldNameFieldMap());
                 final var fieldName = field.getFieldName();
-                SemanticException.check(fieldNameFieldMap.containsKey(fieldName), "record does not contain specified field");
+                SemanticException.check(fieldNameFieldMap.containsKey(fieldName), SemanticException.ErrorCode.UNKNOWN, "record does not contain specified field");
                 final var recordField = fieldNameFieldMap.get(field.getFieldName());
                 normalizedFields.add(Field.of(field.getFieldType(), Optional.empty(), recordField.getFieldIndexOptional()));
             }
