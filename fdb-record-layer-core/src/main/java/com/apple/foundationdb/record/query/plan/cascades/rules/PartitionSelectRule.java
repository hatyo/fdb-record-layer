--- conflicted
+++ resolved
@@ -294,11 +294,7 @@
                             .collect(ImmutableList.toImmutableList());
 
             final var newResultValue =
-<<<<<<< HEAD
-                    resultValue.translate2(translationMap, false);
-=======
                     resultValue.translateCorrelations(translationMap);
->>>>>>> de20b74a
 
             final var upperGraphExpansionBuilder = GraphExpansion.builder();
             upperGraphExpansionBuilder.addQuantifier(newUpperQuantifier);
