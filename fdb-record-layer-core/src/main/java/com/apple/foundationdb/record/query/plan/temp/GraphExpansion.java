--- conflicted
+++ resolved
@@ -193,15 +193,9 @@
                 }
             }
 
-<<<<<<< HEAD
-            graphExpansion = new GraphExpansion(resultValues, resultPredicates.build(), quantifiers, ImmutableList.copyOf(resultPlaceHolders));
+            graphExpansion = new GraphExpansion(allResultValues, resultPredicates.build(), quantifiers, ImmutableList.copyOf(resultPlaceHolders));
         } else {
-            graphExpansion = new GraphExpansion(resultValues, predicates, quantifiers, ImmutableList.of());
-=======
-            graphExpansion = new GraphExpansion(allResultValues, resultPredicates, getQuantifiers(), resultPlaceHolders);
-        } else {
-            graphExpansion = new GraphExpansion(allResultValues, getPredicates(), getQuantifiers(), ImmutableList.of());
->>>>>>> 6d0350e1
+            graphExpansion = new GraphExpansion(allResultValues, predicates, quantifiers, ImmutableList.of());
         }
         return graphExpansion.new Sealed();
     }
@@ -253,10 +247,10 @@
     }
 
     @Nonnull
-    public static GraphExpansion of(@Nonnull final List<? extends Value> resultValues,
-                                    @Nonnull final List<? extends QueryPredicate> predicates,
-                                    @Nonnull final List<? extends Quantifier> quantifiers,
-                                    @Nonnull final List<? extends Placeholder> placeholders) {
+    public static GraphExpansion of(@Nonnull final ImmutableList<Value> resultValues,
+                                    @Nonnull final ImmutableList<QueryPredicate> predicates,
+                                    @Nonnull final ImmutableList<Quantifier> quantifiers,
+                                    @Nonnull final ImmutableList<Placeholder> placeholders) {
         return new GraphExpansion(resultValues, predicates, quantifiers, placeholders);
     }
 
