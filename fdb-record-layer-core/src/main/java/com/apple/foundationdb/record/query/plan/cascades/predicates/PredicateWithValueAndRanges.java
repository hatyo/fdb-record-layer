--- conflicted
+++ resolved
@@ -217,11 +217,7 @@
     @Nonnull
     @Override
     public PredicateWithValueAndRanges translateLeafPredicate(@Nonnull final TranslationMap translationMap) {
-<<<<<<< HEAD
-        return new PredicateWithValueAndRanges(value.translate2(translationMap, false),
-=======
         return new PredicateWithValueAndRanges(value.translateCorrelations(translationMap),
->>>>>>> de20b74a
                 ranges.stream().map(range -> range.translateCorrelations(translationMap)).collect(ImmutableSet.toImmutableSet()));
     }
 
