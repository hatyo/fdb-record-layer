--- conflicted
+++ resolved
@@ -138,11 +138,7 @@
                             .when(rangesOver.getAlias()).then(Quantifier.current(), ((sourceAlias, targetAlias, leafValue) -> childResultValue))
                             .build();
                     transformationsTrie.values()
-<<<<<<< HEAD
-                            .forEach(updateValue -> localValuesBuilder.add(updateValue.translate1(translationMap)));
-=======
                             .forEach(updateValue -> localValuesBuilder.add(updateValue.translateCorrelationsAndSimplify(translationMap)));
->>>>>>> de20b74a
                 }
 
                 final var resultsTranslationMap = TranslationMap.builder()
@@ -151,11 +147,7 @@
                         .when(Quantifier.current()).then(Quantifier.current(),
                                 (sourceAlias, targetAlias, leafValue) -> new QueriedValue(leafValue.getResultType(), ImmutableList.of(updatePlan.getTargetRecordType())))
                         .build();
-<<<<<<< HEAD
-                resultValuesBuilder.add(computationValue.translate1(resultsTranslationMap));
-=======
                 resultValuesBuilder.add(computationValue.translateCorrelationsAndSimplify(resultsTranslationMap));
->>>>>>> de20b74a
             }
             return new Derivations(resultValuesBuilder.build(), localValuesBuilder.build());
         }
@@ -180,11 +172,7 @@
                     // need to translate the value trees to directly use the value trees from the plan below
                     valuesFromPredicate.stream()
                             .map(value ->
-<<<<<<< HEAD
-                                    value.translate1(translationMap))
-=======
                                     value.translateCorrelationsAndSimplify(translationMap))
->>>>>>> de20b74a
                             .forEach(localValuesBuilder::add);
                 }
             }
@@ -275,11 +263,7 @@
                 final var resultsTranslationMap = TranslationMap.builder()
                         .when(rangesOver.getAlias()).then(Quantifier.current(), ((sourceAlias, targetAlias, leafValue) -> childResultValue))
                         .build();
-<<<<<<< HEAD
-                resultValuesBuilder.add(resultValue.translate1(resultsTranslationMap));
-=======
                 resultValuesBuilder.add(resultValue.translateCorrelationsAndSimplify(resultsTranslationMap));
->>>>>>> de20b74a
             }
             return new Derivations(resultValuesBuilder.build(), localValuesBuilder.build());
         }
@@ -336,11 +320,7 @@
                         .when(rangesOver.getAlias()).then(Quantifier.current(), ((sourceAlias, targetAlias, leafValue) -> childResultValue))
                         .when(Quantifier.current()).then(Quantifier.current(), (sourceAlias, targetAlias, leafValue) -> new QueriedValue(leafValue.getResultType(), ImmutableList.of(insertPlan.getTargetRecordType())))
                         .build();
-<<<<<<< HEAD
-                resultValuesBuilder.add(computationValue.translate1(resultsTranslationMap));
-=======
                 resultValuesBuilder.add(computationValue.translateCorrelationsAndSimplify(resultsTranslationMap));
->>>>>>> de20b74a
             }
             return new Derivations(resultValuesBuilder.build(), localValuesBuilder.build());
         }
@@ -390,11 +370,7 @@
                 final var resultsTranslationMap = TranslationMap.builder()
                         .when(rangesOver.getAlias()).then(Quantifier.current(), ((sourceAlias, targetAlias, leafValue) -> childResultValue))
                         .build();
-<<<<<<< HEAD
-                localValuesBuilder.add(onEmptyResultValue.translate1(resultsTranslationMap));
-=======
                 localValuesBuilder.add(onEmptyResultValue.translateCorrelationsAndSimplify(resultsTranslationMap));
->>>>>>> de20b74a
             }
             return new Derivations(childDerivations.getResultValues(), localValuesBuilder.build());
         }
@@ -417,11 +393,7 @@
                             .when(outerAlias)
                             .then(Quantifier.current(), ((sourceAlias, targetAlias, leafValue) -> new QueriedValue(leafValue.getResultType())))
                             .build();
-<<<<<<< HEAD
-                    innerDecorrelatedLocalValuesBuilder.add(innerValue.translate1(translationMap));
-=======
                     innerDecorrelatedLocalValuesBuilder.add(innerValue.translateCorrelationsAndSimplify(translationMap));
->>>>>>> de20b74a
                 } else {
                     innerDecorrelatedLocalValuesBuilder.add(innerValue);
                 }
@@ -434,11 +406,7 @@
                             .when(outerAlias)
                             .then(Quantifier.current(), ((sourceAlias, targetAlias, leafValue) -> new QueriedValue(leafValue.getResultType())))
                             .build();
-<<<<<<< HEAD
-                    innerDecorrelatedResultValuesBuilder.add(innerValue.translate1(translationMap));
-=======
                     innerDecorrelatedResultValuesBuilder.add(innerValue.translateCorrelationsAndSimplify(translationMap));
->>>>>>> de20b74a
                 } else {
                     innerDecorrelatedResultValuesBuilder.add(innerValue);
                 }
@@ -540,11 +508,7 @@
                                 .when(outerQuantifier.getAlias())
                                 .then(Quantifier.current(), ((sourceAlias, targetAlias, leafValue) -> outerResultValue))
                                 .build();
-<<<<<<< HEAD
-                        innerDecorrelatedLocalValuesBuilder.add(innerValue.translate1(translationMap));
-=======
                         innerDecorrelatedLocalValuesBuilder.add(innerValue.translateCorrelationsAndSimplify(translationMap));
->>>>>>> de20b74a
                     }
                 } else {
                     innerDecorrelatedLocalValuesBuilder.add(innerValue);
@@ -558,21 +522,13 @@
                     final var translationMap = TranslationMap.builder()
                             .when(outerQuantifier.getAlias()).then(Quantifier.current(), (sourceAlias, targetAlias, leafValue) -> outerResultValue)
                             .build();
-<<<<<<< HEAD
-                    final var innerDecorrelatedValue = innerResultValue.translate1(translationMap);
-=======
                     final var innerDecorrelatedValue = innerResultValue.translateCorrelationsAndSimplify(translationMap);
->>>>>>> de20b74a
 
                     final var resultsTranslationMap = TranslationMap.builder()
                             .when(outerQuantifier.getAlias()).then(Quantifier.current(), (sourceAlias, targetAlias, leafValue) -> outerResultValue)
                             .when(innerQuantifier.getAlias()).then(Quantifier.current(), (sourceAlias, targetAlias, leafValue) -> innerDecorrelatedValue)
                             .build();
-<<<<<<< HEAD
-                    final var decorrelatedResultsValue = resultValue.translate1(resultsTranslationMap);
-=======
                     final var decorrelatedResultsValue = resultValue.translateCorrelationsAndSimplify(resultsTranslationMap);
->>>>>>> de20b74a
                     decorrelatedResultValuesBuilder.add(decorrelatedResultsValue);
 
                     if (!resultValue.isCorrelatedTo(innerQuantifier.getAlias())) {
@@ -616,11 +572,7 @@
             resultTranslationMap.when(streamingAggregationPlan.getAggregateAlias())
                     .then(Quantifier.current(), (sourceAlias, targetAlias, leafValue) -> streamingAggregationPlan.getAggregateValue());
 
-<<<<<<< HEAD
-            final var expandedResultValue = resultValue.translate1(resultTranslationMap.build());
-=======
             final var expandedResultValue = resultValue.translateCorrelationsAndSimplify(resultTranslationMap.build());
->>>>>>> de20b74a
             final var childDerivations = derivationsFromSingleChild(streamingAggregationPlan);
             final var innerQuantifier = streamingAggregationPlan.getInner();
             final var decorrelatedResultValuesBuilder = ImmutableList.<Value>builder();
@@ -628,11 +580,7 @@
                 final var translationMap = TranslationMap.builder()
                         .when(innerQuantifier.getAlias()).then(Quantifier.current(), (sourceAlias, targetAlias, leafValue) -> childResultValue)
                         .build();
-<<<<<<< HEAD
-                final var decorrelatedExpandedResultValue = expandedResultValue.translate1(translationMap);
-=======
                 final var decorrelatedExpandedResultValue = expandedResultValue.translateCorrelationsAndSimplify(translationMap);
->>>>>>> de20b74a
                 decorrelatedResultValuesBuilder.add(decorrelatedExpandedResultValue);
             }
 
@@ -671,11 +619,7 @@
                         final var translationMap = TranslationMap.builder()
                                 .when(Quantifier.current()).then(Quantifier.current(), (sourceAlias, targetAlias, leafValue) -> resultValue)
                                 .build();
-<<<<<<< HEAD
-                        localValuesBuilder.add(comparisonKeyValue.translate1(translationMap));
-=======
                         localValuesBuilder.add(comparisonKeyValue.translateCorrelationsAndSimplify(translationMap));
->>>>>>> de20b74a
                     }
                 }
             }
@@ -717,11 +661,7 @@
                             .whenAny(outerAliases)
                             .then(((sourceAlias, targetAlias, leafValue) -> new QueriedValue(leafValue.getResultType())))
                             .build();
-<<<<<<< HEAD
-                    innerDecorrelatedLocalValuesBuilder.add(innerValue.translate1(translationMap));
-=======
                     innerDecorrelatedLocalValuesBuilder.add(innerValue.translateCorrelationsAndSimplify(translationMap));
->>>>>>> de20b74a
                 } else {
                     innerDecorrelatedLocalValuesBuilder.add(innerValue);
                 }
@@ -735,11 +675,7 @@
                             .whenAny(outerAliases)
                             .then(((sourceAlias, targetAlias, leafValue) -> new QueriedValue(leafValue.getResultType())))
                             .build();
-<<<<<<< HEAD
-                    innerDecorrelatedResultValuesBuilder.add(innerValue.translate1(translationMap));
-=======
                     innerDecorrelatedResultValuesBuilder.add(innerValue.translateCorrelationsAndSimplify(translationMap));
->>>>>>> de20b74a
                 } else {
                     innerDecorrelatedResultValuesBuilder.add(innerValue);
                 }
@@ -752,11 +688,7 @@
                     final var translationMap = TranslationMap.builder()
                             .when(Quantifier.current()).then(Quantifier.current(), (sourceAlias, targetAlias, leafValue) -> resultValue)
                             .build();
-<<<<<<< HEAD
-                    innerDecorrelatedLocalValuesBuilder.add(comparisonKeyValue.translate1(translationMap));
-=======
                     innerDecorrelatedLocalValuesBuilder.add(comparisonKeyValue.translateCorrelationsAndSimplify(translationMap));
->>>>>>> de20b74a
                 }
             }
 
