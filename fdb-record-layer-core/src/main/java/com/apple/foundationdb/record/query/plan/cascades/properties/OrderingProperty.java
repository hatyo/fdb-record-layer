--- conflicted
+++ resolved
@@ -173,13 +173,14 @@
 
         @Nonnull
         @Override
-<<<<<<< HEAD
+        public Ordering visitInComparandJoinPlan(@Nonnull final RecordQueryInComparandJoinPlan inComparandJoinPlan) {
+            return visitInJoinPlan(inComparandJoinPlan);
+        }
+
+        @Nonnull
+        @Override
         public Ordering visitAggregateIndexPlan(@Nonnull final RecordQueryAggregateIndexPlan aggregateIndexPlan) {
             return visit(aggregateIndexPlan.getIndexPlan());
-=======
-        public Ordering visitInComparandJoinPlan(@Nonnull final RecordQueryInComparandJoinPlan inComparandJoinPlan) {
-            return visitInJoinPlan(inComparandJoinPlan);
->>>>>>> cf970a17
         }
 
         @Nonnull
