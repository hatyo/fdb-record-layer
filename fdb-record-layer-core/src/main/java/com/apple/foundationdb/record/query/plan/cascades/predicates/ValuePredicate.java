/*
 * ValuePredicate.java
 *
 * This source file is part of the FoundationDB open source project
 *
 * Copyright 2015-2022 Apple Inc. and the FoundationDB project authors
 *
 * Licensed under the Apache License, Version 2.0 (the "License");
 * you may not use this file except in compliance with the License.
 * You may obtain a copy of the License at
 *
 *     http://www.apache.org/licenses/LICENSE-2.0
 *
 * Unless required by applicable law or agreed to in writing, software
 * distributed under the License is distributed on an "AS IS" BASIS,
 * WITHOUT WARRANTIES OR CONDITIONS OF ANY KIND, either express or implied.
 * See the License for the specific language governing permissions and
 * limitations under the License.
 */

package com.apple.foundationdb.record.query.plan.cascades.predicates;

import com.apple.foundationdb.annotation.API;
import com.apple.foundationdb.annotation.SpotBugsSuppressWarnings;
import com.apple.foundationdb.record.EvaluationContext;
import com.apple.foundationdb.record.PlanDeserializer;
import com.apple.foundationdb.record.PlanHashable;
import com.apple.foundationdb.record.PlanSerializationContext;
import com.apple.foundationdb.record.RecordCoreException;
import com.apple.foundationdb.record.RecordQueryPlanProto;
import com.apple.foundationdb.record.RecordQueryPlanProto.PValuePredicate;
import com.apple.foundationdb.record.provider.foundationdb.FDBRecordStoreBase;
import com.apple.foundationdb.record.query.expressions.Comparisons.Comparison;
import com.apple.foundationdb.record.query.plan.cascades.AliasMap;
import com.apple.foundationdb.record.query.plan.cascades.CorrelationIdentifier;
import com.apple.foundationdb.record.query.plan.cascades.values.translation.TranslationMap;
import com.apple.foundationdb.record.query.plan.cascades.values.Value;
import com.google.auto.service.AutoService;
import com.google.common.collect.ImmutableList;
import com.google.common.collect.ImmutableSet;
import com.google.protobuf.Message;

import javax.annotation.Nonnull;
import javax.annotation.Nullable;
import java.util.List;
import java.util.Objects;
import java.util.Set;
import java.util.function.UnaryOperator;

/**
 * A predicate consisting of a {@link Value} and a {@link Comparison}.
 */
@API(API.Status.EXPERIMENTAL)
public class ValuePredicate extends AbstractQueryPredicate implements PredicateWithValue, PredicateWithComparisons {
    @Nonnull
    private final Value value;
    @Nonnull
    private final Comparison comparison;

    private ValuePredicate(@Nonnull final PlanSerializationContext serializationContext,
                           @Nonnull final PValuePredicate valuePredicate) {
        super(serializationContext, Objects.requireNonNull(valuePredicate.getSuper()));
        this.value = Value.fromValueProto(serializationContext, Objects.requireNonNull(valuePredicate.getValue()));
        this.comparison = Comparison.fromComparisonProto(serializationContext, Objects.requireNonNull(valuePredicate.getComparison()));
    }

    public ValuePredicate(@Nonnull final Value value, @Nonnull final Comparison comparison) {
        super(false);
        this.value = value;
        this.comparison = comparison;
    }

    @Nonnull
    public Comparison getComparison() {
        return comparison;
    }

    @Nonnull
    @Override
    public List<Comparison> getComparisons() {
        return ImmutableList.of(getComparison());
    }

    @Nonnull
    @Override
    public ValuePredicate translateValue(@Nonnull final UnaryOperator<Value> translator) {
        final var newValue = this.getValue()
                .replaceLeavesMaybe(translator)
                .orElseThrow(() -> new RecordCoreException("bla"));
        final var newComparison = comparison.translateValue(translator);
        if (newValue == value && newComparison == comparison) {
            return this;
        }
        return new ValuePredicate(newValue, newComparison);
    }

    @Nonnull
    @Override
    public Value getValue() {
        return value;
    }

    @Nonnull
    @Override
    public ValuePredicate withValue(@Nonnull final Value value) {
        return new ValuePredicate(value, comparison);
    }

    @Nullable
    @Override
    public <M extends Message> Boolean eval(@Nonnull final FDBRecordStoreBase<M> store, @Nonnull final EvaluationContext context) {
        return comparison.eval(store, context, value.eval(store, context));
    }

    @Nonnull
    @Override
    public Set<CorrelationIdentifier> getCorrelatedToWithoutChildren() {
        final var builder = ImmutableSet.<CorrelationIdentifier>builder();
        builder.addAll(value.getCorrelatedTo());
        builder.addAll(comparison.getCorrelatedTo());
        return builder.build();
    }

    @Nonnull
    @Override
    @SuppressWarnings("PMD.CompareObjectsWithEquals")
    public QueryPredicate translateLeafPredicate(@Nonnull final TranslationMap translationMap) {
<<<<<<< HEAD
        final var translatedValue = value.translate2(translationMap, false);
=======
        final var translatedValue = value.translateCorrelations(translationMap);
>>>>>>> de20b74a
        final Comparison newComparison;
        if (comparison.getCorrelatedTo().stream().anyMatch(translationMap::containsSourceAlias)) {
            newComparison = comparison.translateCorrelations(translationMap);
        } else {
            newComparison = comparison;
        }
        if (value != translatedValue || newComparison != comparison) { // reference comparison intended
            return new ValuePredicate(translatedValue, newComparison);
        }
        return this;
    }

    @SuppressWarnings("EqualsWhichDoesntCheckParameterClass")
    @SpotBugsSuppressWarnings("EQ_UNUSUAL")
    @Override
    public boolean equals(final Object other) {
        return semanticEquals(other, AliasMap.identitiesFor(getCorrelatedTo()));
    }

    @Override
    public int hashCode() {
        return semanticHashCode();
    }

    @Override
    public int computeSemanticHashCode() {
        return PredicateWithValue.super.computeSemanticHashCode();
    }

    @Override
    public int hashCodeWithoutChildren() {
        return Objects.hash(value.semanticHashCode(), comparison.semanticHashCode());
    }

    @Override
    public boolean equalsWithoutChildren(@Nonnull final QueryPredicate other, @Nonnull final AliasMap aliasMap) {
        if (!PredicateWithValue.super.equalsWithoutChildren(other, aliasMap)) {
            return false;
        }
        final ValuePredicate that = (ValuePredicate)other;
        return value.semanticEquals(that.value, aliasMap) &&
               comparison.semanticEquals(that.comparison, aliasMap);
    }

    @Override
    public int planHash(@Nonnull final PlanHashMode mode) {
        return PlanHashable.objectsPlanHash(mode, value, comparison);
    }

    @Override
    public String toString() {
        return value + " " + comparison;
    }

    @Nonnull
    @Override
    public PValuePredicate toProto(@Nonnull final PlanSerializationContext serializationContext) {
        return PValuePredicate.newBuilder()
                .setSuper(toAbstractQueryPredicateProto(serializationContext))
                .setValue(value.toValueProto(serializationContext))
                .setComparison(comparison.toComparisonProto(serializationContext))
                .build();
    }

    @Nonnull
    @Override
    public RecordQueryPlanProto.PQueryPredicate toQueryPredicateProto(@Nonnull final PlanSerializationContext serializationContext) {
        return RecordQueryPlanProto.PQueryPredicate.newBuilder().setValuePredicate(toProto(serializationContext)).build();
    }

    @Nonnull
    public static ValuePredicate fromProto(@Nonnull final PlanSerializationContext serializationContext, @Nonnull final PValuePredicate valuePredicateProto) {
        return new ValuePredicate(serializationContext, valuePredicateProto);
    }

    /**
     * Deserializer.
     */
    @AutoService(PlanDeserializer.class)
    public static class Deserializer implements PlanDeserializer<PValuePredicate, ValuePredicate> {
        @Nonnull
        @Override
        public Class<PValuePredicate> getProtoMessageClass() {
            return PValuePredicate.class;
        }

        @Nonnull
        @Override
        public ValuePredicate fromProto(@Nonnull final PlanSerializationContext serializationContext,
                                        @Nonnull final PValuePredicate valuePredicateProto) {
            return ValuePredicate.fromProto(serializationContext, valuePredicateProto);
        }
    }
}<|MERGE_RESOLUTION|>--- conflicted
+++ resolved
@@ -125,11 +125,7 @@
     @Override
     @SuppressWarnings("PMD.CompareObjectsWithEquals")
     public QueryPredicate translateLeafPredicate(@Nonnull final TranslationMap translationMap) {
-<<<<<<< HEAD
-        final var translatedValue = value.translate2(translationMap, false);
-=======
         final var translatedValue = value.translateCorrelations(translationMap);
->>>>>>> de20b74a
         final Comparison newComparison;
         if (comparison.getCorrelatedTo().stream().anyMatch(translationMap::containsSourceAlias)) {
             newComparison = comparison.translateCorrelations(translationMap);
