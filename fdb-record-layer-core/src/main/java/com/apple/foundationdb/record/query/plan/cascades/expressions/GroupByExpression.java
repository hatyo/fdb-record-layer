/*
 * GroupByExpression.java
 *
 * This source file is part of the FoundationDB open source project
 *
 * Copyright 2015-2022 Apple Inc. and the FoundationDB project authors
 *
 * Licensed under the Apache License, Version 2.0 (the "License");
 * you may not use this file except in compliance with the License.
 * You may obtain a copy of the License at
 *
 *     http://www.apache.org/licenses/LICENSE-2.0
 *
 * Unless required by applicable law or agreed to in writing, software
 * distributed under the License is distributed on an "AS IS" BASIS,
 * WITHOUT WARRANTIES OR CONDITIONS OF ANY KIND, either express or implied.
 * See the License for the specific language governing permissions and
 * limitations under the License.
 */

package com.apple.foundationdb.record.query.plan.cascades.expressions;

import com.apple.foundationdb.annotation.API;
import com.apple.foundationdb.record.EvaluationContext;
import com.apple.foundationdb.record.query.plan.cascades.AliasMap;
import com.apple.foundationdb.record.query.plan.cascades.Column;
import com.apple.foundationdb.record.query.plan.cascades.ComparisonRange;
import com.apple.foundationdb.record.query.plan.cascades.Compensation;
import com.apple.foundationdb.record.query.plan.cascades.CorrelationIdentifier;
import com.apple.foundationdb.record.query.plan.cascades.IdentityBiMap;
import com.apple.foundationdb.record.query.plan.cascades.MatchInfo;
import com.apple.foundationdb.record.query.plan.cascades.OrderingPart;
import com.apple.foundationdb.record.query.plan.cascades.PartialMatch;
import com.apple.foundationdb.record.query.plan.cascades.PredicateMap;
import com.apple.foundationdb.record.query.plan.cascades.Quantifier;
import com.apple.foundationdb.record.query.plan.cascades.RequestedOrdering;
import com.apple.foundationdb.record.query.plan.cascades.explain.Attribute;
import com.apple.foundationdb.record.query.plan.cascades.explain.InternalPlannerGraphRewritable;
import com.apple.foundationdb.record.query.plan.cascades.explain.PlannerGraph;
import com.apple.foundationdb.record.query.plan.cascades.typing.Type;
import com.apple.foundationdb.record.query.plan.cascades.values.AggregateValue;
import com.apple.foundationdb.record.query.plan.cascades.values.FieldValue;
import com.apple.foundationdb.record.query.plan.cascades.values.RecordConstructorValue;
import com.apple.foundationdb.record.query.plan.cascades.values.Value;
import com.apple.foundationdb.record.query.plan.cascades.values.translation.TranslationMap;
import com.google.common.base.Suppliers;
import com.google.common.base.Verify;
import com.google.common.collect.ImmutableList;
import com.google.common.collect.ImmutableMap;
import com.google.common.collect.Iterables;

import javax.annotation.Nonnull;
import javax.annotation.Nullable;
import java.util.List;
import java.util.Map;
import java.util.Objects;
import java.util.Optional;
import java.util.Set;
import java.util.function.BiFunction;
import java.util.function.Supplier;

/**
 * A logical {@code group by} expression that represents grouping incoming tuples and aggregating each group.
 */
@API(API.Status.EXPERIMENTAL)
public class GroupByExpression implements RelationalExpressionWithChildren, InternalPlannerGraphRewritable {

    @Nullable
    private final Value groupingValue;

    @Nonnull
    private final AggregateValue aggregateValue;

    @Nonnull
    private final BiFunction<Value /* groupingValue */, Value, Value> resultValueFunction;

    @Nonnull
    private final Supplier<Value> computeResultSupplier;

    @Nonnull
    private final Supplier<RequestedOrdering> computeRequestedOrderingSupplier;

    @Nonnull
    private final Quantifier inner;

    /**
     * Creates a new instance of {@link GroupByExpression}.
     *
     * @param groupingValue The grouping {@code Value} used to determine individual groups, can be {@code null} indicating no grouping.
     * @param aggregateValue The aggregation {@code Value} applied to each group.
     * @param resultValueFunction a bi-function that allows us to create the actual result value of this expression
     * @param inner The underlying source of tuples to be grouped.
     */
    public GroupByExpression(@Nullable final Value groupingValue,
                             @Nonnull final AggregateValue aggregateValue,
                             @Nonnull final BiFunction<Value /* groupingValue */, Value, Value> resultValueFunction,
                             @Nonnull final Quantifier inner) {
        this.groupingValue = groupingValue;
        this.aggregateValue = aggregateValue;
        this.resultValueFunction = resultValueFunction;
        this.computeResultSupplier = Suppliers.memoize(() -> resultValueFunction.apply(groupingValue, aggregateValue));
        this.computeRequestedOrderingSupplier = Suppliers.memoize(this::computeRequestedOrdering);
        this.inner = inner;
    }

    @Override
    public int getRelationalChildCount() {
        return 1;
    }

    @Nonnull
    @Override
    public Set<CorrelationIdentifier> getCorrelatedToWithoutChildren() {
        return getResultValue().getCorrelatedTo();
    }

    @Nonnull
    public BiFunction<Value, Value, Value> getResultValueFunction() {
        return resultValueFunction;
    }

    @Nonnull
    @Override
    public Value getResultValue() {
        return computeResultSupplier.get();
    }

    @Nonnull
    @Override
    public List<? extends Quantifier> getQuantifiers() {
        return ImmutableList.of(inner);
    }

    @Override
    @SuppressWarnings("PMD.CompareObjectsWithEquals")
    public boolean equalsWithoutChildren(@Nonnull final RelationalExpression other, @Nonnull final AliasMap equivalences) {
        if (this == other) {
            return true;
        }
        if (getClass() != other.getClass()) {
            return false;
        }
        final var otherGroupByExpr = ((GroupByExpression)other);

        if ( (otherGroupByExpr.getGroupingValue() == null) ^ (getGroupingValue() == null) ) {
            return false;
        }

        if (otherGroupByExpr.getGroupingValue() != null) {
            return Objects.requireNonNull(getGroupingValue()).semanticEquals(otherGroupByExpr.getGroupingValue(), equivalences)
                   && getAggregateValue().semanticEquals(otherGroupByExpr.getAggregateValue(), equivalences);
        } else {
            return getAggregateValue().semanticEquals(otherGroupByExpr.getAggregateValue(), equivalences);
        }
    }

    @Override
    public int hashCodeWithoutChildren() {
        return Objects.hash(getResultValue());
    }

    @Override
    public int hashCode() {
        return semanticHashCode();
    }

    @SuppressWarnings("EqualsWhichDoesntCheckParameterClass")
    @Override
    public boolean equals(Object other) {
        return semanticEquals(other);
    }

    @Nonnull
    @Override
    @SuppressWarnings("PMD.CompareObjectsWithEquals")
    public RelationalExpression translateCorrelations(@Nonnull final TranslationMap translationMap, @Nonnull final List<? extends Quantifier> translatedQuantifiers) {
<<<<<<< HEAD
        final AggregateValue translatedAggregateValue = getAggregateValue().translate2(translationMap, false);
        final Value translatedGroupingValue = getGroupingValue() == null ? null : getGroupingValue().translate2(translationMap, false);
=======
        final AggregateValue translatedAggregateValue = (AggregateValue)getAggregateValue().translateCorrelations(translationMap);
        final Value translatedGroupingValue = getGroupingValue() == null ? null : getGroupingValue().translateCorrelations(translationMap);
>>>>>>> de20b74a
        Verify.verify(translatedGroupingValue instanceof FieldValue);
        if (translatedAggregateValue != getAggregateValue() || translatedGroupingValue != getGroupingValue()) {
            return new GroupByExpression(translatedGroupingValue, translatedAggregateValue, resultValueFunction,
                    Iterables.getOnlyElement(translatedQuantifiers));
        }
        return this;
    }

    @Override
    public String toString() {
        if (getGroupingValue() != null) {
            return "GroupBy(" + getGroupingValue() + "), aggregationValue: " + getAggregateValue() + ", resultValue: " + computeResultSupplier.get();
        } else {
            return "GroupBy(NULL), aggregationValue: " + getAggregateValue() + ", resultValue: " + computeResultSupplier.get();
        }
    }

    @Nonnull
    @Override
    public PlannerGraph rewriteInternalPlannerGraph(@Nonnull final List<? extends PlannerGraph> childGraphs) {
        if (getGroupingValue() == null) {
            return PlannerGraph.fromNodeAndChildGraphs(
                    new PlannerGraph.LogicalOperatorNode(this,
                            "GROUP BY",
                            List.of("AGG {{agg}}"),
                            ImmutableMap.of("agg", Attribute.gml(getAggregateValue().toString()))),
                    childGraphs);
        } else {
            return PlannerGraph.fromNodeAndChildGraphs(
                    new PlannerGraph.LogicalOperatorNode(this,
                            "GROUP BY",
                            List.of("AGG {{agg}}", "GROUP BY {{grouping}}"),
                            ImmutableMap.of("agg", Attribute.gml(getAggregateValue().toString()),
                                    "grouping", Attribute.gml(getGroupingValue().toString()))),
                    childGraphs);
        }
    }

    @Nullable
    public Value getGroupingValue() {
        return groupingValue;
    }

    @Nonnull
    public AggregateValue getAggregateValue() {
        return aggregateValue;
    }

    /**
     * Returns the ordering requirements of the underlying scan for the group by to work. This is used by the planner
     * to choose a compatibly-ordered access path.
     *
     * @return The ordering requirements.
     */
    @Nonnull
    public RequestedOrdering getRequestedOrdering() {
        return computeRequestedOrderingSupplier.get();
    }

    @Override
    public Compensation compensate(@Nonnull final PartialMatch partialMatch,
                                   @Nonnull final Map<CorrelationIdentifier, ComparisonRange> boundParameterPrefixMap) {
        final var matchInfo = partialMatch.getMatchInfo();
        final var quantifier = Iterables.getOnlyElement(getQuantifiers());

        // if the match requires, for the moment, any, compensation, we reject it.
        final Optional<Compensation> childCompensation = matchInfo.getChildPartialMatch(quantifier)
                                .map(childPartialMatch -> childPartialMatch.compensate(boundParameterPrefixMap));

        if (childCompensation.isPresent() && (childCompensation.get().isImpossible() || childCompensation.get().isNeeded())) {
            return Compensation.impossibleCompensation();
        }

        return Compensation.noCompensation();
    }

    @Nonnull
    @Override
    public Iterable<MatchInfo> subsumedBy(@Nonnull final RelationalExpression candidateExpression,
                                          @Nonnull final AliasMap bindingAliasMap,
                                          @Nonnull final IdentityBiMap<Quantifier, PartialMatch> partialMatchMap,
                                          @Nonnull final EvaluationContext evaluationContext) {

        // the candidate must be a GROUP-BY expression.
        if (candidateExpression.getClass() != this.getClass()) {
            return ImmutableList.of();
        }

        final var candidateGroupByExpression = (GroupByExpression)candidateExpression;

        // the grouping values are encoded directly in the underlying SELECT-WHERE, reaching this point means that the
        // grouping values had exact match, so we don't need to check them.

        // check that aggregate value is the same.
        final var otherAggregateValue = candidateGroupByExpression.getAggregateValue();
        if (aggregateValue.subsumedBy(otherAggregateValue, bindingAliasMap)) {
            final var maxMatchMap = composeMaxMatchMapFromUnderlying(bindingAliasMap, getResultValue(), candidateExpression.getResultValue(), partialMatchMap);
            final var pulledUpPredicatesMaybe = pullUnderlyingQueryPredicates(bindingAliasMap, candidateExpression.getResultValue(), partialMatchMap);
            return pulledUpPredicatesMaybe.map(predicateMap -> MatchInfo.tryMerge(partialMatchMap, ImmutableMap.of(), PredicateMap.empty(), predicateMap, Optional.empty(), Optional.of(maxMatchMap))
                    .map(ImmutableList::of)
                    .orElse(ImmutableList.of()))
                    .orElseGet(ImmutableList::of);
        }
        return ImmutableList.of();
    }

    @Nonnull
    private RequestedOrdering computeRequestedOrdering() {
        if (groupingValue == null || groupingValue.isConstant()) {
            return RequestedOrdering.preserve();
        }

        final var groupingValueType = groupingValue.getResultType();
        Verify.verify(groupingValueType.isRecord());

        return new RequestedOrdering(
                ImmutableList.of(OrderingPart.of(groupingValue)), //TODO this should be deconstructed
                RequestedOrdering.Distinctness.PRESERVE_DISTINCTNESS);
    }

    @Nonnull
    public static Value nestedResults(@Nullable final Value groupingValue, @Nonnull final Value aggregateValue) {
        final var aggregateColumn = Column.unnamedOf(aggregateValue);
        if (groupingValue == null) {
            return RecordConstructorValue.ofColumns(ImmutableList.of(aggregateColumn));
        } else {
            final var groupingColumn = Column.unnamedOf(groupingValue);
            return RecordConstructorValue.ofColumns(ImmutableList.of(groupingColumn, aggregateColumn));
        }
    }

    @Nonnull
    public static Value flattenedResults(@Nullable final Value groupingKeyValue,
                                         @Nonnull final Value aggregateValue) {
        final var valuesBuilder = ImmutableList.<Value>builder();
        if (groupingKeyValue != null) {
            final var groupingResultType = groupingKeyValue.getResultType();
            if (groupingResultType.isRecord()) {
                Verify.verify(groupingResultType instanceof Type.Record);
                final var groupingResultRecordType = (Type.Record)groupingResultType;
                List<Type.Record.Field> fields = groupingResultRecordType.getFields();
                for (var i = 0; i < fields.size(); i++) {
                    valuesBuilder.add(FieldValue.ofOrdinalNumber(groupingKeyValue, i));
                }
            } else {
                valuesBuilder.add(groupingKeyValue);
            }
        }

        final var aggregateResultType = aggregateValue.getResultType();
        if (aggregateResultType.isRecord()) {
            Verify.verify(aggregateResultType instanceof Type.Record);
            final var aggregateResultRecordType = (Type.Record)aggregateResultType;
            List<Type.Record.Field> fields = aggregateResultRecordType.getFields();
            for (var i = 0; i < fields.size(); i++) {
                valuesBuilder.add(FieldValue.ofOrdinalNumber(aggregateValue, i));
            }
        } else {
            valuesBuilder.add(aggregateValue);
        }

        return RecordConstructorValue.ofUnnamed(valuesBuilder.build());
    }
}<|MERGE_RESOLUTION|>--- conflicted
+++ resolved
@@ -174,13 +174,8 @@
     @Override
     @SuppressWarnings("PMD.CompareObjectsWithEquals")
     public RelationalExpression translateCorrelations(@Nonnull final TranslationMap translationMap, @Nonnull final List<? extends Quantifier> translatedQuantifiers) {
-<<<<<<< HEAD
-        final AggregateValue translatedAggregateValue = getAggregateValue().translate2(translationMap, false);
-        final Value translatedGroupingValue = getGroupingValue() == null ? null : getGroupingValue().translate2(translationMap, false);
-=======
         final AggregateValue translatedAggregateValue = (AggregateValue)getAggregateValue().translateCorrelations(translationMap);
         final Value translatedGroupingValue = getGroupingValue() == null ? null : getGroupingValue().translateCorrelations(translationMap);
->>>>>>> de20b74a
         Verify.verify(translatedGroupingValue instanceof FieldValue);
         if (translatedAggregateValue != getAggregateValue() || translatedGroupingValue != getGroupingValue()) {
             return new GroupByExpression(translatedGroupingValue, translatedAggregateValue, resultValueFunction,
