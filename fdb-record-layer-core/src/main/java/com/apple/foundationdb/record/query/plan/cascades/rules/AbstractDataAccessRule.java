/*
 * AbstractDataAccessRule.java
 *
 * This source file is part of the FoundationDB open source project
 *
 * Copyright 2015-2021 Apple Inc. and the FoundationDB project authors
 *
 * Licensed under the Apache License, Version 2.0 (the "License");
 * you may not use this file except in compliance with the License.
 * You may obtain a copy of the License at
 *
 *     http://www.apache.org/licenses/LICENSE-2.0
 *
 * Unless required by applicable law or agreed to in writing, software
 * distributed under the License is distributed on an "AS IS" BASIS,
 * WITHOUT WARRANTIES OR CONDITIONS OF ANY KIND, either express or implied.
 * See the License for the specific language governing permissions and
 * limitations under the License.
 */

package com.apple.foundationdb.record.query.plan.cascades.rules;

import com.apple.foundationdb.annotation.API;
import com.apple.foundationdb.record.EvaluationContext;
import com.apple.foundationdb.record.query.combinatorics.ChooseK;
import com.apple.foundationdb.record.query.combinatorics.PartiallyOrderedSet;
import com.apple.foundationdb.record.query.plan.cascades.MatchedOrderingPart;
import com.apple.foundationdb.record.query.plan.cascades.CascadesPlanner;
import com.apple.foundationdb.record.query.plan.cascades.CascadesRule;
import com.apple.foundationdb.record.query.plan.cascades.ComparisonRange;
import com.apple.foundationdb.record.query.plan.cascades.Compensation;
import com.apple.foundationdb.record.query.plan.cascades.ExpressionRef;
import com.apple.foundationdb.record.query.plan.cascades.GroupExpressionRef;
import com.apple.foundationdb.record.query.plan.cascades.OrderingPart;
import com.apple.foundationdb.record.query.plan.cascades.MatchCandidate;
import com.apple.foundationdb.record.query.plan.cascades.MatchInfo;
import com.apple.foundationdb.record.query.plan.cascades.MatchPartition;
import com.apple.foundationdb.record.query.plan.cascades.Ordering;
import com.apple.foundationdb.record.query.plan.cascades.PartialMatch;
import com.apple.foundationdb.record.query.plan.cascades.PlanContext;
import com.apple.foundationdb.record.query.plan.cascades.PrimaryScanMatchCandidate;
import com.apple.foundationdb.record.query.plan.cascades.ReferencedFieldsConstraint;
import com.apple.foundationdb.record.query.plan.cascades.RequestedOrdering;
import com.apple.foundationdb.record.query.plan.cascades.RequestedOrderingConstraint;
import com.apple.foundationdb.record.query.plan.cascades.ValueIndexScanMatchCandidate;
import com.apple.foundationdb.record.query.plan.cascades.WithPrimaryKeyMatchCandidate;
import com.apple.foundationdb.record.query.plan.cascades.expressions.LogicalDistinctExpression;
import com.apple.foundationdb.record.query.plan.cascades.expressions.LogicalIntersectionExpression;
import com.apple.foundationdb.record.query.plan.cascades.expressions.PrimaryScanExpression;
import com.apple.foundationdb.record.query.plan.cascades.expressions.RelationalExpression;
import com.apple.foundationdb.record.query.plan.cascades.matching.structure.BindingMatcher;
import com.apple.foundationdb.record.query.plan.cascades.values.Value;
import com.google.common.base.Verify;
import com.google.common.collect.ImmutableList;
import com.google.common.collect.ImmutableMap;
import com.google.common.collect.ImmutableSet;
import com.google.common.collect.Lists;

import javax.annotation.Nonnull;
import java.util.Collection;
import java.util.Comparator;
import java.util.List;
import java.util.Map;
import java.util.Objects;
import java.util.Optional;
import java.util.Set;
import java.util.function.Function;
import java.util.stream.Collectors;
import java.util.stream.IntStream;
import java.util.stream.StreamSupport;

/**
 * A rule that utilizes index matching information compiled by {@link CascadesPlanner} to create one or more
 * expressions for data access. While this rule delegates specifics to the {@link MatchCandidate}s, the following are
 * possible outcomes of the application of this transformation rule. Based on the match info, we may create for a single match:
 *
 * <ul>
 *     <li>a {@link PrimaryScanExpression} for a single {@link PrimaryScanMatchCandidate},</li>
 *     <li>an index scan/index scan + fetch for a single {@link ValueIndexScanMatchCandidate}</li>
 *     <li>an intersection ({@link LogicalIntersectionExpression}) of data accesses </li>
 * </ul>
 *
 * The logic that this rules delegates to to actually create the expressions can be found in
 * {@link MatchCandidate#toEquivalentExpression(PartialMatch, PlanContext)}.
 * @param <R> sub type of {@link RelationalExpression}
 */
@API(API.Status.EXPERIMENTAL)
@SuppressWarnings({"java:S3776", "java:S4738"})
public abstract class AbstractDataAccessRule<R extends RelationalExpression> extends CascadesRule<MatchPartition> {
    private final BindingMatcher<PartialMatch> completeMatchMatcher;
    private final BindingMatcher<R> expressionMatcher;

    protected AbstractDataAccessRule(@Nonnull final BindingMatcher<MatchPartition> rootMatcher,
                                     @Nonnull final BindingMatcher<PartialMatch> completeMatchMatcher,
                                     @Nonnull final BindingMatcher<R> expressionMatcher) {
        super(rootMatcher, ImmutableSet.of(ReferencedFieldsConstraint.REFERENCED_FIELDS, RequestedOrderingConstraint.REQUESTED_ORDERING));
        this.completeMatchMatcher = completeMatchMatcher;
        this.expressionMatcher = expressionMatcher;
    }

    @Nonnull
    protected BindingMatcher<PartialMatch> getCompleteMatchMatcher() {
        return completeMatchMatcher;
    }

    @Nonnull
    protected BindingMatcher<R> getExpressionMatcher() {
        return expressionMatcher;
    }

    /**
     * Method that does the leg work to create the appropriate expression dag for data access using value indexes or
     * value index-like scans (primary scans).
     *
     * Conceptually we do the following work:
     *
     * <ul>
     * <li> This method yields a scan plan for each matching primary candidate ({@link PrimaryScanMatchCandidate}).
     *      There is only ever going to be exactly one {@link PrimaryScanMatchCandidate} for a primary key. Due to the
     *      candidate being solely based upon a primary key, the match structure is somewhat limited. In essence, there
     *      is an implicit guarantee that we can always create a primary scan for a data source.
     * </li>
     * <li> This method yields an index scan plan for each matching value index candidate
     *      ({@link ValueIndexScanMatchCandidate}).
     * </li>
     * <li> This method yields the combinatorial expansion of intersections of distinct-ed index scan plans.
     * </li>
     * </ul>
     *
     * The work described above is semantically correct in a sense that it creates a search space that can be explored
     * and pruned in suitable ways that will eventually converge into an optimal data access plan.
     *
     * We can choose to create an index scan for every index that is available regardless what the coverage
     * of an index is. The coverage of an index is a measurement that tells us how well an index can answer what a
     * filter (or by extension a query) asks for. For instance, a high number of search arguments used in the index scan
     * can be associated with high coverage (as in the index scan covers more of the query) and vice versa.
     *
     * Similarly, we can choose to create the intersection of all possible combinations of suitable scans over indexes
     * (that we have matches for). Since we create a logical intersection of these access plans we can leave it up to
     * the respective implementation rules (e.g., {@link ImplementIntersectionRule}) to do the right thing and implement
     * the physical plan for the intersection if possible (e.g. ensuring compatibly ordered legs, etc.).
     *
     * In fact, the two before-mentioned approaches are completely valid with respect to correctness of the plan and
     * the guaranteed creation of the optimal plan. However, in reality using this approach, although valid and probably
     * the conceptually better and more orthogonal approach, will result in a ballooning of the search space very quickly.
     * While that may be acceptable for group-by engines and only few index access paths, in an OLTP world where there
     * are potentially dozens of indexes, memory footprint and the sheer number of tasks that would be created for
     * subsequent exploration and implementation of all these alternatives make the purist approach to planning these
     * indexes infeasible.
     *
     * Thus we would like to eliminate unnecessary exploration by avoiding variations we know can never be successful
     * either in creating a successful executable plan (e.g. logical expression may not ever be able to produce a
     * compatible ordering) or cannot ever create an optimal plan. In a nutshell, we try to utilize additional
     * information that is available in addition to the matching partition in order to make decisions about which
     * expression variation to create and which to avoid:
     *
     * <ul>
     * <li> For a matching primary scan candidate ({@link PrimaryScanMatchCandidate})
     *      we will not create a primary scan if the scan is incompatible with an order constraint that has been
     *      communicated downwards in the graph.
     * </li>
     * <li> For a matching index scan candidate ({@link ValueIndexScanMatchCandidate})
     *      we will not create an index scan if the scan is incompatible with an order constraint that has been
     *      communicated downwards in the graph.
     * </li>
     * <li> We will only create a scan if there is no other index scan with a greater coverage (think of coverage
     *      as the assumed amount of filtering or currently the number of bound predicates) for the search arguments
     *      which are bound by the query.
     *      For instance, an index scan {@code INDEX SCAN(i1, a = [5, 5], b = [10, 10])} is still planned along
     *      {@code INDEX SCAN(i2, x = ["hello", "hello"], y = ["world", "world"], z = [10, inf])} even though
     *      the latter utilizes three search arguments while the former one only uses two. However, an index scan
     *      {@code INDEX SCAN(i1, a = [5, 5], b = [10, 10])} is not created (and yielded) if there we also
     *      have a choice to plan {@code INDEX SCAN(i2, b = [10, 10], a = [5, 5], c = ["Guten", "Morgen"])} as that
     *      index {@code i2} has a higher coverage compared to {@code i1} <em>and</em> all bound arguments in the scan
     *      over {@code i2} are also bound in the scan over {@code i1}.
     * <li>
     *      We will only create intersections of scans if we can already establish that the logical intersection
     *      can be implemented by a {@link com.apple.foundationdb.record.query.plan.plans.RecordQueryIntersectionPlan}.
     *      That requires that the legs of the intersection are compatibly ordered <em>and</em> that that ordering follows
     *      a potentially required ordering.
     * </li>
     * </ul>
     *
     * @param planContext the plan context associated with this planner rule execution
     * @param requestedOrderings a set of requested orderings
     * @param matchPartition a match partition of compatibly-matching {@link PartialMatch}es
     * @return an expression reference that contains all compensated data access plans for the given match partition.
     *         Note that the reference can also include index-ANDed plans for match intersections and that other matches
     *         contained in the match partition passed in may not be planned at all.
     */
    protected ExpressionRef<? extends RelationalExpression> dataAccessForMatchPartition(@Nonnull PlanContext planContext,
                                                                                        @Nonnull Set<RequestedOrdering> requestedOrderings,
                                                                                        @Nonnull Collection<? extends PartialMatch> matchPartition) {
        //
        // return if there are no complete matches
        //
        Verify.verify(!matchPartition.isEmpty());

        final var bestMaximumCoverageMatches = maximumCoverageMatches(matchPartition, requestedOrderings);
        if (bestMaximumCoverageMatches.isEmpty()) {
            return GroupExpressionRef.empty();
        }

        // create scans for all best matches
        final var bestMatchToExpressionMap =
                createScansForMatches(bestMaximumCoverageMatches, planContext);

        final var toBeInjectedReference = GroupExpressionRef.empty();

        // create single scan accesses
        for (final var bestMatch : bestMaximumCoverageMatches) {
            applyCompensationForSingleDataAccess(bestMatch, bestMatchToExpressionMap.get(bestMatch.getPartialMatch()), planContext.getEvaluationContext())
                    .ifPresent(toBeInjectedReference::insertUnchecked);
        }

        final Map<PartialMatch, RelationalExpression> bestMatchToDistinctExpressionMap =
                distinctMatchToScanMap(bestMatchToExpressionMap);

        final var commonPrimaryKeyValuesOptional =
                WithPrimaryKeyMatchCandidate.commonPrimaryKeyValuesMaybe(
                        bestMaximumCoverageMatches.stream()
                                .map(PartialMatchWithCompensation::getPartialMatch)
                                .map(PartialMatch::getMatchCandidate)
                                .collect(ImmutableList.toImmutableList()));
        commonPrimaryKeyValuesOptional.ifPresent(commonPrimaryKeyValues -> {
            final var boundPartitions = Lists.<List<PartialMatchWithCompensation>>newArrayList();
            // create intersections for all n choose k partitions from k = 2 .. n
            IntStream.range(2, bestMaximumCoverageMatches.size() + 1)
                    .mapToObj(k -> ChooseK.chooseK(bestMaximumCoverageMatches, k))
                    .flatMap(iterable -> StreamSupport.stream(iterable.spliterator(), false))
                    .forEach(boundPartitions::add);

            boundPartitions
                    .stream()
                    .flatMap(partition ->
                            createIntersectionAndCompensation(
                                    commonPrimaryKeyValues,
                                    bestMatchToDistinctExpressionMap,
                                    partition,
                                    requestedOrderings,
                                    planContext.getEvaluationContext()).stream())
                    .forEach(toBeInjectedReference::insertUnchecked);
        });
        return toBeInjectedReference;
    }

    /**
     * Private helper method to eliminate {@link PartialMatch}es whose coverage is entirely contained in other matches
     * (among the matches given).
     * @param matches candidate matches
     * @param interestedOrderings a set of interesting orderings
     * @return a collection of {@link PartialMatch}es that are the maximum coverage matches among the matches handed in
     */
    @Nonnull
    @SuppressWarnings({"java:S1905", "java:S135"})
    private static List<PartialMatchWithCompensation> maximumCoverageMatches(@Nonnull final Collection<? extends PartialMatch> matches,
                                                                             @Nonnull final Set<RequestedOrdering> interestedOrderings) {
        final var partialMatchesWithCompensation =
                matches
                        .stream()
                        .filter(partialMatch -> !satisfiedOrderings(partialMatch, interestedOrderings).isEmpty())
                        .map(partialMatch -> new PartialMatchWithCompensation(partialMatch, partialMatch.compensate()))
                        .sorted(Comparator.comparing((Function<PartialMatchWithCompensation, Integer>)p -> p.getPartialMatch().getBindingPredicates().size()).reversed())
                        .collect(ImmutableList.toImmutableList());

        final var maximumCoverageMatchesBuilder = ImmutableList.<PartialMatchWithCompensation>builder();
        for (var i = 0; i < partialMatchesWithCompensation.size(); i++) {
            final var outerPartialMatchWithCompensation =
                    partialMatchesWithCompensation.get(i);
            final var outerMatch = outerPartialMatchWithCompensation.getPartialMatch();
            final var outerBindingPredicates = outerMatch.getBindingPredicates();

            var foundContainingInner = false;
            for (var j = 0; j < partialMatchesWithCompensation.size(); j++) {
                final var innerPartialMatchWithCompensation =
                        partialMatchesWithCompensation.get(j);
                final var innerBindingPredicates = innerPartialMatchWithCompensation.getPartialMatch().getBindingPredicates();
                // check if outer is completely contained in inner
                if (outerBindingPredicates.size() >= innerBindingPredicates.size()) {
                    break;
                }

                if (i != j && innerBindingPredicates.containsAll(outerBindingPredicates)) {
                    foundContainingInner = true;
                    break;
                }
            }

            if (!foundContainingInner) {
                //
                // no other partial match completely contained this one
                //
                maximumCoverageMatchesBuilder.add(outerPartialMatchWithCompensation);
            }
        }

        return maximumCoverageMatchesBuilder.build();
    }

    /**
     * Private helper method to compute the subset of orderings passed in that would be satisfied by a scan
     * if the given {@link PartialMatch} were to be planned.
     * @param partialMatch a partial match
     * @param requestedOrderings a set of {@link Ordering}s
     * @return a subset of {@code requestedOrderings} where each contained {@link Ordering} would be satisfied by the
     *         given partial match
     */
    @Nonnull
    @SuppressWarnings("java:S135")
    private static Set<RequestedOrdering> satisfiedOrderings(@Nonnull final PartialMatch partialMatch, @Nonnull final Set<RequestedOrdering> requestedOrderings) {
        return requestedOrderings
                .stream()
                .filter(requestedOrdering -> {
                    if (requestedOrdering.isPreserve()) {
                        return true;
                    }

                    final var matchInfo = partialMatch.getMatchInfo();
                    final var orderingParts = matchInfo.getMatchedOrderingParts();
                    final var equalityBoundKeys =
                            orderingParts
                                    .stream()
                                    .filter(orderingPart -> orderingPart.getComparisonRangeType() == ComparisonRange.Type.EQUALITY)
                                    .map(MatchedOrderingPart::getValue)
                                    .collect(ImmutableSet.toImmutableSet());

                    final var orderingPartIterator = orderingParts.iterator();
                    for (final var requestedOrderingPart : requestedOrdering.getOrderingParts()) {
                        final var requestedOrderingValue = requestedOrderingPart.getValue();

                        if (equalityBoundKeys.contains(requestedOrderingValue)) {
                            continue;
                        }

                        // if we are here, we must now find a non-equality-bound expression
                        var found = false;
                        while (orderingPartIterator.hasNext()) {
                            final var orderingPart = orderingPartIterator.next();
                            if (orderingPart.getComparisonRangeType() == ComparisonRange.Type.EQUALITY) {
                                continue;
                            }

                            final var orderingValue = orderingPart.getValue();
                            if (requestedOrderingValue.equals(orderingValue)) {
                                found = true;
                                break;
                            } else {
                                return false;
                            }
                        }
                        if (!found) {
                            return false;
                        }
                    }
                    return true;
                })
                .collect(ImmutableSet.toImmutableSet());
    }

    /**
     * Private helper method to compute a map of matches to scans (no compensation applied yet).
     * @param matches a collection of matches
     * @return a map of the matches where a match is associated with a scan expression created based on that match
     */
    @Nonnull
    private static Map<PartialMatch, RelationalExpression> createScansForMatches(@Nonnull final Collection<PartialMatchWithCompensation> matches,
                                                                                 @Nonnull final PlanContext planContext) {
        return matches
                .stream()
                .collect(ImmutableMap.toImmutableMap(
                        PartialMatchWithCompensation::getPartialMatch,
                        partialMatchWithCompensation -> {
                            final var partialMatch = partialMatchWithCompensation.getPartialMatch();
                            return partialMatch.getMatchCandidate()
                                    .toEquivalentExpression(partialMatch, planContext);
                        }));
    }

    /**
     * Private helper method to compute a new match to scan map by applying a {@link LogicalDistinctExpression} on each
     * scan.
     * @param matchToExpressionMap a map of matches to {@link RelationalExpression}s
     * @return a map of the matches where a match is associated with a {@link LogicalDistinctExpression} ranging over a
     *         scan expression that was created based on that match
     */
    @Nonnull
    private static Map<PartialMatch, RelationalExpression> distinctMatchToScanMap(@Nonnull Map<PartialMatch, RelationalExpression> matchToExpressionMap) {
        return matchToExpressionMap
                .entrySet()
                .stream()
                .collect(
                        ImmutableMap.toImmutableMap(Map.Entry::getKey,
                                entry -> {
                                    final RelationalExpression dataAccessExpression = entry.getValue();
                                    return new LogicalDistinctExpression(dataAccessExpression);
                                }));
    }

    /**
     * Private helper method to apply compensation for an already existing data access (a scan over materialized data).
     * Planning the data access and its compensation for a given match is a two-step approach as we compute
     * the compensation for intersections by intersecting the {@link Compensation} for the single data accesses first
     * before using the resulting {@link Compensation} to compute the compensating expression for the entire
     * intersection. For single data scans that will not be used in an intersection we still follow the same
     * two-step approach of separately planning the scan and then computing the compensation and the compensating
     * expression.
     *
     * @param partialMatchWithCompensation the match the caller wants to apply compensation for
     * @param scanExpression the scan expression the caller would like to create compensation for.
     *
     * @return a new {@link RelationalExpression} that represents the data access and its compensation
     */
    @Nonnull
    private static Optional<RelationalExpression> applyCompensationForSingleDataAccess(@Nonnull final PartialMatchWithCompensation partialMatchWithCompensation,
                                                                                       @Nonnull final RelationalExpression scanExpression,
                                                                                       @Nonnull final EvaluationContext evaluationContext) {
        final var compensation = partialMatchWithCompensation.getCompensation();
<<<<<<< HEAD
        Verify.verify(!compensation.isImpossible());

        return Optional.of(compensation.isNeeded()
                           ? compensation.apply(scanExpression, evaluationContext)
                           : scanExpression);
=======
        return compensation.isImpossible()
               ? Optional.empty()
               : Optional.of(compensation.isNeeded()
                             ? compensation.apply(scanExpression)
                             : scanExpression);
>>>>>>> e2e0b82d
    }
    
    /**
     * Private helper method to plan an intersection and subsequently compensate it using the partial match structures
     * kept for all participating data accesses.
     * Planning the data access and its compensation for a given match is a two-step approach as we compute
     * the compensation for intersections by intersecting the {@link Compensation} for the single data accesses first
     * before using the resulting {@link Compensation} to compute the compensating expression for the entire
     * intersection.
     *
     * @param commonPrimaryKeyValues normalized common primary key
     * @param matchToExpressionMap a map from match to single data access expression
     * @param partition a partition (i.e. a list of {@link PartialMatch}es that the caller would like to compute
     * and intersected data access for
     * @param requestedOrderings a set of ordering that have been requested by consuming expressions/plan operators
     *
     * @return a optional containing a new {@link RelationalExpression} that represents the data access and its
     * compensation, {@code Optional.empty()} if this method was unable to compute the intersection expression
     */
    @Nonnull
    private static List<RelationalExpression> createIntersectionAndCompensation(@Nonnull final List<Value> commonPrimaryKeyValues,
                                                                                @Nonnull final Map<PartialMatch, RelationalExpression> matchToExpressionMap,
                                                                                @Nonnull final List<PartialMatchWithCompensation> partition,
                                                                                @Nonnull final Set<RequestedOrdering> requestedOrderings,
                                                                                @Nonnull final EvaluationContext evaluationContext) {
        final var expressionsBuilder = ImmutableList.<RelationalExpression>builder();

        final var partitionOrderings = partition
                .stream()
                .map(PartialMatchWithCompensation::getPartialMatch)
                .map(PartialMatch::getMatchInfo)
                .map(MatchInfo::getMatchedOrderingParts)
                .collect(ImmutableList.toImmutableList());

        final var equalityBoundKeyValues =
                partitionOrderings
                        .stream()
                        .flatMap(orderingParts ->
                                orderingParts.stream()
                                        .filter(boundOrderingKey -> boundOrderingKey.getComparisonRangeType() == ComparisonRange.Type.EQUALITY)
                                        .map(MatchedOrderingPart::getValue))
                        .collect(ImmutableSet.toImmutableSet());

        final var orderingPartialOrder = intersectionOrderingPartialOrder(partitionOrderings);

        for (final var requestedOrdering : requestedOrderings) {
            final var comparisonKeyValuesIterable =
                    Ordering.enumerateSatisfyingOrderingComparisonKeyValues(orderingPartialOrder,
                            equalityBoundKeyValues,
                            requestedOrdering.getOrderingParts());
            for (final var comparisonKeyValues : comparisonKeyValuesIterable) {
                if (!isCompatibleComparisonKey(comparisonKeyValues,
                        commonPrimaryKeyValues,
                        equalityBoundKeyValues)) {
                    continue;
                }

                final var compensation =
                        partition
                                .stream()
                                .map(PartialMatchWithCompensation::getCompensation)
                                .reduce(Compensation.impossibleCompensation(), Compensation::intersect);

                final var scans =
                        partition
                                .stream()
                                .map(partialMatch -> Objects.requireNonNull(matchToExpressionMap.get(partialMatch.getPartialMatch())))
                                .collect(ImmutableList.toImmutableList());

                if (!compensation.isImpossible()) {
                    final var logicalIntersectionExpression = LogicalIntersectionExpression.from(scans, ImmutableList.copyOf(comparisonKeyValues));
                    final var compensatedIntersection =
                            compensation.isNeeded()
                            ? compensation.apply(logicalIntersectionExpression, evaluationContext)
                            : logicalIntersectionExpression;
                    expressionsBuilder.add(compensatedIntersection);
                }
            }
        }

        return expressionsBuilder.build();
    }

    /**
     * Private helper method that computes the ordering of the intersection using matches and the common primary key
     * of the data source.
     * @param partitionOrderings partition we would like to intersect
     * @return a {@link PartiallyOrderedSet}  of {@link OrderingPart}s representing a common intersection ordering.
     */
    @SuppressWarnings("java:S1066")
    @Nonnull
    private static PartiallyOrderedSet<OrderingPart> intersectionOrderingPartialOrder(@Nonnull final List<List<MatchedOrderingPart>> partitionOrderings) {

        final var orderingPartialOrders =
                partitionOrderings.stream()
                        .map(matchedOrderingParts -> {
                            final var orderingPartsPartitions =
                                    matchedOrderingParts.stream()
                                            .collect(Collectors.partitioningBy(orderingPart -> orderingPart.getComparisonRangeType() == ComparisonRange.Type.EQUALITY));

                            final var equalityBoundOrderingParts = orderingPartsPartitions.get(true).stream()
                                    .map(MatchedOrderingPart::getOrderingPart)
                                    .collect(ImmutableSet.toImmutableSet());
                            final var orderingParts =
                                    orderingPartsPartitions.get(false)
                                            .stream()
                                            .map(MatchedOrderingPart::getOrderingPart)
                                            .collect(ImmutableList.toImmutableList());

                            return PartiallyOrderedSet.<OrderingPart>builder()
                                    .addListWithDependencies(orderingParts)
                                    .addAll(equalityBoundOrderingParts)
                                    .build();
                        })
                        .collect(ImmutableList.toImmutableList());

        return Ordering.mergePartialOrderOfOrderings(orderingPartialOrders);
    }

    /**
     * Private helper method to verify that a list of {@link Value}s can be used as a comparison key.
     * ordering information coming from a match in form of a list of {@link Value}s.
     * @param comparisonKeyValues a list of {@link Value}s
     * @param commonPrimaryKeyValues common primary key
     * @param equalityBoundKeyValues  a set of equality-bound key parts
     * @return a boolean that indicates if the list of values passed in can be used as comparison key
     */
    private static boolean isCompatibleComparisonKey(@Nonnull Set<Value> comparisonKeyValues,
                                                     @Nonnull List<Value> commonPrimaryKeyValues,
                                                     @Nonnull ImmutableSet<Value> equalityBoundKeyValues) {
        if (comparisonKeyValues.isEmpty()) {
            // everything is in one row
            return true;
        }

        return commonPrimaryKeyValues
                .stream()
                .filter(commonPrimaryKeyValue -> !equalityBoundKeyValues.contains(commonPrimaryKeyValue))
                .allMatch(comparisonKeyValues::contains);
    }

    private static class PartialMatchWithCompensation {
        @Nonnull
        private final PartialMatch partialMatch;
        @Nonnull
        private final Compensation compensation;

        public PartialMatchWithCompensation(@Nonnull final PartialMatch partialMatch,
                                            @Nonnull final Compensation compensation) {
            this.partialMatch = partialMatch;
            this.compensation = compensation;
        }

        @Nonnull
        public PartialMatch getPartialMatch() {
            return partialMatch;
        }

        @Nonnull
        public Compensation getCompensation() {
            return compensation;
        }
    }
}<|MERGE_RESOLUTION|>--- conflicted
+++ resolved
@@ -415,19 +415,11 @@
                                                                                        @Nonnull final RelationalExpression scanExpression,
                                                                                        @Nonnull final EvaluationContext evaluationContext) {
         final var compensation = partialMatchWithCompensation.getCompensation();
-<<<<<<< HEAD
-        Verify.verify(!compensation.isImpossible());
-
-        return Optional.of(compensation.isNeeded()
-                           ? compensation.apply(scanExpression, evaluationContext)
-                           : scanExpression);
-=======
         return compensation.isImpossible()
                ? Optional.empty()
                : Optional.of(compensation.isNeeded()
-                             ? compensation.apply(scanExpression)
+                             ? compensation.apply(scanExpression, evaluationContext)
                              : scanExpression);
->>>>>>> e2e0b82d
     }
     
     /**
