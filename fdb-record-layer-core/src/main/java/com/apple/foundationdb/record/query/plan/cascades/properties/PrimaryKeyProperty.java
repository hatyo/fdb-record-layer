/*
 * PrimaryKeyProperty.java
 *
 * This source file is part of the FoundationDB open source project
 *
 * Copyright 2015-2022 Apple Inc. and the FoundationDB project authors
 *
 * Licensed under the Apache License, Version 2.0 (the "License");
 * you may not use this file except in compliance with the License.
 * You may obtain a copy of the License at
 *
 *     http://www.apache.org/licenses/LICENSE-2.0
 *
 * Unless required by applicable law or agreed to in writing, software
 * distributed under the License is distributed on an "AS IS" BASIS,
 * WITHOUT WARRANTIES OR CONDITIONS OF ANY KIND, either express or implied.
 * See the License for the specific language governing permissions and
 * limitations under the License.
 */

package com.apple.foundationdb.record.query.plan.cascades.properties;

import com.apple.foundationdb.record.RecordCoreException;
import com.apple.foundationdb.record.query.plan.bitmap.ComposedBitmapIndexQueryPlan;
import com.apple.foundationdb.record.query.plan.cascades.ExpressionRef;
import com.apple.foundationdb.record.query.plan.cascades.PlanProperty;
import com.apple.foundationdb.record.query.plan.cascades.Quantifier;
import com.apple.foundationdb.record.query.plan.cascades.ScalarTranslationVisitor;
import com.apple.foundationdb.record.query.plan.cascades.expressions.RelationalExpression;
import com.apple.foundationdb.record.query.plan.cascades.values.Value;
import com.apple.foundationdb.record.query.plan.plans.RecordQueryAggregateIndexPlan;
import com.apple.foundationdb.record.query.plan.plans.RecordQueryComparatorPlan;
import com.apple.foundationdb.record.query.plan.plans.RecordQueryCoveringIndexPlan;
import com.apple.foundationdb.record.query.plan.plans.RecordQueryExplodePlan;
import com.apple.foundationdb.record.query.plan.plans.RecordQueryFetchFromPartialRecordPlan;
import com.apple.foundationdb.record.query.plan.plans.RecordQueryFilterPlan;
import com.apple.foundationdb.record.query.plan.plans.RecordQueryFirstOrDefaultPlan;
import com.apple.foundationdb.record.query.plan.plans.RecordQueryFlatMapPlan;
import com.apple.foundationdb.record.query.plan.plans.RecordQueryInComparandJoinPlan;
import com.apple.foundationdb.record.query.plan.plans.RecordQueryInJoinPlan;
import com.apple.foundationdb.record.query.plan.plans.RecordQueryInParameterJoinPlan;
import com.apple.foundationdb.record.query.plan.plans.RecordQueryInUnionOnKeyExpressionPlan;
import com.apple.foundationdb.record.query.plan.plans.RecordQueryInUnionOnValuesPlan;
import com.apple.foundationdb.record.query.plan.plans.RecordQueryInValuesJoinPlan;
import com.apple.foundationdb.record.query.plan.plans.RecordQueryIndexPlan;
import com.apple.foundationdb.record.query.plan.plans.RecordQueryIntersectionOnKeyExpressionPlan;
import com.apple.foundationdb.record.query.plan.plans.RecordQueryIntersectionOnValuesPlan;
import com.apple.foundationdb.record.query.plan.plans.RecordQueryLoadByKeysPlan;
import com.apple.foundationdb.record.query.plan.plans.RecordQueryMapPlan;
import com.apple.foundationdb.record.query.plan.plans.RecordQueryPlan;
import com.apple.foundationdb.record.query.plan.plans.RecordQueryPlanVisitor;
import com.apple.foundationdb.record.query.plan.plans.RecordQueryPredicatesFilterPlan;
import com.apple.foundationdb.record.query.plan.plans.RecordQueryScanPlan;
import com.apple.foundationdb.record.query.plan.plans.RecordQueryScoreForRankPlan;
import com.apple.foundationdb.record.query.plan.plans.RecordQuerySelectorPlan;
import com.apple.foundationdb.record.query.plan.plans.RecordQueryStreamingAggregationPlan;
import com.apple.foundationdb.record.query.plan.plans.RecordQueryTextIndexPlan;
import com.apple.foundationdb.record.query.plan.plans.RecordQueryTypeFilterPlan;
import com.apple.foundationdb.record.query.plan.plans.RecordQueryUnionOnKeyExpressionPlan;
import com.apple.foundationdb.record.query.plan.plans.RecordQueryUnionOnValuesPlan;
import com.apple.foundationdb.record.query.plan.plans.RecordQueryUnorderedDistinctPlan;
import com.apple.foundationdb.record.query.plan.plans.RecordQueryUnorderedPrimaryKeyDistinctPlan;
import com.apple.foundationdb.record.query.plan.plans.RecordQueryUnorderedUnionPlan;
import com.apple.foundationdb.record.query.plan.sorting.RecordQuerySortPlan;
import com.google.common.collect.ImmutableList;
import com.google.common.collect.Iterables;
import com.google.common.collect.Streams;

import javax.annotation.Nonnull;
import java.util.List;
import java.util.Objects;
import java.util.Optional;

/**
 * The primary key property that computes the primary key of a sub graph if it exists. A primary key may not exist,
 * if the {@link RecordQueryPlan}s on the way from the source to the top of the graph modifies the flowing data in
 * a way that a primary key cannot be derived anymore.
 * This property is used by e.g. the implementation of set plans (e.g. distinct unions, intersections) to understand
 * if a stream of records originates from the same source (i.e. table) or not.
 */
public class PrimaryKeyProperty implements PlanProperty<Optional<List<Value>>> {
    public static final PlanProperty<Optional<List<Value>>> PRIMARY_KEY = new PrimaryKeyProperty();

    @Nonnull
    @Override
    public RecordQueryPlanVisitor<Optional<List<Value>>> createVisitor() {
        return new PrimaryKeyVisitor();
    }

    @Override
    public String toString() {
        return getClass().getSimpleName();
    }

    /**
     * Planner property which indicates if the record flowed as the result of a
     * {@link RecordQueryPlan} flows things stored records flow,
     * e.g. primary keys, or if the result does not flow them.
     */
    public static class PrimaryKeyVisitor implements RecordQueryPlanVisitor<Optional<List<Value>>> {
        @Nonnull
        @Override
        public Optional<List<Value>> visitPredicatesFilterPlan(@Nonnull final RecordQueryPredicatesFilterPlan predicatesFilterPlan) {
            return primaryKeyFromSingleChild(predicatesFilterPlan);
        }

        @Nonnull
        @Override
        public Optional<List<Value>> visitLoadByKeysPlan(@Nonnull final RecordQueryLoadByKeysPlan element) {
            return Optional.empty();
        }

        @Nonnull
        @Override
        public Optional<List<Value>> visitInValuesJoinPlan(@Nonnull final RecordQueryInValuesJoinPlan inValuesJoinPlan) {
            return visitInJoinPlan(inValuesJoinPlan);
        }

        @Nonnull
        @Override
<<<<<<< HEAD
        public Optional<List<Value>> visitAggregateIndexPlan(@Nonnull final RecordQueryAggregateIndexPlan aggregateIndexPlan) {
            final var indexPlan = aggregateIndexPlan.getIndexPlan();
            if (indexPlan instanceof RecordQueryIndexPlan) {
                return visitIndexPlan((RecordQueryIndexPlan)indexPlan);
            }
            return Optional.empty();
=======
        public Optional<List<Value>> visitInComparandJoinPlan(@Nonnull final RecordQueryInComparandJoinPlan inComparandJoinPlan) {
            return visitInJoinPlan(inComparandJoinPlan);
>>>>>>> cf970a17
        }

        @Nonnull
        @Override
        public Optional<List<Value>> visitCoveringIndexPlan(@Nonnull final RecordQueryCoveringIndexPlan coveringIndexPlan) {
            final var indexPlan = coveringIndexPlan.getIndexPlan();
            if (indexPlan instanceof RecordQueryIndexPlan) {
                return visitIndexPlan((RecordQueryIndexPlan)indexPlan);
            }
            return Optional.empty();
        }

        @Nonnull
        @Override
        public Optional<List<Value>> visitIntersectionOnKeyExpressionPlan(@Nonnull final RecordQueryIntersectionOnKeyExpressionPlan intersectionOnKeyExpressionPlan) {
            return commonPrimaryKeyFromChildren(intersectionOnKeyExpressionPlan);
        }

        @Nonnull
        @Override
        public Optional<List<Value>> visitMapPlan(@Nonnull final RecordQueryMapPlan mapPlan) {
            return primaryKeyFromSingleChild(mapPlan);
        }

        @Nonnull
        @Override
        public Optional<List<Value>> visitComparatorPlan(@Nonnull final RecordQueryComparatorPlan comparatorPlan) {
            return commonPrimaryKeyFromChildren(comparatorPlan);
        }

        @Nonnull
        @Override
        public Optional<List<Value>> visitUnorderedDistinctPlan(@Nonnull final RecordQueryUnorderedDistinctPlan unorderedDistinctPlan) {
            return primaryKeyFromSingleChild(unorderedDistinctPlan);
        }

        @Nonnull
        @Override
        public Optional<List<Value>> visitSelectorPlan(@Nonnull final RecordQuerySelectorPlan selectorPlan) {
            return commonPrimaryKeyFromChildren(selectorPlan);
        }

        @Nonnull
        @Override
        public Optional<List<Value>> visitExplodePlan(@Nonnull final RecordQueryExplodePlan element) {
            return Optional.empty();
        }

        @Nonnull
        @Override
        public Optional<List<Value>> visitIntersectionOnValuesPlan(@Nonnull final RecordQueryIntersectionOnValuesPlan intersectionOnValuesPlan) {
            return commonPrimaryKeyFromChildren(intersectionOnValuesPlan);
        }

        @Nonnull
        @Override
        public Optional<List<Value>> visitScoreForRankPlan(@Nonnull final RecordQueryScoreForRankPlan scoreForRankPlan) {
            return primaryKeyFromSingleChild(scoreForRankPlan);
        }

        @Nonnull
        @Override
        public Optional<List<Value>> visitIndexPlan(@Nonnull final RecordQueryIndexPlan indexPlan) {
            return Optional.of(ScalarTranslationVisitor.translateKeyExpression(indexPlan.getCommonPrimaryKey(), Objects.requireNonNull(indexPlan.getResultType().getInnerType())));
        }

        @Nonnull
        @Override
        public Optional<List<Value>> visitFirstOrDefaultPlan(@Nonnull final RecordQueryFirstOrDefaultPlan firstOrDefaultPlan) {
            return primaryKeyFromSingleChild(firstOrDefaultPlan);
        }

        @Nonnull
        public Optional<List<Value>> visitInJoinPlan(@Nonnull final RecordQueryInJoinPlan inJoinPlan) {
            return primaryKeyFromSingleChild(inJoinPlan);
        }

        @Nonnull
        @Override
        public Optional<List<Value>> visitFilterPlan(@Nonnull final RecordQueryFilterPlan filterPlan) {
            return primaryKeyFromSingleChild(filterPlan);
        }

        @Nonnull
        @Override
        public Optional<List<Value>> visitUnorderedPrimaryKeyDistinctPlan(@Nonnull final RecordQueryUnorderedPrimaryKeyDistinctPlan unorderedPrimaryKeyDistinctPlan) {
            return primaryKeyFromSingleChild(unorderedPrimaryKeyDistinctPlan);
        }

        @Nonnull
        @Override
        public Optional<List<Value>> visitUnionOnKeyExpressionPlan(@Nonnull final RecordQueryUnionOnKeyExpressionPlan unionOnKeyExpressionPlan) {
            return commonPrimaryKeyFromChildren(unionOnKeyExpressionPlan);
        }

        @Nonnull
        @Override
        public Optional<List<Value>> visitTextIndexPlan(@Nonnull final RecordQueryTextIndexPlan element) {
            return Optional.empty();
        }

        @Nonnull
        @Override
        public Optional<List<Value>> visitFetchFromPartialRecordPlan(@Nonnull final RecordQueryFetchFromPartialRecordPlan fetchFromPartialRecordPlan) {
            return primaryKeyFromSingleChild(fetchFromPartialRecordPlan);
        }

        @Nonnull
        @Override
        public Optional<List<Value>> visitTypeFilterPlan(@Nonnull final RecordQueryTypeFilterPlan typeFilterPlan) {
            return primaryKeyFromSingleChild(typeFilterPlan);
        }

        @Nonnull
        @Override
        public Optional<List<Value>> visitInUnionOnKeyExpressionPlan(@Nonnull final RecordQueryInUnionOnKeyExpressionPlan inUnionOnKeyExpressionPlan) {
            return primaryKeyFromSingleChild(inUnionOnKeyExpressionPlan);
        }

        @Nonnull
        @Override
        public Optional<List<Value>> visitInParameterJoinPlan(@Nonnull final RecordQueryInParameterJoinPlan inParameterJoinPlan) {
            return visitInJoinPlan(inParameterJoinPlan);
        }

        @Nonnull
        @Override
        public Optional<List<Value>> visitFlatMapPlan(@Nonnull final RecordQueryFlatMapPlan flatMapPlan) {
            if (flatMapPlan.isInheritOuterRecordProperties()) {
                return primaryKeyFromSingleQuantifier(flatMapPlan.getOuterQuantifier());
            }
            return Optional.empty();
        }

        @Nonnull
        @Override
        public Optional<List<Value>> visitStreamingAggregationPlan(@Nonnull final RecordQueryStreamingAggregationPlan element) {
            return Optional.empty();
        }

        @Nonnull
        @Override
        public Optional<List<Value>> visitUnionOnValuesPlan(@Nonnull final RecordQueryUnionOnValuesPlan unionOnValuesPlan) {
            return commonPrimaryKeyFromChildren(unionOnValuesPlan);
        }

        @Nonnull
        @Override
        public Optional<List<Value>> visitUnorderedUnionPlan(@Nonnull final RecordQueryUnorderedUnionPlan unorderedUnionPlan) {
            return commonPrimaryKeyFromChildren(unorderedUnionPlan);
        }

        @Nonnull
        @Override
        public Optional<List<Value>> visitScanPlan(@Nonnull final RecordQueryScanPlan scanPlan) {
            return Optional.of(ScalarTranslationVisitor.translateKeyExpression(scanPlan.getCommonPrimaryKey(),
                    Objects.requireNonNull(scanPlan.getResultType().getInnerType())));
        }

        @Nonnull
        @Override
        public Optional<List<Value>> visitInUnionOnValuesPlan(@Nonnull final RecordQueryInUnionOnValuesPlan inUnionOnValuesPlan) {
            return primaryKeyFromSingleChild(inUnionOnValuesPlan);
        }

        @Nonnull
        @Override
        public Optional<List<Value>> visitComposedBitmapIndexQueryPlan(@Nonnull final ComposedBitmapIndexQueryPlan element) {
            return Optional.empty();
        }

        @Nonnull
        @Override
        public Optional<List<Value>> visitSortPlan(@Nonnull final RecordQuerySortPlan sortPlan) {
            return primaryKeyFromSingleChild(sortPlan);
        }

        @Nonnull
        @Override
        public Optional<List<Value>> visitDefault(@Nonnull final RecordQueryPlan element) {
            return Optional.empty();
        }

        private Optional<List<Value>> primaryKeyFromSingleChild(@Nonnull final RelationalExpression expression) {
            final var quantifiers = expression.getQuantifiers();
            if (quantifiers.size() == 1) {
                return primaryKeyFromSingleQuantifier(Iterables.getOnlyElement(quantifiers));
            }
            throw new RecordCoreException("cannot compute property for expression");
        }

        private Optional<List<Value>> primaryKeyFromSingleQuantifier(@Nonnull final Quantifier quantifier) {
            return evaluateForReference(quantifier.getRangesOver());
        }

        @Nonnull
        private List<Optional<List<Value>>> primaryKeysFromChildren(@Nonnull final RecordQueryPlan recordQueryPlan) {
            return recordQueryPlan.getQuantifiers()
                    .stream()
                    .filter(quantifier -> quantifier instanceof Quantifier.ForEach || quantifier instanceof Quantifier.Physical)
                    .map(quantifier -> evaluateForReference(quantifier.getRangesOver()))
                    .collect(ImmutableList.toImmutableList());
        }

        @Nonnull
        private Optional<List<Value>> commonPrimaryKeyFromChildren(@Nonnull final RecordQueryPlan recordQueryPlan) {
            final var primaryKeysFromChildren = primaryKeysFromChildren(recordQueryPlan);

            return commonPrimaryKeyValuesMaybeFromOptionals(primaryKeysFromChildren);
        }

        private Optional<List<Value>> evaluateForReference(@Nonnull ExpressionRef<? extends RelationalExpression> reference) {
            final var memberPrimaryKeysCollection =
                    reference.getPlannerAttributeForMembers(PRIMARY_KEY).values();

            return commonPrimaryKeyValuesMaybeFromOptionals(memberPrimaryKeysCollection);
        }

        public static Optional<List<Value>> evaluate(@Nonnull RecordQueryPlan recordQueryPlan) {
            // Won't actually be null for relational planner expressions.
            return new PrimaryKeyVisitor().visit(recordQueryPlan);
        }
    }

    @Nonnull
    @SuppressWarnings("OptionalGetWithoutIsPresent")
    public static Optional<List<Value>> commonPrimaryKeyValuesMaybeFromOptionals(@Nonnull Iterable<Optional<List<Value>>> primaryKeyOptionals) {
        if (Streams.stream(primaryKeyOptionals).anyMatch(Optional::isEmpty)) {
            return Optional.empty();
        }
        return commonPrimaryKeyMaybe(Streams.stream(primaryKeyOptionals).map(Optional::get).collect(ImmutableList.toImmutableList()));
    }

    @Nonnull
    private static Optional<List<Value>> commonPrimaryKeyMaybe(@Nonnull Iterable<List<Value>> primaryKeys) {
        List<Value> common = null;
        var first = true;
        for (final var primaryKey : primaryKeys) {
            if (first) {
                common = primaryKey;
                first = false;
            } else if (!common.equals(primaryKey)) {
                return Optional.empty();
            }
        }
        return Optional.ofNullable(common);
    }
}<|MERGE_RESOLUTION|>--- conflicted
+++ resolved
@@ -118,17 +118,18 @@
 
         @Nonnull
         @Override
-<<<<<<< HEAD
+        public Optional<List<Value>> visitInComparandJoinPlan(@Nonnull final RecordQueryInComparandJoinPlan inComparandJoinPlan) {
+            return visitInJoinPlan(inComparandJoinPlan);
+        }
+
+        @Nonnull
+        @Override
         public Optional<List<Value>> visitAggregateIndexPlan(@Nonnull final RecordQueryAggregateIndexPlan aggregateIndexPlan) {
             final var indexPlan = aggregateIndexPlan.getIndexPlan();
             if (indexPlan instanceof RecordQueryIndexPlan) {
                 return visitIndexPlan((RecordQueryIndexPlan)indexPlan);
             }
             return Optional.empty();
-=======
-        public Optional<List<Value>> visitInComparandJoinPlan(@Nonnull final RecordQueryInComparandJoinPlan inComparandJoinPlan) {
-            return visitInJoinPlan(inComparandJoinPlan);
->>>>>>> cf970a17
         }
 
         @Nonnull
