/*
 * RecordQueryExplodePlan.java
 *
 * This source file is part of the FoundationDB open source project
 *
 * Copyright 2015-2022 Apple Inc. and the FoundationDB project authors
 *
 * Licensed under the Apache License, Version 2.0 (the "License");
 * you may not use this file except in compliance with the License.
 * You may obtain a copy of the License at
 *
 *     http://www.apache.org/licenses/LICENSE-2.0
 *
 * Unless required by applicable law or agreed to in writing, software
 * distributed under the License is distributed on an "AS IS" BASIS,
 * WITHOUT WARRANTIES OR CONDITIONS OF ANY KIND, either express or implied.
 * See the License for the specific language governing permissions and
 * limitations under the License.
 */

package com.apple.foundationdb.record.query.plan.plans;

import com.apple.foundationdb.annotation.API;
import com.apple.foundationdb.record.EvaluationContext;
import com.apple.foundationdb.record.ExecuteProperties;
import com.apple.foundationdb.record.ObjectPlanHash;
import com.apple.foundationdb.record.PlanDeserializer;
import com.apple.foundationdb.record.PlanHashable;
import com.apple.foundationdb.record.PlanSerializationContext;
import com.apple.foundationdb.record.RecordCursor;
import com.apple.foundationdb.record.RecordQueryPlanProto;
import com.apple.foundationdb.record.RecordQueryPlanProto.PRecordQueryExplodePlan;
import com.apple.foundationdb.record.provider.common.StoreTimer;
import com.apple.foundationdb.record.provider.foundationdb.FDBRecordStoreBase;
import com.apple.foundationdb.record.query.plan.AvailableFields;
import com.apple.foundationdb.record.query.plan.PlanStringRepresentation;
import com.apple.foundationdb.record.query.plan.cascades.AliasMap;
import com.apple.foundationdb.record.query.plan.cascades.CorrelationIdentifier;
import com.apple.foundationdb.record.query.plan.cascades.Memoizer;
import com.apple.foundationdb.record.query.plan.cascades.Quantifier;
import com.apple.foundationdb.record.query.plan.cascades.values.translation.TranslationMap;
import com.apple.foundationdb.record.query.plan.cascades.explain.Attribute;
import com.apple.foundationdb.record.query.plan.cascades.explain.NodeInfo;
import com.apple.foundationdb.record.query.plan.cascades.explain.PlannerGraph;
import com.apple.foundationdb.record.query.plan.cascades.expressions.RelationalExpression;
import com.apple.foundationdb.record.query.plan.cascades.typing.Type;
import com.apple.foundationdb.record.query.plan.cascades.values.QueriedValue;
import com.apple.foundationdb.record.query.plan.cascades.values.Value;
import com.google.auto.service.AutoService;
import com.google.common.base.Verify;
import com.google.common.collect.ImmutableList;
import com.google.common.collect.ImmutableMap;
import com.google.common.collect.ImmutableSet;
import com.google.protobuf.Message;

import javax.annotation.Nonnull;
import javax.annotation.Nullable;
import java.util.List;
import java.util.Objects;
import java.util.Set;

/**
 * A query plan that applies the values it contains over the incoming ones. In a sense, this is similar to the {@code Stream.map()}
 * method: Mapping one {@link Value} to another.
 */
@API(API.Status.INTERNAL)
public class RecordQueryExplodePlan implements RecordQueryPlanWithNoChildren {
    private static final ObjectPlanHash BASE_HASH = new ObjectPlanHash("Record-Query-Explode-Plan");

    @Nonnull
    private final Value collectionValue;

    public RecordQueryExplodePlan(@Nonnull Value collectionValue) {
        this.collectionValue = collectionValue;
    }

    @Nonnull
    public Value getCollectionValue() {
        return collectionValue;
    }

    @SuppressWarnings("resource")
    @Nonnull
    @Override
    public <M extends Message> RecordCursor<QueryResult> executePlan(@Nonnull final FDBRecordStoreBase<M> store,
                                                                     @Nonnull final EvaluationContext context,
                                                                     @Nullable final byte[] continuation,
                                                                     @Nonnull final ExecuteProperties executeProperties) {
        final var result = collectionValue.eval(store, context);
        return RecordCursor.fromList(result == null ? ImmutableList.of() : (List<?>)result, continuation)
                .map(QueryResult::ofComputed);
    }

    @Nonnull
    @Override
    public Set<CorrelationIdentifier> getCorrelatedTo() {
        return collectionValue.getCorrelatedTo();
    }

    @Nonnull
    @Override
    @SuppressWarnings("PMD.CompareObjectsWithEquals")
    public RecordQueryExplodePlan translateCorrelations(@Nonnull final TranslationMap translationMap, @Nonnull final List<? extends Quantifier> translatedQuantifiers) {
<<<<<<< HEAD
        final Value translatedCollectionValue = collectionValue.translate2(translationMap, false);
=======
        final Value translatedCollectionValue = collectionValue.translateCorrelations(translationMap);
>>>>>>> de20b74a
        if (translatedCollectionValue != collectionValue) {
            return new RecordQueryExplodePlan(translatedCollectionValue);
        }
        return this;
    }

    @Override
    public boolean isReverse() {
        return false;
    }

    @Override
    public RecordQueryExplodePlan strictlySorted(@Nonnull final Memoizer memoizer) {
        return this;
    }

    @Override
    public boolean hasRecordScan() {
        return false;
    }

    @Override
    public boolean hasFullRecordScan() {
        return false;
    }

    @Override
    public boolean hasIndexScan(@Nonnull final String indexName) {
        return false;
    }

    @Nonnull
    @Override
    public Set<String> getUsedIndexes() {
        return ImmutableSet.of();
    }

    @Override
    public boolean hasLoadBykeys() {
        return false;
    }

    @Nonnull
    @Override
    public AvailableFields getAvailableFields() {
        return AvailableFields.NO_FIELDS;
    }

    @Nonnull
    @Override
    public Value getResultValue() {
        Verify.verify(collectionValue.getResultType().isArray());

        return new QueriedValue(Objects.requireNonNull(((Type.Array)collectionValue.getResultType()).getElementType()));
    }

    @Nonnull
    @Override
    public Set<Type> getDynamicTypes() {
        return collectionValue.getDynamicTypes();
    }


    @Nonnull
    @Override
    public String toString() {
        return PlanStringRepresentation.toString(this);
    }

    @Override
    @SuppressWarnings("PMD.CompareObjectsWithEquals")
    public boolean equalsWithoutChildren(@Nonnull RelationalExpression otherExpression,
                                         @Nonnull final AliasMap equivalencesMap) {
        if (this == otherExpression) {
            return true;
        }
        if (getClass() != otherExpression.getClass()) {
            return false;
        }
        final var otherExplodePlan =  (RecordQueryExplodePlan)otherExpression;

        return collectionValue.semanticEquals(otherExplodePlan.getCollectionValue(), equivalencesMap) &&
               semanticEqualsForResults(otherExpression, equivalencesMap);
    }

    @SuppressWarnings("EqualsWhichDoesntCheckParameterClass")
    @Override
    public boolean equals(final Object other) {
        return structuralEquals(other);
    }

    @Override
    public int hashCode() {
        return structuralHashCode();
    }

    @Override
    public int hashCodeWithoutChildren() {
        return Objects.hash(getResultValue());
    }

    @Override
    public void logPlanStructure(StoreTimer timer) {
        // nothing to increment
    }

    @Override
    public int getComplexity() {
        return 1;
    }

    @Override
    public int planHash(@Nonnull final PlanHashMode mode) {
        switch (mode.getKind()) {
            case LEGACY:
            case FOR_CONTINUATION:
                return PlanHashable.objectsPlanHash(mode, BASE_HASH, getResultValue());
            default:
                throw new UnsupportedOperationException("Hash kind " + mode.getKind() + " is not supported");
        }
    }

    @Nonnull
    @Override
    public PlannerGraph rewritePlannerGraph(@Nonnull final List<? extends PlannerGraph> childGraphs) {
        return PlannerGraph.fromNodeAndChildGraphs(
                new PlannerGraph.OperatorNodeWithInfo(this,
                        NodeInfo.VALUE_COMPUTATION_OPERATOR,
                        ImmutableList.of("EXPLODE {{expr}}"),
                        ImmutableMap.of("expr", Attribute.gml(collectionValue.toString()))),
                childGraphs);
    }

    @Nonnull
    @Override
    public PRecordQueryExplodePlan toProto(@Nonnull final PlanSerializationContext serializationContext) {
        return PRecordQueryExplodePlan.newBuilder()
                .setCollectionValue(collectionValue.toValueProto(serializationContext))
                .build();
    }

    @Nonnull
    @Override
    public RecordQueryPlanProto.PRecordQueryPlan toRecordQueryPlanProto(@Nonnull final PlanSerializationContext serializationContext) {
        return RecordQueryPlanProto.PRecordQueryPlan.newBuilder().setExplodePlan(toProto(serializationContext)).build();
    }

    @Nonnull
    public static RecordQueryExplodePlan fromProto(@Nonnull final PlanSerializationContext serializationContext,
                                                   @Nonnull final PRecordQueryExplodePlan recordQueryRangePlanProto) {
        return new RecordQueryExplodePlan(Value.fromValueProto(serializationContext, Objects.requireNonNull(recordQueryRangePlanProto.getCollectionValue())));
    }

    /**
     * Deserializer.
     */
    @AutoService(PlanDeserializer.class)
    public static class Deserializer implements PlanDeserializer<PRecordQueryExplodePlan, RecordQueryExplodePlan> {
        @Nonnull
        @Override
        public Class<PRecordQueryExplodePlan> getProtoMessageClass() {
            return PRecordQueryExplodePlan.class;
        }

        @Nonnull
        @Override
        public RecordQueryExplodePlan fromProto(@Nonnull final PlanSerializationContext serializationContext,
                                                @Nonnull final PRecordQueryExplodePlan recordQueryExplodePlanProto) {
            return RecordQueryExplodePlan.fromProto(serializationContext, recordQueryExplodePlanProto);
        }
    }
}<|MERGE_RESOLUTION|>--- conflicted
+++ resolved
@@ -101,11 +101,7 @@
     @Override
     @SuppressWarnings("PMD.CompareObjectsWithEquals")
     public RecordQueryExplodePlan translateCorrelations(@Nonnull final TranslationMap translationMap, @Nonnull final List<? extends Quantifier> translatedQuantifiers) {
-<<<<<<< HEAD
-        final Value translatedCollectionValue = collectionValue.translate2(translationMap, false);
-=======
         final Value translatedCollectionValue = collectionValue.translateCorrelations(translationMap);
->>>>>>> de20b74a
         if (translatedCollectionValue != collectionValue) {
             return new RecordQueryExplodePlan(translatedCollectionValue);
         }
