--- conflicted
+++ resolved
@@ -44,11 +44,7 @@
 
     protected static final Set<ValueComputationRule<Iterable<? extends Value>, Map<Value, Function<Value, Value>>, ? extends Value>> PULL_UP_RULES =
             ImmutableSet.of(matchValueRule,
-<<<<<<< HEAD
                     matchOrCompensateQuantifiedObjectValueRule,
-=======
-                    // matchOrCompensateQuantifiedObjectValueRule,
->>>>>>> 6aa17d1f
                     matchOrCompensateFieldValueRule,
                     compensateRecordConstructorRule,
                     matchConstantValueRule);
