/*
 * RecordQueryAggregateIndexPlan.java
 *
 * This source file is part of the FoundationDB open source project
 *
 * Copyright 2015-2018 Apple Inc. and the FoundationDB project authors
 *
 * Licensed under the Apache License, Version 2.0 (the "License");
 * you may not use this file except in compliance with the License.
 * You may obtain a copy of the License at
 *
 *     http://www.apache.org/licenses/LICENSE-2.0
 *
 * Unless required by applicable law or agreed to in writing, software
 * distributed under the License is distributed on an "AS IS" BASIS,
 * WITHOUT WARRANTIES OR CONDITIONS OF ANY KIND, either express or implied.
 * See the License for the specific language governing permissions and
 * limitations under the License.
 */

package com.apple.foundationdb.record.query.plan.plans;

import com.apple.foundationdb.annotation.API;
import com.apple.foundationdb.record.EvaluationContext;
import com.apple.foundationdb.record.ExecuteProperties;
import com.apple.foundationdb.record.IndexScanType;
import com.apple.foundationdb.record.ObjectPlanHash;
import com.apple.foundationdb.record.PlanDeserializer;
import com.apple.foundationdb.record.PlanHashable;
import com.apple.foundationdb.record.PlanSerializationContext;
import com.apple.foundationdb.record.RecordCursor;
import com.apple.foundationdb.record.RecordMetaData;
import com.apple.foundationdb.record.RecordQueryPlanProto;
import com.apple.foundationdb.record.RecordQueryPlanProto.PRecordQueryAggregateIndexPlan;
import com.apple.foundationdb.record.metadata.Index;
import com.apple.foundationdb.record.metadata.RecordType;
import com.apple.foundationdb.record.provider.common.StoreTimer;
import com.apple.foundationdb.record.provider.foundationdb.FDBRecordStoreBase;
import com.apple.foundationdb.record.provider.foundationdb.FDBStoreTimer;
import com.apple.foundationdb.record.query.plan.AvailableFields;
import com.apple.foundationdb.record.query.plan.IndexKeyValueToPartialRecord;
import com.apple.foundationdb.record.query.plan.PlanStringRepresentation;
import com.apple.foundationdb.record.query.plan.QueryPlanConstraint;
import com.apple.foundationdb.record.query.plan.ScanComparisons;
import com.apple.foundationdb.record.query.plan.cascades.AliasMap;
import com.apple.foundationdb.record.query.plan.cascades.ComparisonRanges;
import com.apple.foundationdb.record.query.plan.cascades.CorrelationIdentifier;
import com.apple.foundationdb.record.query.plan.cascades.MatchCandidate;
import com.apple.foundationdb.record.query.plan.cascades.Memoizer;
import com.apple.foundationdb.record.query.plan.cascades.Quantifier;
import com.apple.foundationdb.record.query.plan.cascades.values.translation.TranslationMap;
import com.apple.foundationdb.record.query.plan.cascades.explain.NodeInfo;
import com.apple.foundationdb.record.query.plan.cascades.explain.PlannerGraph;
import com.apple.foundationdb.record.query.plan.cascades.expressions.RelationalExpression;
import com.apple.foundationdb.record.query.plan.cascades.typing.TypeRepository;
import com.apple.foundationdb.record.query.plan.cascades.values.Value;
import com.google.auto.service.AutoService;
import com.google.common.collect.ImmutableList;
import com.google.common.collect.ImmutableMap;
import com.google.common.collect.ImmutableSet;
import com.google.protobuf.Descriptors;
import com.google.protobuf.Message;

import javax.annotation.Nonnull;
import javax.annotation.Nullable;
import java.util.List;
import java.util.Objects;
import java.util.Optional;
import java.util.Set;
import java.util.stream.StreamSupport;

/**
 * A query plan that reconstructs records from the entries in an aggregate index.
 */
@API(API.Status.INTERNAL)
public class RecordQueryAggregateIndexPlan implements RecordQueryPlanWithNoChildren, RecordQueryPlanWithMatchCandidate, RecordQueryPlanWithConstraint, RecordQueryPlanWithComparisons {
    private static final ObjectPlanHash BASE_HASH = new ObjectPlanHash("Record-Query-Aggregate-Index-Plan");

    @Nonnull
    private final RecordQueryIndexPlan indexPlan;
    @Nonnull
    private final String recordTypeName;
    @Nonnull
    private final IndexKeyValueToPartialRecord toRecord;

    @Nonnull
    private final Value resultValue;

    @Nonnull
    private final QueryPlanConstraint constraint;

    /**
     * Creates an instance of {@link RecordQueryAggregateIndexPlan}.
     *
     * @param indexPlan The underlying index.
     * @param recordTypeName The name of the base record, used for debugging.
     * @param indexEntryToPartialRecordConverter A converter from index entry to record.
     * @param resultValue The result value.
     */
    public RecordQueryAggregateIndexPlan(@Nonnull final RecordQueryIndexPlan indexPlan,
                                         @Nonnull final String recordTypeName,
                                         @Nonnull final IndexKeyValueToPartialRecord indexEntryToPartialRecordConverter,
                                         @Nonnull final Value resultValue) {
        this(indexPlan, recordTypeName, indexEntryToPartialRecordConverter, resultValue, QueryPlanConstraint.tautology());
    }

    /**
     * Creates an instance of {@link RecordQueryAggregateIndexPlan}.
     *
     * @param indexPlan The underlying index.
     * @param recordTypeName The name of the base record, used for debugging.
     * @param indexEntryToPartialRecordConverter A converter from index entry to record.
     * @param resultValue The result value.
     * @param constraint The index filter.
     */
    public RecordQueryAggregateIndexPlan(@Nonnull final RecordQueryIndexPlan indexPlan,
                                         @Nonnull final String recordTypeName,
                                         @Nonnull final IndexKeyValueToPartialRecord indexEntryToPartialRecordConverter,
                                         @Nonnull final Value resultValue,
                                         @Nonnull final QueryPlanConstraint constraint) {
        this.indexPlan = indexPlan;
        this.recordTypeName = recordTypeName;
        this.toRecord = indexEntryToPartialRecordConverter;
        this.resultValue = resultValue;
        this.constraint = constraint;
    }

    @Nonnull
    @Override
    @SuppressWarnings("unchecked")
    public <M extends Message> RecordCursor<QueryResult> executePlan(@Nonnull final FDBRecordStoreBase<M> store,
                                                                     @Nonnull final EvaluationContext context,
                                                                     @Nullable final byte[] continuation,
                                                                     @Nonnull final ExecuteProperties executeProperties) {
        final TypeRepository typeRepository = context.getTypeRepository();
        final Descriptors.Descriptor recordDescriptor = Objects.requireNonNull(typeRepository.getMessageDescriptor(resultValue.getResultType()));

        return indexPlan
                .executeEntries(store, context, continuation, executeProperties)
                .map(indexEntry -> {
                    final RecordMetaData metaData = store.getRecordMetaData();
                    final RecordType recordType = metaData.getRecordType(recordTypeName);
                    final Index index = metaData.getIndex(getIndexName());
                    return store.coveredIndexQueriedRecord(index, indexEntry, recordType, (M)toRecord.toRecord(recordDescriptor, indexEntry), false);
                })
                .map(QueryResult::fromQueriedRecord);
    }

    @Nonnull
    public RecordQueryIndexPlan getIndexPlan() {
        return indexPlan;
    }

    public Optional<Value> getGroupingValueMaybe() {
        final var hasGroupingValue = StreamSupport.stream(resultValue.getChildren().spliterator(), false).count() > 1;
        if (hasGroupingValue) {
            return Optional.of(resultValue.getChildren().iterator().next());
        } else {
            return Optional.empty();
        }
    }

    @Nonnull
    public String getIndexName() {
        return indexPlan.getIndexName();
    }

    @Nonnull
    public IndexScanType getScanType() {
        return indexPlan.getScanType();
    }

    @Override
    public boolean isReverse() {
        return indexPlan.isReverse();
    }

    @Override
    public boolean hasRecordScan() {
        return false;
    }

    @Override
    public boolean hasFullRecordScan() {
        return false;
    }

    @Override
    public boolean hasIndexScan(@Nonnull String indexName) {
        return indexPlan.hasIndexScan(indexName);
    }

    @Nonnull
    @Override
    public Set<String> getUsedIndexes() {
        return indexPlan.getUsedIndexes();
    }

    @Override
    public int maxCardinality(@Nonnull RecordMetaData metaData) {
        return indexPlan.maxCardinality(metaData);
    }

    @Override
    public boolean isStrictlySorted() {
        return indexPlan.isStrictlySorted();
    }

    @Override
    public RecordQueryAggregateIndexPlan strictlySorted(@Nonnull final Memoizer memoizer) {
        return new RecordQueryAggregateIndexPlan(indexPlan.strictlySorted(memoizer), recordTypeName, toRecord, resultValue);
    }

    @Nonnull
    @Override
    public Optional<? extends MatchCandidate> getMatchCandidateMaybe() {
        return indexPlan.getMatchCandidateMaybe();
    }

    @Nonnull
    @Override
    public AvailableFields getAvailableFields() {
        return AvailableFields.NO_FIELDS;
    }

    @Nonnull
    public IndexKeyValueToPartialRecord getToRecord() {
        return toRecord;
    }

    @Override
    public boolean hasLoadBykeys() {
        return false;
    }

    @Nonnull
    @Override
    public Value getResultValue() {
        return resultValue;
    }

    @Nonnull
    @Override
    public String toString() {
        return PlanStringRepresentation.toString(this);
    }

    @Nonnull
    @Override
    public Set<CorrelationIdentifier> getCorrelatedTo() {
        final var result = ImmutableSet.<CorrelationIdentifier>builder();
        result.addAll(indexPlan.getCorrelatedTo());
        result.addAll(resultValue.getCorrelatedTo());
        return result.build();
    }

    @Nonnull
    @Override
    @SuppressWarnings("PMD.CompareObjectsWithEquals")
    public RecordQueryAggregateIndexPlan translateCorrelations(@Nonnull final TranslationMap translationMap, @Nonnull final List<? extends Quantifier> translatedQuantifiers) {
        final var translatedIndexPlan = indexPlan.translateCorrelations(translationMap, translatedQuantifiers);
<<<<<<< HEAD
        final var maybeNewResult = resultValue.translate2(translationMap, false);
=======
        final var maybeNewResult = resultValue.translateCorrelations(translationMap);
>>>>>>> de20b74a
        if (translatedIndexPlan != indexPlan || maybeNewResult != resultValue) {
            return new RecordQueryAggregateIndexPlan(translatedIndexPlan, recordTypeName, toRecord, maybeNewResult);
        }
        return this;
    }

    @Override
    @SuppressWarnings("PMD.CompareObjectsWithEquals")
    public boolean equalsWithoutChildren(@Nonnull RelationalExpression otherExpression,
                                         @Nonnull final AliasMap equivalencesMap) {
        if (this == otherExpression) {
            return true;
        }
        if (getClass() != otherExpression.getClass()) {
            return false;
        }
        final RecordQueryAggregateIndexPlan other = (RecordQueryAggregateIndexPlan) otherExpression;
        return indexPlan.structuralEquals(other.indexPlan, equivalencesMap) &&
               recordTypeName.equals(other.recordTypeName) &&
               toRecord.equals(other.toRecord) &&
               resultValue.semanticEquals(other.resultValue, equivalencesMap);
    }

    @SuppressWarnings("EqualsWhichDoesntCheckParameterClass")
    @Override
    public boolean equals(final Object other) {
        return structuralEquals(other);
    }

    @Override
    public int hashCode() {
        return structuralHashCode();
    }

    @Override
    public int hashCodeWithoutChildren() {
        return Objects.hash(indexPlan, recordTypeName, toRecord, resultValue);
    }

    @Override
    public void logPlanStructure(StoreTimer timer) {
        timer.increment(FDBStoreTimer.Counts.PLAN_COVERING_INDEX);
    }

    @Override
    public int getComplexity() {
        return indexPlan.getComplexity();
    }

    @Override
    public int planHash(@Nonnull final PlanHashMode mode) {
        switch (mode.getKind()) {
            case LEGACY:
            case FOR_CONTINUATION:
                return PlanHashable.objectsPlanHash(mode, BASE_HASH, indexPlan, resultValue);
            default:
                throw new UnsupportedOperationException("Hash kind " + mode.getKind() + " is not supported");
        }
    }

    @Nonnull
    @Override
    public PlannerGraph rewritePlannerGraph(@Nonnull final List<? extends PlannerGraph> childGraphs) {
        return indexPlan.createIndexPlannerGraph(this,
                NodeInfo.INDEX_SCAN_OPERATOR,
                ImmutableList.of(),
                ImmutableMap.of());
    }

    @Nonnull
    @Override
    public QueryPlanConstraint getConstraint() {
        return constraint;
    }

    @Nonnull
    @Override
    public ScanComparisons getScanComparisons() {
        return indexPlan.getScanComparisons();
    }

    @Override
    public boolean hasComparisonRanges() {
        return indexPlan.hasComparisonRanges();
    }

    @Nonnull
    @Override
    public ComparisonRanges getComparisonRanges() {
        return indexPlan.getComparisonRanges();
    }

    @Nonnull
    @Override
    public PRecordQueryAggregateIndexPlan toProto(@Nonnull final PlanSerializationContext serializationContext) {
        return PRecordQueryAggregateIndexPlan.newBuilder()
                .setIndexPlan(indexPlan.toRecordQueryIndexPlanProto(serializationContext))
                .setRecordTypeName(recordTypeName)
                .setToRecord(toRecord.toProto(serializationContext))
                .setResultValue(resultValue.toValueProto(serializationContext))
                .setConstraint(constraint.toProto(serializationContext))
                .build();
    }

    @Nonnull
    @Override
    public RecordQueryPlanProto.PRecordQueryPlan toRecordQueryPlanProto(@Nonnull final PlanSerializationContext serializationContext) {
        return RecordQueryPlanProto.PRecordQueryPlan.newBuilder().setAggregateIndexPlan(toProto(serializationContext)).build();
    }

    @Nonnull
    public static RecordQueryAggregateIndexPlan fromProto(@Nonnull final PlanSerializationContext serializationContext,
                                                          @Nonnull final PRecordQueryAggregateIndexPlan recordQueryAggregateIndexPlanProto) {
        return new RecordQueryAggregateIndexPlan(RecordQueryIndexPlan.fromProto(serializationContext, Objects.requireNonNull(recordQueryAggregateIndexPlanProto.getIndexPlan())),
                Objects.requireNonNull(recordQueryAggregateIndexPlanProto.getRecordTypeName()),
                IndexKeyValueToPartialRecord.fromProto(serializationContext, Objects.requireNonNull(recordQueryAggregateIndexPlanProto.getToRecord())),
                Value.fromValueProto(serializationContext, Objects.requireNonNull(recordQueryAggregateIndexPlanProto.getResultValue())),
                QueryPlanConstraint.fromProto(serializationContext, Objects.requireNonNull(recordQueryAggregateIndexPlanProto.getConstraint())));
    }

    /**
     * Deserializer.
     */
    @AutoService(PlanDeserializer.class)
    public static class Deserializer implements PlanDeserializer<PRecordQueryAggregateIndexPlan, RecordQueryAggregateIndexPlan> {
        @Nonnull
        @Override
        public Class<PRecordQueryAggregateIndexPlan> getProtoMessageClass() {
            return PRecordQueryAggregateIndexPlan.class;
        }

        @Nonnull
        @Override
        public RecordQueryAggregateIndexPlan fromProto(@Nonnull final PlanSerializationContext serializationContext,
                                                       @Nonnull final PRecordQueryAggregateIndexPlan recordQueryAggregateIndexPlanProto) {
            return RecordQueryAggregateIndexPlan.fromProto(serializationContext, recordQueryAggregateIndexPlanProto);
        }
    }
}<|MERGE_RESOLUTION|>--- conflicted
+++ resolved
@@ -259,11 +259,7 @@
     @SuppressWarnings("PMD.CompareObjectsWithEquals")
     public RecordQueryAggregateIndexPlan translateCorrelations(@Nonnull final TranslationMap translationMap, @Nonnull final List<? extends Quantifier> translatedQuantifiers) {
         final var translatedIndexPlan = indexPlan.translateCorrelations(translationMap, translatedQuantifiers);
-<<<<<<< HEAD
-        final var maybeNewResult = resultValue.translate2(translationMap, false);
-=======
         final var maybeNewResult = resultValue.translateCorrelations(translationMap);
->>>>>>> de20b74a
         if (translatedIndexPlan != indexPlan || maybeNewResult != resultValue) {
             return new RecordQueryAggregateIndexPlan(translatedIndexPlan, recordTypeName, toRecord, maybeNewResult);
         }
