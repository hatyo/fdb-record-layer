--- conflicted
+++ resolved
@@ -164,11 +164,7 @@
     @Override
     public SelectExpression translateCorrelations(@Nonnull final TranslationMap translationMap, @Nonnull final List<? extends Quantifier> translatedQuantifiers) {
         List<QueryPredicate> translatedPredicates = predicates.stream().map(p -> p.translateCorrelations(translationMap)).collect(Collectors.toList());
-<<<<<<< HEAD
-        final Value translatedResultValue = resultValue.translate2(translationMap, false);
-=======
         final Value translatedResultValue = resultValue.translateCorrelations(translationMap);
->>>>>>> de20b74a
         return new SelectExpression(translatedResultValue, translatedQuantifiers, translatedPredicates);
     }
 
@@ -498,6 +494,7 @@
                         final var candidatePredicate = predicateMapping.getCandidatePredicate();
                         predicateMapBuilder.put(queryPredicate, predicateMapping);
                         remainingUnmappedCandidatePredicates.remove(candidatePredicate);
+
                         final var parameterAliasOptional = predicateMapping.getParameterAliasOptional();
                         final var comparisonRangeOptional = predicateMapping.getComparisonRangeOptional();
                         if (parameterAliasOptional.isPresent() &&
