/*
 * FDBRecordStore.java
 *
 * This source file is part of the FoundationDB open source project
 *
 * Copyright 2015-2018 Apple Inc. and the FoundationDB project authors
 *
 * Licensed under the Apache License, Version 2.0 (the "License");
 * you may not use this file except in compliance with the License.
 * You may obtain a copy of the License at
 *
 *     http://www.apache.org/licenses/LICENSE-2.0
 *
 * Unless required by applicable law or agreed to in writing, software
 * distributed under the License is distributed on an "AS IS" BASIS,
 * WITHOUT WARRANTIES OR CONDITIONS OF ANY KIND, either express or implied.
 * See the License for the specific language governing permissions and
 * limitations under the License.
 */

package com.apple.foundationdb.record.provider.foundationdb;

import com.apple.foundationdb.KeyValue;
import com.apple.foundationdb.MutationType;
import com.apple.foundationdb.Range;
import com.apple.foundationdb.ReadTransaction;
import com.apple.foundationdb.Transaction;
import com.apple.foundationdb.annotation.API;
import com.apple.foundationdb.async.AsyncIterable;
import com.apple.foundationdb.async.AsyncIterator;
import com.apple.foundationdb.async.AsyncUtil;
import com.apple.foundationdb.async.CloseableAsyncIterator;
import com.apple.foundationdb.async.MoreAsyncUtil;
import com.apple.foundationdb.async.RangeSet;
import com.apple.foundationdb.record.ByteScanLimiter;
import com.apple.foundationdb.record.EndpointType;
import com.apple.foundationdb.record.EvaluationContext;
import com.apple.foundationdb.record.ExecuteProperties;
import com.apple.foundationdb.record.ExecuteState;
import com.apple.foundationdb.record.FunctionNames;
import com.apple.foundationdb.record.IndexEntry;
import com.apple.foundationdb.record.IndexScanType;
import com.apple.foundationdb.record.IndexState;
import com.apple.foundationdb.record.IsolationLevel;
import com.apple.foundationdb.record.MutableRecordStoreState;
import com.apple.foundationdb.record.PipelineOperation;
import com.apple.foundationdb.record.RecordCoreArgumentException;
import com.apple.foundationdb.record.RecordCoreException;
import com.apple.foundationdb.record.RecordCoreStorageException;
import com.apple.foundationdb.record.RecordCursor;
import com.apple.foundationdb.record.RecordIndexUniquenessViolation;
import com.apple.foundationdb.record.RecordMetaData;
import com.apple.foundationdb.record.RecordMetaDataProto;
import com.apple.foundationdb.record.RecordMetaDataProvider;
import com.apple.foundationdb.record.RecordStoreState;
import com.apple.foundationdb.record.ScanProperties;
import com.apple.foundationdb.record.SpotBugsSuppressWarnings;
import com.apple.foundationdb.record.TupleRange;
import com.apple.foundationdb.record.cursors.CursorLimitManager;
import com.apple.foundationdb.record.logging.KeyValueLogMessage;
import com.apple.foundationdb.record.logging.LogMessageKeys;
import com.apple.foundationdb.record.metadata.FormerIndex;
import com.apple.foundationdb.record.metadata.Index;
import com.apple.foundationdb.record.metadata.IndexAggregateFunction;
import com.apple.foundationdb.record.metadata.IndexRecordFunction;
import com.apple.foundationdb.record.metadata.IndexTypes;
import com.apple.foundationdb.record.metadata.Key;
import com.apple.foundationdb.record.metadata.MetaDataException;
import com.apple.foundationdb.record.metadata.MetaDataValidator;
import com.apple.foundationdb.record.metadata.RecordType;
import com.apple.foundationdb.record.metadata.RecordTypeOrBuilder;
import com.apple.foundationdb.record.metadata.StoreRecordFunction;
import com.apple.foundationdb.record.metadata.SyntheticRecordType;
import com.apple.foundationdb.record.metadata.expressions.EmptyKeyExpression;
import com.apple.foundationdb.record.metadata.expressions.KeyExpression;
import com.apple.foundationdb.record.provider.common.DynamicMessageRecordSerializer;
import com.apple.foundationdb.record.provider.common.RecordSerializer;
import com.apple.foundationdb.record.provider.foundationdb.keyspace.KeySpacePath;
import com.apple.foundationdb.record.provider.foundationdb.storestate.FDBRecordStoreStateCache;
import com.apple.foundationdb.record.query.QueryToKeyMatcher;
import com.apple.foundationdb.record.query.RecordQuery;
import com.apple.foundationdb.record.query.expressions.AndComponent;
import com.apple.foundationdb.record.query.expressions.Query;
import com.apple.foundationdb.record.query.expressions.QueryComponent;
import com.apple.foundationdb.record.query.expressions.RecordTypeKeyComparison;
import com.apple.foundationdb.record.query.plan.RecordQueryPlanner;
import com.apple.foundationdb.record.query.plan.plans.RecordQueryPlan;
import com.apple.foundationdb.record.query.plan.synthetic.SyntheticRecordFromStoredRecordPlan;
import com.apple.foundationdb.record.query.plan.synthetic.SyntheticRecordPlanner;
import com.apple.foundationdb.subspace.Subspace;
import com.apple.foundationdb.tuple.ByteArrayUtil;
import com.apple.foundationdb.tuple.ByteArrayUtil2;
import com.apple.foundationdb.tuple.Tuple;
import com.apple.foundationdb.tuple.TupleHelpers;
import com.apple.foundationdb.util.LoggableException;
import com.google.common.annotations.VisibleForTesting;
import com.google.common.cache.Cache;
import com.google.common.cache.CacheBuilder;
import com.google.common.collect.ImmutableMap;
import com.google.protobuf.Descriptors;
import com.google.protobuf.InvalidProtocolBufferException;
import com.google.protobuf.Message;
import org.apache.commons.lang3.tuple.Pair;
import org.slf4j.Logger;
import org.slf4j.LoggerFactory;

import javax.annotation.Nonnull;
import javax.annotation.Nullable;
import java.nio.ByteBuffer;
import java.nio.ByteOrder;
import java.util.ArrayList;
import java.util.Collection;
import java.util.Collections;
import java.util.HashMap;
import java.util.Iterator;
import java.util.LinkedList;
import java.util.List;
import java.util.Map;
import java.util.Optional;
import java.util.Set;
import java.util.concurrent.CompletableFuture;
import java.util.concurrent.atomic.AtomicReference;
import java.util.concurrent.ConcurrentHashMap;
import java.util.function.Function;
import java.util.function.Predicate;
import java.util.function.UnaryOperator;
import java.util.stream.Collectors;

/**
 * A multi-type record store.
 *
 * By default, this uses Protobuf dynamic messages to process records. However, one can specify a custom {@link RecordSerializer}
 * such as a {@link com.apple.foundationdb.record.provider.common.MessageBuilderRecordSerializer MessageBuilderRecordSerializer}
 * or a {@link com.apple.foundationdb.record.provider.common.TransformedRecordSerializer TransformedRecordSerializer} to use
 * as an alternative. Unlike the serializers used by an {@link FDBTypedRecordStore} which only need to be able to process records
 * of the appropriate record type, the provided serializer must be able to serialize and deseralize all record types specified by
 * the record store's {@link RecordMetaData}.
 *
 * <p>
 * <b>Warning</b>: It is unsafe to create and use two {@code FDBRecordStore}s concurrently over the same {@link Subspace}
 * within the context of a single transaction, i.e., with the same {@link FDBRecordContext}. This is because the {@code FDBRecordStore}
 * object maintains state about certain uncommitted operations, and concurrent access through two objects will not see
 * changes to this in-memory state. See <a href="https://github.com/FoundationDB/fdb-record-layer/issues/489">Issue #489</a>
 * for more details. Note also that the record stores returned by {@link #getTypedRecordStore(RecordSerializer)} and
 * {@link #getUntypedRecordStore()} will share an {@code FDBRecordStore} with the record store on which they are called,
 * so it <em>is</em> safe to have a typed- and untyped-record store open over the same {@code Subspace} within the context
 * of the same transaction if one uses one of those methods.
 * </p>
 *
 * @see FDBRecordStoreBase
 */
@API(API.Status.STABLE)
public class FDBRecordStore extends FDBStoreBase implements FDBRecordStoreBase<Message> {
    private static final Logger LOGGER = LoggerFactory.getLogger(FDBRecordStore.class);

    public static final int DEFAULT_PIPELINE_SIZE = 10;
    public static final PipelineSizer DEFAULT_PIPELINE_SIZER = pipelineOperation -> DEFAULT_PIPELINE_SIZE;

    // The maximum number of records to allow before triggering online index builds
    // instead of a transactional rebuild.
    public static final int MAX_RECORDS_FOR_REBUILD = 200;

    // The maximum number of index rebuilds to run in parellel
    // TODO: This should probably be configured through the PipelineSizer
    public static final int MAX_PARALLEL_INDEX_REBUILD = 10;

    private static final int MIN_FORMAT_VERSION = 1;
    // 1 - initial implementation
    public static final int INFO_ADDED_FORMAT_VERSION = 1;
    // 2 - added record counting
    public static final int RECORD_COUNT_ADDED_FORMAT_VERSION = 2;
    // 3 - added support for a key in record count
    public static final int RECORD_COUNT_KEY_ADDED_FORMAT_VERSION = 3;
    // 4 - tightened up format version migration (version mostly for testing)
    public static final int FORMAT_CONTROL_FORMAT_VERSION = 4;
    // 5 - started writing unsplit records with a suffix
    public static final int SAVE_UNSPLIT_WITH_SUFFIX_FORMAT_VERSION = 5;
    // 6 - store record version at a split point within the record
    public static final int SAVE_VERSION_WITH_RECORD_FORMAT_VERSION = 6;
    // 7 - allow the record store state to be cached and invalidated with the meta-data version key
    public static final int CACHEABLE_STATE_FORMAT_VERSION = 7;

    // The current code can read and write up to the format version below
    public static final int MAX_SUPPORTED_FORMAT_VERSION = CACHEABLE_STATE_FORMAT_VERSION;

    // Record stores attempt to upgrade to this version
    public static final int DEFAULT_FORMAT_VERSION = MAX_SUPPORTED_FORMAT_VERSION;

    // These agree with the client's values. They could be tunable and even increased with knobs.
    public static final int KEY_SIZE_LIMIT = 10_000;
    public static final int VALUE_SIZE_LIMIT = 100_000;

    // The size of preload cache
    private static final int PRELOAD_CACHE_SIZE = 100;

    protected static final Object STORE_INFO_KEY = FDBRecordStoreKeyspace.STORE_INFO.key();
    protected static final Object RECORD_KEY = FDBRecordStoreKeyspace.RECORD.key();
    protected static final Object INDEX_KEY = FDBRecordStoreKeyspace.INDEX.key();
    protected static final Object INDEX_SECONDARY_SPACE_KEY = FDBRecordStoreKeyspace.INDEX_SECONDARY_SPACE.key();
    protected static final Object RECORD_COUNT_KEY = FDBRecordStoreKeyspace.RECORD_COUNT.key();
    protected static final Object INDEX_STATE_SPACE_KEY = FDBRecordStoreKeyspace.INDEX_STATE_SPACE.key();
    protected static final Object INDEX_RANGE_SPACE_KEY = FDBRecordStoreKeyspace.INDEX_RANGE_SPACE.key();
    protected static final Object INDEX_UNIQUENESS_VIOLATIONS_KEY = FDBRecordStoreKeyspace.INDEX_UNIQUENESS_VIOLATIONS_SPACE.key();
    protected static final Object RECORD_VERSION_KEY = FDBRecordStoreKeyspace.RECORD_VERSION_SPACE.key();

    @SuppressWarnings("squid:S2386")
    @SpotBugsSuppressWarnings("MS_MUTABLE_ARRAY")
    public static final byte[] LITTLE_ENDIAN_INT64_ONE = new byte[] { 1, 0, 0, 0, 0, 0, 0, 0 };
    @SuppressWarnings("squid:S2386")
    @SpotBugsSuppressWarnings("MS_MUTABLE_ARRAY")
    public static final byte[] LITTLE_ENDIAN_INT64_MINUS_ONE = new byte[] { -1, -1, -1, -1, -1, -1, -1, -1 };

    protected int formatVersion;
    protected int userVersion;

    private boolean omitUnsplitRecordSuffix;

    @Nonnull
    protected final RecordMetaDataProvider metaDataProvider;

    @Nullable
    protected final AtomicReference<MutableRecordStoreState> recordStoreStateRef = new AtomicReference<>();

    @Nonnull
    protected final RecordSerializer<Message> serializer;

    @Nonnull
    protected final IndexMaintainerRegistry indexMaintainerRegistry;

    @Nonnull
    protected final IndexMaintenanceFilter indexMaintenanceFilter;

    @Nonnull
    protected final PipelineSizer pipelineSizer;

    @Nullable
    protected final FDBRecordStoreStateCache storeStateCache;

    @Nullable
    private Subspace cachedRecordsSubspace;

    @Nonnull
    private final Cache<Tuple, FDBRawRecord> preloadCache;

    @SuppressWarnings("squid:S00107")
    protected FDBRecordStore(@Nonnull FDBRecordContext context,
                             @Nonnull SubspaceProvider subspaceProvider,
                             int formatVersion,
                             @Nonnull RecordMetaDataProvider metaDataProvider,
                             @Nonnull RecordSerializer<Message> serializer,
                             @Nonnull IndexMaintainerRegistry indexMaintainerRegistry,
                             @Nonnull IndexMaintenanceFilter indexMaintenanceFilter,
                             @Nonnull PipelineSizer pipelineSizer,
                             @Nullable FDBRecordStoreStateCache storeStateCache) {
        super(context, subspaceProvider);
        this.formatVersion = formatVersion;
        this.metaDataProvider = metaDataProvider;
        this.serializer = serializer;
        this.indexMaintainerRegistry = indexMaintainerRegistry;
        this.indexMaintenanceFilter = indexMaintenanceFilter;
        this.pipelineSizer = pipelineSizer;
        this.storeStateCache = storeStateCache;
        this.omitUnsplitRecordSuffix = formatVersion < SAVE_UNSPLIT_WITH_SUFFIX_FORMAT_VERSION;
        this.preloadCache = CacheBuilder.newBuilder().maximumSize(PRELOAD_CACHE_SIZE).build();
    }

    @Override
    public FDBRecordStore getUntypedRecordStore() {
        return this;
    }

    @Nonnull
    @Override
    public FDBRecordContext getContext() {
        return context;
    }

    /**
     * Get the storage format version currently in use for this record store.
     *
     * After calling {@link FDBRecordStore.Builder#open} or {@link #checkVersion} directly, this will be the format stored in the store's info header.
     *
     * Index maintainers can use this to determine what format to expect / produce.
     * @return the storage format version
     */
    public int getFormatVersion() {
        return formatVersion;
    }

    /**
     * Get the user version currently in use for this record store.
     *
     * After calling {@link FDBRecordStore.Builder#open} or {@link #checkVersion} directly, this will be the value stored in the store's info header.
     *
     * This version is returned from {@link UserVersionChecker#checkUserVersion} and does not have any meaning within the Record Layer core.
     * @return the user format version
     */
    public int getUserVersion() {
        return userVersion;
    }

    private boolean useOldVersionFormat() {
        // If the store is either explicitly using the older format version or if
        // it is using a newer one, but because of how the data were originally stored
        // in this record store, then use the older location for record versions.
        return getFormatVersion() < SAVE_VERSION_WITH_RECORD_FORMAT_VERSION || omitUnsplitRecordSuffix;
    }

    /**
     * Get the provider for the record store's meta-data.
     * @return the meta-data source to use
     */
    @Nullable
    public RecordMetaDataProvider getMetaDataProvider() {
        return metaDataProvider;
    }

    /**
     * Get the {@link RecordMetaData} used by this store.
     * @return the associated meta-data
     */
    @Override
    @Nonnull
    public RecordMetaData getRecordMetaData() {
        return metaDataProvider.getRecordMetaData();
    }

    /**
     * Get the {@link RecordStoreState} for this store.
     * This represents the indexes that are disabled or in the process of being rebuilt.
     * If the state is not already loaded, it is loaded synchronously.
     * @return the store state for this store
     */
    @Nonnull
    public RecordStoreState getRecordStoreState() {
        if (recordStoreStateRef.get() == null) {
            context.asyncToSync(FDBStoreTimer.Waits.WAIT_LOAD_RECORD_STORE_STATE,
                    preloadRecordStoreStateAsync(StoreExistenceCheck.NONE, IsolationLevel.SERIALIZABLE, IsolationLevel.SNAPSHOT));
        }
        return recordStoreStateRef.get();
    }

    @Override
    @Nonnull
    public RecordSerializer<Message> getSerializer() {
        return serializer;
    }

    @Nonnull
    public IndexMaintainerRegistry getIndexMaintainerRegistry() {
        return indexMaintainerRegistry;
    }

    @Nonnull
    public IndexMaintenanceFilter getIndexMaintenanceFilter() {
        return indexMaintenanceFilter;
    }

    /**
     * Async version of {@link #saveRecord(Message, RecordExistenceCheck, FDBRecordVersion, VersionstampSaveBehavior)}.
     * @param record the record to save
     * @param existenceCheck when to throw an exception if a record with the same primary key does or does not already exist
     * @param version the associated record version
     * @param behavior the save behavior w.r.t. the given <code>version</code>
     * @return a future that completes with the stored record form of the saved record
     */
    @Override
    @Nonnull
    public CompletableFuture<FDBStoredRecord<Message>> saveRecordAsync(@Nonnull final Message record, @Nonnull RecordExistenceCheck existenceCheck,
                                                                       @Nullable FDBRecordVersion version, @Nonnull final VersionstampSaveBehavior behavior) {
        return saveTypedRecord(serializer, record, existenceCheck, version, behavior);
    }

    @Nonnull
    @API(API.Status.INTERNAL)
    protected <M extends Message> CompletableFuture<FDBStoredRecord<M>> saveTypedRecord(@Nonnull RecordSerializer<M> typedSerializer,
                                                                                        @Nonnull M record,
                                                                                        @Nonnull RecordExistenceCheck existenceCheck,
                                                                                        @Nullable FDBRecordVersion version,
                                                                                        @Nonnull VersionstampSaveBehavior behavior) {
        final RecordMetaData metaData = metaDataProvider.getRecordMetaData();
        final Descriptors.Descriptor recordDescriptor = record.getDescriptorForType();
        final RecordType recordType = metaData.getRecordTypeForDescriptor(recordDescriptor);
        final KeyExpression primaryKeyExpression = recordType.getPrimaryKey();

        final FDBStoredRecordBuilder<M> recordBuilder = FDBStoredRecord.newBuilder(record).setRecordType(recordType);
        final FDBRecordVersion recordVersion = recordVersionForSave(metaData, version, behavior);
        recordBuilder.setVersion(recordVersion);
        final Tuple primaryKey = primaryKeyExpression.evaluateSingleton(recordBuilder).toTuple();
        recordBuilder.setPrimaryKey(primaryKey);

        final CompletableFuture<FDBStoredRecord<M>> result = loadExistingRecord(typedSerializer, primaryKey).thenCompose(oldRecord -> {
            if (oldRecord == null) {
                if (existenceCheck.errorIfNotExists()) {
                    throw new RecordDoesNotExistException("record does not exist",
                            LogMessageKeys.PRIMARY_KEY, primaryKey);
                }
            } else {
                if (existenceCheck.errorIfExists()) {
                    throw new RecordAlreadyExistsException("record already exists",
                            LogMessageKeys.PRIMARY_KEY, primaryKey);
                }
                if (existenceCheck.errorIfTypeChanged() && oldRecord.getRecordType() != recordType) {
                    throw new RecordTypeChangedException("record type changed",
                            LogMessageKeys.PRIMARY_KEY, primaryKey,
                            LogMessageKeys.ACTUAL_TYPE, oldRecord.getRecordType().getName(),
                            LogMessageKeys.EXPECTED_TYPE, recordType.getName());
                }
            }
            final FDBStoredRecord<M> newRecord = serializeAndSaveRecord(typedSerializer, recordBuilder, metaData, oldRecord);
            if (oldRecord == null) {
                addRecordCount(metaData, newRecord, LITTLE_ENDIAN_INT64_ONE);
            } else {
                if (getTimer() != null) {
                    getTimer().increment(FDBStoreTimer.Counts.REPLACE_RECORD_VALUE_BYTES, oldRecord.getValueSize());
                }
            }
            return updateSecondaryIndexes(oldRecord, newRecord).thenApply(v -> newRecord);
        });
        return context.instrument(FDBStoreTimer.Events.SAVE_RECORD, result);
    }

    private <M extends Message> void addRecordCount(@Nonnull RecordMetaData metaData, @Nonnull FDBStoredRecord<M> record, @Nonnull byte[] increment) {
        if (metaData.getRecordCountKey() == null) {
            return;
        }
        final Transaction tr = ensureContextActive();
        Key.Evaluated subkey = metaData.getRecordCountKey().evaluateSingleton(record);
        final byte[] keyBytes = getSubspace().pack(Tuple.from(RECORD_COUNT_KEY).addAll(subkey.toTupleAppropriateList()));
        tr.mutate(MutationType.ADD, keyBytes, increment);
    }

    @Nullable
    private FDBRecordVersion recordVersionForSave(@Nonnull RecordMetaData metaData, @Nullable FDBRecordVersion version, @Nonnull final VersionstampSaveBehavior behavior) {
        if (behavior.equals(VersionstampSaveBehavior.NO_VERSION)) {
            if (version != null) {
                throw new RecordCoreException("Nonnull version supplied with a NO_VERSION behavior: " + version);
            }
            return null;
        }
        if (version == null && (behavior.equals(VersionstampSaveBehavior.WITH_VERSION) || metaData.isStoreRecordVersions())) {
            return FDBRecordVersion.incomplete(context.claimLocalVersion());
        }
        return version;
    }

    @Nonnull
    private <M extends Message> CompletableFuture<FDBStoredRecord<M>> loadExistingRecord(@Nonnull RecordSerializer<M> typedSerializer, @Nonnull Tuple primaryKey) {
        // Note: this assumes that any existing record is compatible with the serializer (even if not of the same record type).
        // To relax that would perhaps mean catching errors and falling back to the untyped serializer.
        // This would in turn require care with the type parameters to updateSecondaryIndexes.
        // In no case is an index maintainer called with incompatible record type, so its signature should still be valid.
        return loadTypedRecord(typedSerializer, primaryKey, false);
    }

    @Nonnull
    private <M extends Message> FDBStoredRecord<M> serializeAndSaveRecord(@Nonnull RecordSerializer<M> typedSerializer, @Nonnull final FDBStoredRecordBuilder<M> recordBuilder,
                                                                          @Nonnull final RecordMetaData metaData, @Nullable FDBStoredSizes oldSizeInfo) {
        final Tuple primaryKey = recordBuilder.getPrimaryKey();
        final FDBRecordVersion version = recordBuilder.getVersion();
        final byte[] serialized = typedSerializer.serialize(metaData, recordBuilder.getRecordType(), recordBuilder.getRecord(), getTimer());
        final FDBRecordVersion splitVersion = useOldVersionFormat() ? null : version;
        final SplitHelper.SizeInfo sizeInfo = new SplitHelper.SizeInfo();
        preloadCache.invalidate(primaryKey); // clear out cache of older value if present
        SplitHelper.saveWithSplit(context, recordsSubspace(), recordBuilder.getPrimaryKey(), serialized, splitVersion, metaData.isSplitLongRecords(), omitUnsplitRecordSuffix, true, oldSizeInfo, sizeInfo);
        countKeysAndValues(FDBStoreTimer.Counts.SAVE_RECORD_KEY, FDBStoreTimer.Counts.SAVE_RECORD_KEY_BYTES, FDBStoreTimer.Counts.SAVE_RECORD_VALUE_BYTES, sizeInfo);
        recordBuilder.setSize(sizeInfo);

        if (version != null && useOldVersionFormat()) {
            saveVersionWithOldFormat(primaryKey, version);
        }
        return recordBuilder.build();
    }

    private void saveVersionWithOldFormat(@Nonnull Tuple primaryKey, @Nonnull FDBRecordVersion version) {
        byte[] versionKey = getSubspace().pack(recordVersionKey(primaryKey));
        if (version.isComplete()) {
            context.ensureActive().set(versionKey, version.toBytes());
        } else {
            context.addToLocalVersionCache(primaryKey, version.getLocalVersion());
            final byte[] valueBytes = version.writeTo(ByteBuffer.allocate(FDBRecordVersion.VERSION_LENGTH + Integer.BYTES).order(ByteOrder.BIG_ENDIAN))
                    .putInt(0)
                    .array();
            context.addVersionMutation(MutationType.SET_VERSIONSTAMPED_VALUE, versionKey, valueBytes);
        }
    }

    @Nonnull
    private Tuple recordVersionKey(@Nonnull Tuple primaryKey) {
        if (useOldVersionFormat()) {
            return Tuple.from(RECORD_VERSION_KEY).addAll(primaryKey);
        } else {
            return Tuple.from(RECORD_KEY).addAll(primaryKey).add(SplitHelper.RECORD_VERSION);
        }
    }

    @Nonnull
    private <M extends Message> CompletableFuture<Void> updateSecondaryIndexes(@Nullable final FDBStoredRecord<M> oldRecord,
                                                                               @Nullable final FDBStoredRecord<M> newRecord) {
        if (oldRecord == null && newRecord == null) {
            return AsyncUtil.DONE;
        }
        if (recordStoreStateRef.get() == null) {
            return preloadRecordStoreStateAsync().thenCompose(vignore -> updateSecondaryIndexes(oldRecord, newRecord));
        }

        final List<CompletableFuture<Void>> futures = new ArrayList<>();
        final RecordType sameRecordType;
        if (oldRecord == null) {
            sameRecordType = newRecord.getRecordType();
        } else if (newRecord == null) {
            sameRecordType = oldRecord.getRecordType();
        } else if (oldRecord.getRecordType() == newRecord.getRecordType()) {
            sameRecordType = newRecord.getRecordType();
        } else {
            sameRecordType = null;
        }
        beginRecordStoreStateRead();
        boolean haveFuture = false;
        try {
            if (sameRecordType != null) {
                updateSecondaryIndexes(oldRecord, newRecord, futures, getEnabledIndexes(sameRecordType));
                updateSecondaryIndexes(oldRecord, newRecord, futures, getEnabledUniversalIndexes());
                updateSecondaryIndexes(oldRecord, newRecord, futures, getEnabledMultiTypeIndexes(sameRecordType));
            } else {
                final List<Index> oldIndexes = new ArrayList<>();
                if (oldRecord != null) {
                    final RecordType oldRecordType = oldRecord.getRecordType();
                    oldIndexes.addAll(getEnabledIndexes(oldRecordType));
                    oldIndexes.addAll(getEnabledUniversalIndexes());
                    oldIndexes.addAll(getEnabledMultiTypeIndexes(oldRecordType));
                }
                List<Index> newIndexes = new ArrayList<>();
                if (newRecord != null) {
                    final RecordType newRecordType = newRecord.getRecordType();
                    newIndexes.addAll(getEnabledIndexes(newRecordType));
                    newIndexes.addAll(getEnabledUniversalIndexes());
                    newIndexes.addAll(getEnabledMultiTypeIndexes(newRecordType));
                }
                List<Index> commonIndexes = new ArrayList<>(oldIndexes);
                commonIndexes.retainAll(newIndexes);
                oldIndexes.removeAll(commonIndexes);
                newIndexes.removeAll(commonIndexes);
                updateSecondaryIndexes(oldRecord, null, futures, oldIndexes);
                updateSecondaryIndexes(null, newRecord, futures, newIndexes);
                updateSecondaryIndexes(oldRecord, newRecord, futures, commonIndexes);
            }
            if (!getRecordMetaData().getSyntheticRecordTypes().isEmpty()) {
                updateSyntheticIndexes(oldRecord, newRecord, futures);
            }
            haveFuture = true;
        } finally {
            if (!haveFuture) {
                endRecordStoreStateRead();
            }
        }
        if (futures.isEmpty()) {
            endRecordStoreStateRead();
            return AsyncUtil.DONE;
        } else if (futures.size() == 1) {
            return futures.get(0).whenComplete((v, t) -> endRecordStoreStateRead());
        } else {
            return AsyncUtil.whenAll(futures).whenComplete((v, t) -> endRecordStoreStateRead());
        }
    }

    private <M extends Message> void updateSecondaryIndexes(@Nullable final FDBIndexableRecord<M> oldRecord,
                                                            @Nullable final FDBIndexableRecord<M> newRecord,
                                                            @Nonnull final List<CompletableFuture<Void>> futures,
                                                            @Nonnull final List<Index> indexes) {
        if (oldRecord == null && newRecord == null) {
            return;
        }
        for (Index index : indexes) {
            final IndexMaintainer maintainer = getIndexMaintainer(index);
            final CompletableFuture<Void> future;
            if (!maintainer.isIdempotent() && isIndexWriteOnly(index)) {
                // In this case, the index is still being built, so we are not
                // going to update the record unless the rebuild job has already
                // gotten to this range.
                final Tuple primaryKey = newRecord == null ? oldRecord.getPrimaryKey() : newRecord.getPrimaryKey();
                future = maintainer.addedRangeWithKey(primaryKey)
                        .thenCompose(present -> {
                            if (present) {
                                return maintainer.update(oldRecord, newRecord);
                            } else {
                                return AsyncUtil.DONE;
                            }
                        });
                if (!MoreAsyncUtil.isCompletedNormally(future)) {
                    futures.add(future);
                }
            } else {
                future = maintainer.update(oldRecord, newRecord);
            }
            if (!MoreAsyncUtil.isCompletedNormally(future)) {
                futures.add(future);
            }
        }
    }

    @API(API.Status.EXPERIMENTAL)
    private <M extends Message> void updateSyntheticIndexes(@Nullable FDBStoredRecord<M> oldRecord,
                                                            @Nullable FDBStoredRecord<M> newRecord,
                                                            @Nonnull final List<CompletableFuture<Void>> futures) {
        final SyntheticRecordPlanner planner = new SyntheticRecordPlanner(this);
        // Index maintainers are not required to be thread-safe, so only do one synthetic record at a time.
        final int pipelineSize = 1;
        if (oldRecord != null && newRecord != null && oldRecord.getRecordType() == newRecord.getRecordType()) {
            // TODO: An important optimization here is determining that no field used in the join condition or
            //  indexed in the synthetic record is changed, in which case all this can be skipped.
            final SyntheticRecordFromStoredRecordPlan plan = planner.fromStoredType(newRecord.getRecordType(), true);
            if (plan == null) {
                return;
            }
            final Map<RecordType, Collection<IndexMaintainer>> maintainers = getSyntheticMaintainers(plan.getSyntheticRecordTypes());
            final Map<Tuple, FDBSyntheticRecord> oldRecords = new ConcurrentHashMap<>();
            CompletableFuture<Void> future = plan.execute(this, oldRecord).forEach(syntheticRecord -> oldRecords.put(syntheticRecord.getPrimaryKey(), syntheticRecord));
            @Nonnull final FDBStoredRecord<M> theNewRecord = newRecord; // @SpotBugsSuppressWarnings("NP_PARAMETER_MUST_BE_NONNULL_BUT_MARKED_AS_NULLABLE", justification = "https://github.com/spotbugs/spotbugs/issues/552")
            future = future.thenCompose(v -> plan.execute(this, theNewRecord).forEachAsync(syntheticRecord -> runSyntheticMaintainers(maintainers, oldRecords.remove(syntheticRecord.getPrimaryKey()), syntheticRecord), pipelineSize));
            future = future.thenCompose(v -> {
                // Any synthetic record that was generated by the plan on the old record but not by the plan on the new record needs to be removed from its indexes.
                final List<CompletableFuture<Void>> subFutures = new ArrayList<>();
                for (FDBSyntheticRecord oldSyntheticRecord : oldRecords.values()) {
                    CompletableFuture<Void> subFuture = runSyntheticMaintainers(maintainers, oldSyntheticRecord, null);
                    if (!MoreAsyncUtil.isCompletedNormally(subFuture)) {
                        subFutures.add(subFuture);
                    }
                }
                if (subFutures.isEmpty()) {
                    return AsyncUtil.DONE;
                } else if (subFutures.size() == 1) {
                    return subFutures.get(0);
                } else {
                    return AsyncUtil.whenAll(subFutures);
                }
            });
            futures.add(future);
        } else {
            if (oldRecord != null) {
                final SyntheticRecordFromStoredRecordPlan plan = planner.fromStoredType(oldRecord.getRecordType(), true);
                if (plan != null) {
                    final Map<RecordType, Collection<IndexMaintainer>> maintainers = getSyntheticMaintainers(plan.getSyntheticRecordTypes());
                    futures.add(plan.execute(this, oldRecord).forEachAsync(syntheticRecord -> runSyntheticMaintainers(maintainers, syntheticRecord, null), pipelineSize));
                }
            }
            if (newRecord != null) {
                final SyntheticRecordFromStoredRecordPlan plan = planner.fromStoredType(newRecord.getRecordType(), true);
                if (plan != null) {
                    final Map<RecordType, Collection<IndexMaintainer>> maintainers = getSyntheticMaintainers(plan.getSyntheticRecordTypes());
                    futures.add(plan.execute(this, newRecord).forEachAsync(syntheticRecord -> runSyntheticMaintainers(maintainers, null, syntheticRecord), pipelineSize));
                }
            }
        }
    }

    @Nonnull
    @API(API.Status.EXPERIMENTAL)
    private Map<RecordType, Collection<IndexMaintainer>> getSyntheticMaintainers(@Nonnull Set<String> syntheticRecordTypes) {
        final RecordMetaData metaData = getRecordMetaData();
        return syntheticRecordTypes.stream().map(metaData::getSyntheticRecordType).collect(Collectors.toMap(Function.identity(), syntheticRecordType -> {
            List<IndexMaintainer> indexMaintainers = new ArrayList<>();
            syntheticRecordType.getIndexes().stream().map(this::getIndexMaintainer).forEach(indexMaintainers::add);
            syntheticRecordType.getMultiTypeIndexes().stream().map(this::getIndexMaintainer).forEach(indexMaintainers::add);
            return indexMaintainers;
        }));
    }

    @Nonnull
    @API(API.Status.EXPERIMENTAL)
    private CompletableFuture<Void> runSyntheticMaintainers(@Nonnull Map<RecordType, Collection<IndexMaintainer>> maintainers, @Nullable FDBSyntheticRecord oldRecord, @Nullable FDBSyntheticRecord newRecord) {
        if (oldRecord == null && newRecord == null) {
            return AsyncUtil.DONE;
        }
        final RecordType recordType = oldRecord != null ? oldRecord.getRecordType() : newRecord.getRecordType();
        final List<CompletableFuture<Void>> futures = new ArrayList<>();
        for (IndexMaintainer indexMaintainer : maintainers.get(recordType)) {
            CompletableFuture<Void> future = indexMaintainer.update(oldRecord, newRecord);
            if (!MoreAsyncUtil.isCompletedNormally(future)) {
                futures.add(future);
            }
        }
        if (futures.isEmpty()) {
            return AsyncUtil.DONE;
        } else if (futures.size() == 1) {
            return futures.get(0);
        } else {
            return AsyncUtil.whenAll(futures);
        }
    }

    /**
     * Load a {@link FDBSyntheticRecord synthetic record} by loading its stored constituent records and synthesizing it from them.
     * @param primaryKey the primary key of the synthetic record, which includes the primary keys of the constituents
     * @return a future which completes to the synthesized record
     */
    @Nonnull
    @API(API.Status.EXPERIMENTAL)
    public CompletableFuture<FDBSyntheticRecord> loadSyntheticRecord(@Nonnull Tuple primaryKey) {
        SyntheticRecordType<?> syntheticRecordType = getRecordMetaData().getSyntheticRecordTypeFromRecordTypeKey(primaryKey.get(0));
        int nconstituents = syntheticRecordType.getConstituents().size();
        if (nconstituents != primaryKey.size() - 1) {
            throw new RecordCoreException("Primary key does not have correct number of nested keys: " + primaryKey);
        }
        final Map<String, FDBStoredRecord<? extends Message>> constituents = new ConcurrentHashMap<>(nconstituents);
        final CompletableFuture<?>[] futures = new CompletableFuture<?>[nconstituents];
        for (int i = 0; i < nconstituents; i++) {
            final SyntheticRecordType.Constituent constituent = syntheticRecordType.getConstituents().get(i);
            final Tuple constituentKey = primaryKey.getNestedTuple(i + 1);
            if (constituentKey == null) {
                futures[i] = AsyncUtil.DONE;
            } else {
                futures[i] = loadRecordAsync(constituentKey).thenApply(record -> {
                    if (record == null) {
                        throw new RecordDoesNotExistException("constituent record not found: " + constituent.getName());
                    }
                    constituents.put(constituent.getName(), record);
                    return null;
                });
            }
        }
        return CompletableFuture.allOf(futures).thenApply(vignore -> FDBSyntheticRecord.of(syntheticRecordType, constituents));
    }

    @Nonnull
    public Subspace recordsSubspace() {
        if (cachedRecordsSubspace == null) {
            cachedRecordsSubspace = getSubspace().subspace(Tuple.from(RECORD_KEY));
        }
        return cachedRecordsSubspace;
    }

    @Nonnull
    public Subspace indexSubspace(@Nonnull Index index) {
        return getSubspace().subspace(Tuple.from(INDEX_KEY, index.getSubspaceTupleKey()));
    }

    @Nonnull
    public Subspace indexSubspaceFromMaintainer(@Nonnull Index index) {
        return getIndexMaintainer(index).getIndexSubspace();
    }

    @Nonnull
    public Subspace indexStateSubspace() {
        return getSubspace().subspace(Tuple.from(INDEX_STATE_SPACE_KEY));
    }

    @Nonnull
    public Subspace indexSecondarySubspace(@Nonnull Index index) {
        return getSubspace().subspace(Tuple.from(INDEX_SECONDARY_SPACE_KEY, index.getSubspaceTupleKey()));
    }

    /**
     * Subspace for index in which to place a {@link com.apple.foundationdb.async.RangeSet RangeSet}.
     * This is used for determining how much progress has been made on building the index in the
     * case that one is building the index offline.
     * @param index the index to retrieve the range subspace for
     * @return the subspace for the {@link com.apple.foundationdb.async.RangeSet RangeSet} for the given index
     */
    @Nonnull
    public Subspace indexRangeSubspace(@Nonnull Index index) {
        return getSubspace().subspace(Tuple.from(INDEX_RANGE_SPACE_KEY, index.getSubspaceTupleKey()));
    }

    /**
     * Subspace for index in which to place a record in uniqueness violations. This
     * is used while the index is being built to keep track of what values are duplicated and
     * thus have to be addressed later.
     * @param index the index to retrieve the uniqueness violation subspace for
     * @return the subspace for the uniqueness violations for the given index
     */
    @Nonnull
    public Subspace indexUniquenessViolationsSubspace(@Nonnull Index index) {
        return getSubspace().subspace(Tuple.from(INDEX_UNIQUENESS_VIOLATIONS_KEY, index.getSubspaceTupleKey()));
    }

    /**
     * Get the maintainer for a given index.
     * @param index the required index
     * @return the maintainer for the given index
     */
    public IndexMaintainer getIndexMaintainer(@Nonnull Index index) {
        return indexMaintainerRegistry.getIndexMaintainer(new IndexMaintainerState(this, index, indexMaintenanceFilter));
    }

    public int getKeySizeLimit() {
        return KEY_SIZE_LIMIT;
    }

    public int getValueSizeLimit() {
        return VALUE_SIZE_LIMIT;
    }

    public void addUniquenessCheck(@Nonnull AsyncIterable<KeyValue> kvs,
                                   @Nonnull Index index,
                                   @Nonnull IndexEntry indexEntry,
                                   @Nonnull Tuple primaryKey) {
        final IndexMaintainer indexMaintainer = getIndexMaintainer(index);
        final CompletableFuture<Void> checker = context.instrument(FDBStoreTimer.Events.CHECK_INDEX_UNIQUENESS,
                AsyncUtil.forEach(kvs, kv -> {
                    Tuple existingEntry = SplitHelper.unpackKey(indexMaintainer.getIndexSubspace(), kv);
                    Tuple existingKey = index.getEntryPrimaryKey(existingEntry);
                    if (!TupleHelpers.equals(primaryKey, existingKey)) {
                        if (isIndexWriteOnly(index)) {
                            Tuple valueKey = indexEntry.getKey();
                            indexMaintainer.updateUniquenessViolations(valueKey, primaryKey, existingKey, false);
                            indexMaintainer.updateUniquenessViolations(valueKey, existingKey, primaryKey, false);
                        } else {
                            throw new RecordIndexUniquenessViolation(index, indexEntry, primaryKey, existingKey);
                        }
                    }
                }, getExecutor()));
        getRecordContext().addCommitCheck(checker);
    }

    public CompletableFuture<IndexOperationResult> performIndexOperationAsync(@Nonnull String indexName,
                                                                              @Nonnull IndexOperation operation) {
        final RecordMetaData metaData = metaDataProvider.getRecordMetaData();
        final Index index = metaData.getIndex(indexName);
        return getIndexMaintainer(index).performOperation(operation);
    }

    public IndexOperationResult performIndexOperation(@Nonnull String indexName, @Nonnull IndexOperation operation) {
        return context.asyncToSync(FDBStoreTimer.Waits.WAIT_INDEX_OPERATION, performIndexOperationAsync(indexName, operation));
    }

    @Override
    @Nonnull
    public CompletableFuture<FDBStoredRecord<Message>> loadRecordInternal(@Nonnull final Tuple primaryKey,
                                                                          @Nonnull ExecuteState executeState,
                                                                          final boolean snapshot) {
        return loadTypedRecord(serializer, primaryKey, executeState, snapshot);
    }

    @Nonnull
    protected <M extends Message> CompletableFuture<FDBStoredRecord<M>> loadTypedRecord(@Nonnull RecordSerializer<M> typedSerializer,
                                                                                        @Nonnull final Tuple primaryKey,
                                                                                        final boolean snapshot) {
        return loadTypedRecord(typedSerializer, primaryKey, ExecuteState.NO_LIMITS, snapshot);
    }

    @Nonnull
    protected <M extends Message> CompletableFuture<FDBStoredRecord<M>> loadTypedRecord(@Nonnull RecordSerializer<M> typedSerializer,
                                                                                        @Nonnull final Tuple primaryKey,
                                                                                        @Nonnull ExecuteState executeState,
                                                                                        final boolean snapshot) {
        final RecordMetaData metaData = metaDataProvider.getRecordMetaData();

        final Optional<CompletableFuture<FDBRecordVersion>> versionFutureOptional;
        if (useOldVersionFormat()) {
            versionFutureOptional = loadRecordVersionAsync(primaryKey);
        } else {
            versionFutureOptional = Optional.empty();
        }

        final SplitHelper.SizeInfo sizeInfo = new SplitHelper.SizeInfo();
        CompletableFuture<FDBStoredRecord<M>> result = loadRawRecordAsync(primaryKey, sizeInfo, snapshot)
                .thenCompose(rawRecord -> {
                    final ByteScanLimiter byteScanLimiter = executeState.getByteScanLimiter();
                    if (byteScanLimiter != null) {
                        byteScanLimiter.registerScannedBytes(sizeInfo.getKeySize() + sizeInfo.getValueSize());
                    }
                    return rawRecord == null ? CompletableFuture.completedFuture(null) :
                            deserializeRecord(typedSerializer, rawRecord, metaData, versionFutureOptional);
                });
        return context.instrument(FDBStoreTimer.Events.LOAD_RECORD, result);
    }

    /**
     * Async version of {@link #loadRecordVersion(Tuple)}. If the
     * record does not have a version, but that cannot be determined
     * before making a call to the database, this might return a
     * completable future that wraps <code>null</code>.
     * @param primaryKey the primary key of the record
     * @return a future that completes with the version of the record of {@code Optional.empty()} if versions are not enabled for this store
     */
    @Nonnull
    public Optional<CompletableFuture<FDBRecordVersion>> loadRecordVersionAsync(@Nonnull final Tuple primaryKey) {
        return loadRecordVersionAsync(primaryKey, false);
    }

    /**
     * Async version of {@link #loadRecordVersion(Tuple, boolean)}.
     * @param primaryKey the primary key of the record
     * @param snapshot whether to snapshot read
     * @return a future that completes with the version of the record of {@code Optional.empty()} if versions are not enabled for this store
     */
    @Nonnull
    public Optional<CompletableFuture<FDBRecordVersion>> loadRecordVersionAsync(@Nonnull final Tuple primaryKey, final boolean snapshot) {
        final RecordMetaData metaData = metaDataProvider.getRecordMetaData();
        if (useOldVersionFormat() && !metaData.isStoreRecordVersions()) {
            // Because we clear out the version space whenever the user specifies that they
            // are not storing record versions (in the older format version), we can know
            // a priori that this will return an empty optional, so we return it without doing any I/O.
            return Optional.empty();
        } else {
            Optional<CompletableFuture<FDBRecordVersion>> cachedOptional = context.getLocalVersion(primaryKey)
                    .map(localVersion -> CompletableFuture.completedFuture(FDBRecordVersion.incomplete(localVersion)));
            if (cachedOptional.isPresent()) {
                return cachedOptional;
            }

            byte[] versionKey = getSubspace().pack(recordVersionKey(primaryKey));
            final ReadTransaction tr = snapshot ? ensureContextActive().snapshot() : ensureContextActive();
            return Optional.of(tr.get(versionKey).thenApply(valueBytes -> {
                if (valueBytes == null) {
                    return null;
                } else if (useOldVersionFormat()) {
                    return FDBRecordVersion.complete(valueBytes, false);
                } else {
                    return SplitHelper.unpackVersion(valueBytes);
                }
            }));
        }
    }

    /**
     * Load the version of the last time a record with the
     * given primary key was saved. If the record does
     * not have a version (because the record does not exist
     * or the record was last loaded when versions were
     * not being stored), it will return the empty {@link Optional}.
     * @param primaryKey the primary key for the record
     * @return an {@link Optional} that, if not empty, contains record's version
     */
    @Nonnull
    public Optional<FDBRecordVersion> loadRecordVersion(@Nonnull final Tuple primaryKey) {
        return loadRecordVersionAsync(primaryKey).map(future -> context.asyncToSync(FDBStoreTimer.Waits.WAIT_LOAD_RECORD_VERSION, future));
    }

    /**
     * Overload of {@link #loadRecordVersion(Tuple)} that supports snapshot
     * reads. If <code>snapshot</code> is set to <code>true</code>,
     * reading the record's version does not add a read conflict to the
     * store's transaction.
     * @param primaryKey the primary key for the record
     * @param snapshot whether this operation should be done with a <code>snapshot</code>
     * @return an {@link Optional} that, if not empty, contain's the record version
     */
    @Nonnull
    public Optional<FDBRecordVersion> loadRecordVersion(@Nonnull final Tuple primaryKey, final boolean snapshot) {
        return loadRecordVersionAsync(primaryKey, snapshot).map(future -> context.asyncToSync(FDBStoreTimer.Waits.WAIT_LOAD_RECORD_VERSION, future));
    }

    private <M extends Message> CompletableFuture<FDBStoredRecord<M>> deserializeRecord(@Nonnull RecordSerializer<M> typedSerializer, @Nonnull final FDBRawRecord rawRecord,
                                                                                        @Nonnull final RecordMetaData metaData,
                                                                                        @Nonnull final Optional<CompletableFuture<FDBRecordVersion>> versionFutureOptional) {
        final Tuple primaryKey = rawRecord.getPrimaryKey();
        final byte[] serialized = rawRecord.getRawRecord();

        try {
            final M record = typedSerializer.deserialize(metaData, primaryKey, rawRecord.getRawRecord(), getTimer());
            final RecordType recordType = metaData.getRecordTypeForDescriptor(record.getDescriptorForType());
            countKeysAndValues(FDBStoreTimer.Counts.LOAD_RECORD_KEY, FDBStoreTimer.Counts.LOAD_RECORD_KEY_BYTES, FDBStoreTimer.Counts.LOAD_RECORD_VALUE_BYTES,
                    rawRecord);

            final FDBStoredRecordBuilder<M> recordBuilder = FDBStoredRecord.newBuilder(record)
                    .setPrimaryKey(primaryKey).setRecordType(recordType).setSize(rawRecord);

            if (rawRecord.hasVersion()) {
                // In the current format version, the version should be read along with the version,
                // so this should be hit the majority of the time.
                recordBuilder.setVersion(rawRecord.getVersion());
                return CompletableFuture.completedFuture(recordBuilder.build());
            } else if (versionFutureOptional.isPresent()) {
                // In an old format version, the record version was stored separately and requires
                // another read (which has hopefully happened in parallel with the main record read in the background).
                return versionFutureOptional.get().thenApply(version -> {
                    recordBuilder.setVersion(version);
                    return recordBuilder.build();
                });
            } else {
                // Look for the version in the various places that it might be. If we can't find it, then
                // this will return an FDBStoredRecord where the version is unset.
                return CompletableFuture.completedFuture(recordBuilder.build());
            }
        } catch (Exception ex) {
            final LoggableException ex2 = new RecordCoreException("Failed to deserialize record", ex);
            ex2.addLogInfo(
                    subspaceProvider.logKey(), subspaceProvider.toString(context),
                    LogMessageKeys.PRIMARY_KEY, primaryKey);
            if (LOGGER.isDebugEnabled()) {
                ex2.addLogInfo("serialized", ByteArrayUtil2.loggable(serialized),
                        "descriptor", metaData.getUnionDescriptor().getFile().toProto());
            }
            throw ex2;
        }
    }

    protected void countKeysAndValues(@Nonnull final FDBStoreTimer.Count key,
                                      @Nonnull final FDBStoreTimer.Count keyBytes,
                                      @Nonnull final FDBStoreTimer.Count valueBytes,
                                      @Nonnull final FDBStoredSizes sizeInfo) {
        final FDBStoreTimer timer = getTimer();
        if (timer != null) {
            timer.increment(key, sizeInfo.getKeyCount());
            timer.increment(keyBytes, sizeInfo.getKeySize());
            timer.increment(valueBytes, sizeInfo.getValueSize());
        }
    }

    public void countKeyValue(@Nonnull final FDBStoreTimer.Count key,
                              @Nonnull final FDBStoreTimer.Count keyBytes,
                              @Nonnull final FDBStoreTimer.Count valueBytes,
                              @Nonnull final KeyValue keyValue) {
        countKeyValue(key, keyBytes, valueBytes, keyValue.getKey(), keyValue.getValue());
    }

    public void countKeyValue(@Nonnull final FDBStoreTimer.Count key,
                              @Nonnull final FDBStoreTimer.Count keyBytes,
                              @Nonnull final FDBStoreTimer.Count valueBytes,
                              @Nonnull final byte[] k, @Nonnull final byte[] v) {
        final FDBStoreTimer timer = getTimer();
        if (timer != null) {
            timer.increment(key);
            timer.increment(keyBytes, k.length);
            timer.increment(valueBytes, v.length);
        }
    }

    @Override
    @Nonnull
    public CompletableFuture<Void> preloadRecordAsync(@Nonnull final Tuple primaryKey) {
        return loadRawRecordAsync(primaryKey, null, false).thenAccept(fdbRawRecord -> {
            if (fdbRawRecord != null) {
                preloadCache.put(primaryKey, fdbRawRecord);
            }
        });
    }

    @Override
    @Nonnull
    public CompletableFuture<Boolean> recordExistsAsync(@Nonnull final Tuple primaryKey, @Nonnull final IsolationLevel isolationLevel) {
        final RecordMetaData metaData = metaDataProvider.getRecordMetaData();
        final ReadTransaction tr = isolationLevel.isSnapshot() ? ensureContextActive().snapshot() : ensureContextActive();
        return SplitHelper.keyExists(tr, context, recordsSubspace(),
                primaryKey, metaData.isSplitLongRecords(), omitUnsplitRecordSuffix);
    }

    /**
     * Asynchronously read a record from the database.
     * @param primaryKey the key for the record to be loaded
     * @param sizeInfo a size info to fill in from serializer
     * @param snapshot whether to snapshot read
     * @return a CompletableFuture that will return a message or null if there was no record with that key
     */
    @Nonnull
    private CompletableFuture<FDBRawRecord> loadRawRecordAsync(@Nonnull final Tuple primaryKey,
                                                               @Nullable final SplitHelper.SizeInfo sizeInfo,
                                                               final boolean snapshot) {
        final FDBRawRecord recordFromCache = preloadCache.getIfPresent(primaryKey);
        if (recordFromCache != null) {
            return CompletableFuture.completedFuture(recordFromCache);
        }
        final RecordMetaData metaData = metaDataProvider.getRecordMetaData();
        final ReadTransaction tr = snapshot ? ensureContextActive().snapshot() : ensureContextActive();
        return SplitHelper.loadWithSplit(tr, context, recordsSubspace(),
                primaryKey, metaData.isSplitLongRecords(), omitUnsplitRecordSuffix, sizeInfo);
    }

    @Override
    @Nonnull
    public RecordCursor<FDBStoredRecord<Message>> scanRecords(@Nullable final Tuple low, @Nullable final Tuple high,
                                                              @Nonnull final EndpointType lowEndpoint, @Nonnull final EndpointType highEndpoint,
                                                              @Nullable byte[] continuation,
                                                              @Nonnull ScanProperties scanProperties) {
        return scanTypedRecords(serializer, low, high, lowEndpoint, highEndpoint, continuation, scanProperties);
    }

    @Nonnull
    public <M extends Message> RecordCursor<FDBStoredRecord<M>> scanTypedRecords(@Nonnull RecordSerializer<M> typedSerializer,
                                                                                 @Nullable final Tuple low, @Nullable final Tuple high,
                                                                                 @Nonnull final EndpointType lowEndpoint, @Nonnull final EndpointType highEndpoint,
                                                                                 @Nullable byte[] continuation,
                                                                                 @Nonnull ScanProperties scanProperties) {
        final RecordMetaData metaData = metaDataProvider.getRecordMetaData();
        final Subspace recordsSubspace = recordsSubspace();
        final SplitHelper.SizeInfo sizeInfo = new SplitHelper.SizeInfo();
        final RecordCursor<FDBRawRecord> rawRecords;
        if (metaData.isSplitLongRecords()) {
            RecordCursor<KeyValue> keyValues = KeyValueCursor.Builder.withSubspace(recordsSubspace)
                    .setContext(context).setContinuation(continuation)
                    .setLow(low, lowEndpoint)
                    .setHigh(high, highEndpoint)
                    .setScanProperties(scanProperties.with(ExecuteProperties::clearRowAndTimeLimits).with(ExecuteProperties::clearState))
                    .build();
            rawRecords = new SplitHelper.KeyValueUnsplitter(context, recordsSubspace, keyValues, useOldVersionFormat(), sizeInfo, scanProperties.isReverse(),
                    new CursorLimitManager(context, scanProperties.with(ExecuteProperties::clearReturnedRowLimit)))
                .skip(scanProperties.getExecuteProperties().getSkip())
                .limitRowsTo(scanProperties.getExecuteProperties().getReturnedRowLimit());
        } else {
            KeyValueCursor.Builder keyValuesBuilder = KeyValueCursor.Builder.withSubspace(recordsSubspace)
                    .setContext(context).setContinuation(continuation)
                    .setLow(low, lowEndpoint)
                    .setHigh(high, highEndpoint);
            if (omitUnsplitRecordSuffix) {
                rawRecords = keyValuesBuilder.setScanProperties(scanProperties).build().map(kv -> {
                    sizeInfo.set(kv);
                    Tuple primaryKey = SplitHelper.unpackKey(recordsSubspace, kv);
                    return new FDBRawRecord(primaryKey, kv.getValue(), null, sizeInfo);
                });
            } else {
                // Adjust limit to twice the supplied limit in case there are versions in the records
                final ScanProperties finalScanProperties = scanProperties
                        .with(executeProperties -> {
                            final ExecuteProperties adjustedExecuteProperties = executeProperties.clearSkipAndAdjustLimit().clearState();
                            int returnedRowLimit = adjustedExecuteProperties.getReturnedRowLimitOrMax();
                            if (returnedRowLimit != Integer.MAX_VALUE) {
                                return adjustedExecuteProperties.setReturnedRowLimit(2 * returnedRowLimit);
                            } else {
                                return adjustedExecuteProperties;
                            }
                        });
                rawRecords = new SplitHelper.KeyValueUnsplitter(context, recordsSubspace, keyValuesBuilder
                        .setScanProperties(finalScanProperties).build(),
                        useOldVersionFormat(), sizeInfo, scanProperties.isReverse(),
                        new CursorLimitManager(context, scanProperties.with(ExecuteProperties::clearReturnedRowLimit)))
                    .skip(scanProperties.getExecuteProperties().getSkip())
                    .limitRowsTo(scanProperties.getExecuteProperties().getReturnedRowLimit());
            }
        }
        RecordCursor<FDBStoredRecord<M>> result = rawRecords.mapPipelined(rawRecord -> {
            final Optional<CompletableFuture<FDBRecordVersion>> versionFutureOptional;
            if (useOldVersionFormat()) {
                // Older format versions: do a separate read to get the version.
                versionFutureOptional = loadRecordVersionAsync(rawRecord.getPrimaryKey(), scanProperties.getExecuteProperties().getIsolationLevel().isSnapshot());
            } else {
                // Newer format versions: the version is either in the record or it is not -- do not do another read.
                versionFutureOptional = Optional.empty();
            }
            return deserializeRecord(typedSerializer, rawRecord, metaData, versionFutureOptional);
        }, pipelineSizer.getPipelineSize(PipelineOperation.KEY_TO_RECORD));
        return context.instrument(FDBStoreTimer.Events.SCAN_RECORDS, result);
    }

    @Override
    @Nonnull
    public CompletableFuture<Integer> countRecords(
            @Nullable Tuple low, @Nullable Tuple high,
            @Nonnull EndpointType lowEndpoint, @Nonnull EndpointType highEndpoint,
            @Nullable byte[] continuation,
            @Nonnull ScanProperties scanProperties) {
        final Subspace recordsSubspace = recordsSubspace();
        RecordCursor<KeyValue> keyValues = KeyValueCursor.Builder.withSubspace(recordsSubspace)
                .setContext(context)
                .setLow(low, lowEndpoint)
                .setHigh(high, highEndpoint)
                .setContinuation(continuation)
                .setScanProperties(scanProperties.with(ExecuteProperties::clearRowAndTimeLimits)
                        .with(ExecuteProperties::clearState))
                .build();
        if (getRecordMetaData().isSplitLongRecords()) {
            return new SplitHelper.KeyValueUnsplitter(context, recordsSubspace, keyValues, useOldVersionFormat(), null, scanProperties.isReverse(),
                    new CursorLimitManager(context, scanProperties.with(ExecuteProperties::clearRowAndTimeLimits))).getCount();
        } else {
            return keyValues.getCount();
        }
    }

    @Override
    @Nonnull
    public RecordCursor<IndexEntry> scanIndex(@Nonnull Index index, @Nonnull IndexScanType scanType,
                                              @Nonnull TupleRange range,
                                              @Nullable byte[] continuation,
                                              @Nonnull ScanProperties scanProperties) {
        if (!isIndexReadable(index)) {
            throw new RecordCoreException("Cannot scan non-readable index " + index.getName());
        }
        RecordCursor<IndexEntry> result = getIndexMaintainer(index)
                .scan(scanType, range, continuation, scanProperties);
        return context.instrument(FDBStoreTimer.Events.SCAN_INDEX_KEYS, result);
    }

    @Override
    @Nonnull
    public RecordCursor<RecordIndexUniquenessViolation> scanUniquenessViolations(@Nonnull Index index, @Nonnull TupleRange range,
                                                                                 @Nullable byte[] continuation,
                                                                                 @Nonnull ScanProperties scanProperties) {
        RecordCursor<IndexEntry> tupleCursor = getIndexMaintainer(index).scanUniquenessViolations(range, continuation, scanProperties);
        return tupleCursor.map(entry -> {
            int indexColumns = index.getColumnSize();
            Tuple valueKey = TupleHelpers.subTuple(entry.getKey(), 0, indexColumns);
            Tuple primaryKey = TupleHelpers.subTuple(entry.getKey(), indexColumns, entry.getKey().size());
            Tuple existingKey = entry.getValue();
            return new RecordIndexUniquenessViolation(index, new IndexEntry(index, valueKey, entry.getValue()), primaryKey, existingKey);
        });
    }

    @Override
    @Nonnull
    public CompletableFuture<Void> resolveUniquenessViolation(@Nonnull Index index, @Nonnull Tuple valueKey, @Nullable Tuple primaryKey) {
        return scanUniquenessViolations(index, valueKey).forEachAsync(uniquenessViolation -> {
            if (primaryKey == null || !primaryKey.equals(uniquenessViolation.getPrimaryKey())) {
                return deleteRecordAsync(uniquenessViolation.getPrimaryKey()).thenApply(ignore -> null);
            } else {
                getIndexMaintainer(index).updateUniquenessViolations(valueKey, primaryKey, null, true);
                return AsyncUtil.DONE;
            }
        }, getPipelineSize(PipelineOperation.RESOLVE_UNIQUENESS));
    }

    @Override
    @Nonnull
    public CompletableFuture<Boolean> deleteRecordAsync(@Nonnull final Tuple primaryKey) {
        return deleteTypedRecord(serializer, primaryKey);
    }

    @Nonnull
    protected <M extends Message> CompletableFuture<Boolean> deleteTypedRecord(@Nonnull RecordSerializer<M> typedSerializer,
                                                                               @Nonnull Tuple primaryKey) {
        preloadCache.invalidate(primaryKey);
        final RecordMetaData metaData = metaDataProvider.getRecordMetaData();
        CompletableFuture<Boolean> result = loadTypedRecord(typedSerializer, primaryKey, false).thenCompose(oldRecord -> {
            if (oldRecord == null) {
                return AsyncUtil.READY_FALSE;
            }
            SplitHelper.deleteSplit(getRecordContext(), recordsSubspace(), primaryKey, metaData.isSplitLongRecords(), omitUnsplitRecordSuffix, true, oldRecord);
            countKeysAndValues(FDBStoreTimer.Counts.DELETE_RECORD_KEY, FDBStoreTimer.Counts.DELETE_RECORD_KEY_BYTES, FDBStoreTimer.Counts.DELETE_RECORD_VALUE_BYTES,
                    oldRecord);
            addRecordCount(metaData, oldRecord, LITTLE_ENDIAN_INT64_MINUS_ONE);
            final boolean oldHasIncompleteVersion = oldRecord.hasVersion() && !oldRecord.getVersion().isComplete();
            if (useOldVersionFormat()) {
                if (oldHasIncompleteVersion) {
                    byte[] versionKey = getSubspace().pack(recordVersionKey(primaryKey));
                    context.removeVersionMutation(versionKey);
                } else if (metaData.isStoreRecordVersions()) {
                    ensureContextActive().clear(getSubspace().pack(recordVersionKey(primaryKey)));
                }
            }
            CompletableFuture<Void> updateIndexesFuture = updateSecondaryIndexes(oldRecord, null);
            if (oldHasIncompleteVersion) {
                return updateIndexesFuture.thenApply(vignore -> {
                    context.removeLocalVersion(primaryKey);
                    return true;
                });
            } else {
                return updateIndexesFuture.thenApply(vignore -> true);
            }
        });
        return context.instrument(FDBStoreTimer.Events.DELETE_RECORD, result);
    }

    /**
     * Delete the record store at the given {@link KeySpacePath}. This behaves like
     * {@link #deleteStore(FDBRecordContext, Subspace)} on the record store saved
     * at {@link KeySpacePath#toSubspace(FDBRecordContext)}.
     *
     * @param context the transactional context in which to delete the record store
     * @param path the path to the record store
     * @see #deleteStore(FDBRecordContext, Subspace)
     */
    public static void deleteStore(FDBRecordContext context, KeySpacePath path) {
        final Subspace subspace = path.toSubspace(context);
        deleteStore(context, subspace);
    }

    /**
     * Delete the record store at the given {@link Subspace}. In addition to the store's
     * data this will delete the store's header and therefore will remove any evidence that
     * the store existed.
     *
     * <p>
     * This method does not read the underlying record store, so it does not validate
     * that a record store exists in the given subspace. As it might be the case that
     * this record store has a cacheable store state (see {@link #setStateCacheability(boolean)}),
     * this method resets the database's
     * {@linkplain FDBRecordContext#getMetaDataVersionStamp(IsolationLevel) meta-data version-stamp}.
     * As a result, calling this method may cause other clients to invalidate their caches needlessly.
     * </p>
     *
     * @param context the transactional context in which to delete the record store
     * @param subspace the subspace containing the record store
     */
    public static void deleteStore(FDBRecordContext context, Subspace subspace) {
        // In theory, we only need to set the meta-data version stamp if the record store's
        // meta-data is cacheable, but we can't know that from here.
        context.setMetaDataVersionStamp();
        context.setDirtyStoreState(true);
        final Transaction transaction = context.ensureActive();
        transaction.clear(subspace.range());
    }

    @Override
    public void deleteAllRecords() {
        preloadCache.invalidateAll();
        Transaction tr = ensureContextActive();

        // Clear out all data except for the store header key and the index state space.
        // Those two subspaces are determined by the configuration of the record store rather then
        // the records.
        Range indexStateRange = indexStateSubspace().range();
        tr.clear(recordsSubspace().getKey(), indexStateRange.begin);
        tr.clear(indexStateRange.end, getSubspace().range().end);
    }

    @Override
    public CompletableFuture<Void> deleteRecordsWhereAsync(@Nonnull QueryComponent component) {
        preloadCache.invalidateAll();
        return new RecordsWhereDeleter(component).run();
    }

    /**
     * Returns whether or not record keys contain a trailing suffix indicating whether or not the record has been (or
     * could have been) split across multiple records.
     * @return <code>true</code> if the keys have split suffixes, otherwise <code>false</code>.
     */
    private boolean hasSplitRecordSuffix() {
        return getRecordMetaData().isSplitLongRecords() || !omitUnsplitRecordSuffix;
    }

    class RecordsWhereDeleter {
        @Nonnull final RecordMetaData recordMetaData;
        @Nullable final RecordType recordType;

        @Nonnull final QueryToKeyMatcher matcher;
        @Nullable final QueryToKeyMatcher indexMatcher;

        @Nonnull final Collection<RecordType> allRecordTypes;
        @Nonnull final Collection<Index> allIndexes;

        @Nonnull final List<IndexMaintainer> indexMaintainers;

        @Nullable final Key.Evaluated evaluated;
        @Nullable final Key.Evaluated indexEvaluated;

        public RecordsWhereDeleter(@Nonnull QueryComponent component) {
            RecordTypeKeyComparison recordTypeKeyComparison = null;
            QueryComponent remainingComponent = null;
            if (component instanceof RecordTypeKeyComparison) {
                recordTypeKeyComparison = (RecordTypeKeyComparison)component;
            } else if (component instanceof AndComponent && ((AndComponent)component).getChildren().stream().anyMatch(c -> c instanceof RecordTypeKeyComparison)) {
                final List<QueryComponent> remainingChildren = new ArrayList<>(((AndComponent)component).getChildren());
                final Iterator<QueryComponent> iter = remainingChildren.iterator();
                while (iter.hasNext()) {
                    final QueryComponent child = iter.next();
                    if (child instanceof RecordTypeKeyComparison) {
                        recordTypeKeyComparison = (RecordTypeKeyComparison)child;
                        iter.remove();
                    }
                }
                if (remainingChildren.size() == 1) {
                    remainingComponent = remainingChildren.get(0);
                } else {
                    remainingComponent = Query.and(remainingChildren);
                }
            }
            if (recordTypeKeyComparison != null && !getRecordMetaData().primaryKeyHasRecordTypePrefix()) {
                throw new RecordCoreException("record type version of deleteRecordsWhere can only be used when all record types have a type prefix");
            }

            matcher = new QueryToKeyMatcher(component);
            recordMetaData = getRecordMetaData();
            if (recordTypeKeyComparison == null) {
                indexMatcher = matcher;
                allRecordTypes = recordMetaData.getRecordTypes().values();
                allIndexes = recordMetaData.getAllIndexes();
                recordType = null;
            } else {
                recordType = recordMetaData.getRecordType(recordTypeKeyComparison.getName());
                if (remainingComponent == null) {
                    indexMatcher = null;
                } else {
                    indexMatcher = new QueryToKeyMatcher(remainingComponent);
                }
                allRecordTypes = Collections.singletonList(recordType);
                allIndexes = recordType.getAllIndexes();
            }

            indexMaintainers = allIndexes.stream().map(FDBRecordStore.this::getIndexMaintainer).collect(Collectors.toList());

            evaluated = deleteRecordsWhereCheckRecordTypes();
            if (recordTypeKeyComparison == null) {
                indexEvaluated = evaluated;
            } else {
                indexEvaluated = Key.Evaluated.concatenate(evaluated.values().subList(1, evaluated.values().size()));
            }
            deleteRecordsWhereCheckIndexes();
        }

        private Key.Evaluated deleteRecordsWhereCheckRecordTypes() {
            Key.Evaluated evaluated = null;

            for (RecordType recordType : allRecordTypes) {
                final QueryToKeyMatcher.Match match = matcher.matchesSatisfyingQuery(recordType.getPrimaryKey());
                if (match.getType() != QueryToKeyMatcher.MatchType.EQUALITY) {
                    throw new Query.InvalidExpressionException("deleteRecordsWhere not matching primary key " +
                                                               recordType.getName());
                }
                if (evaluated == null) {
                    evaluated = match.getEquality(FDBRecordStore.this, EvaluationContext.EMPTY);
                } else if (!evaluated.equals(match.getEquality(FDBRecordStore.this, EvaluationContext.EMPTY))) {
                    throw new RecordCoreException("Primary key prefixes don't align",
                            "initialPrefix", evaluated,
                            "secondPrefix", match.getEquality(FDBRecordStore.this, EvaluationContext.EMPTY),
                            "recordType", recordType.getName());
                }
            }
            if (evaluated == null) {
                return null;
            }

            final KeyExpression recordCountKey = getRecordMetaData().getRecordCountKey();
            if (recordCountKey != null) {
                final QueryToKeyMatcher.Match match = matcher.matchesSatisfyingQuery(recordCountKey);
                if (match.getType() != QueryToKeyMatcher.MatchType.EQUALITY) {
                    throw new Query.InvalidExpressionException("Record count key not matching for deleteRecordsWhere");
                }
                final Key.Evaluated subkey = match.getEquality(FDBRecordStore.this, EvaluationContext.EMPTY);
                if (!evaluated.equals(subkey)) {
                    throw new RecordCoreException("Record count key prefix doesn't align",
                            "initialPrefix", evaluated,
                            "secondPrefix", match.getEquality(FDBRecordStore.this, EvaluationContext.EMPTY));
                }
            }

            return evaluated;
        }

        private void deleteRecordsWhereCheckIndexes() {
            if (evaluated == null) {
                return;
            }
            for (IndexMaintainer index : indexMaintainers) {
                boolean canDelete;
                if (recordType == null) {
                    canDelete = index.canDeleteWhere(matcher, evaluated);
                } else {
                    if (Key.Expressions.hasRecordTypePrefix(index.state.index.getRootExpression())) {
                        canDelete = index.canDeleteWhere(matcher, evaluated);
                    } else {
                        if (recordMetaData.recordTypesForIndex(index.state.index).size() > 1) {
                            throw new RecordCoreException("Index " + index.state.index.getName() +
                                                          " applies to more record types than just " + recordType.getName());
                        }
                        if (indexMatcher != null) {
                            canDelete = index.canDeleteWhere(indexMatcher, indexEvaluated);
                        } else {
                            canDelete = true;
                        }
                    }
                }
                if (!canDelete) {
                    throw new Query.InvalidExpressionException("deleteRecordsWhere not supported by index " +
                                                               index.state.index.getName());
                }
            }
        }

        private CompletableFuture<Void> run() {
            if (evaluated == null) {
                // no record types
                LOGGER.warn("Tried to delete prefix with no record types");
                return AsyncUtil.DONE;
            }

            final Transaction tr = ensureContextActive();

            final Tuple prefix = evaluated.toTuple();
            final Subspace recordSubspace = recordsSubspace().subspace(prefix);
            tr.clear(recordSubspace.range());
            if (useOldVersionFormat() && getRecordMetaData().isStoreRecordVersions()) {
                final Subspace versionSubspace = getSubspace().subspace(Tuple.from(RECORD_VERSION_KEY).addAll(prefix));
                tr.clear(versionSubspace.range());
            }

            final KeyExpression recordCountKey = getRecordMetaData().getRecordCountKey();
            if (recordCountKey != null) {
                if (prefix.size() == recordCountKey.getColumnSize()) {
                    // Delete a single record used for counting
                    tr.clear(getSubspace().pack(Tuple.from(RECORD_COUNT_KEY).addAll(prefix)));
                } else {
                    // Delete multiple records used for counting
                    tr.clear(getSubspace().subspace(Tuple.from(RECORD_COUNT_KEY)).subspace(prefix).range());
                }
            }

            final List<CompletableFuture<Void>> futures = new ArrayList<>();
            final Tuple indexPrefix = indexEvaluated.toTuple();
            for (IndexMaintainer index : indexMaintainers) {
                final CompletableFuture<Void> future;
                // Only need to check key expression in the case where a normal index has a different prefix.
                if (TupleHelpers.equals(prefix, indexPrefix) || Key.Expressions.hasRecordTypePrefix(index.state.index.getRootExpression())) {
                    future = index.deleteWhere(tr, prefix);
                } else {
                    future = index.deleteWhere(tr, indexPrefix);
                }
                if (!MoreAsyncUtil.isCompletedNormally(future)) {
                    futures.add(future);
                }
            }
            return AsyncUtil.whenAll(futures);
        }
    }

    @Nonnull
    protected static QueryComponent mergeRecordTypeAndComponent(@Nonnull String recordType, @Nullable QueryComponent component) {
        if (component == null) {
            return new RecordTypeKeyComparison(recordType);
        }
        List<QueryComponent> components = new ArrayList<>();
        components.add(new RecordTypeKeyComparison(recordType));
        if (component instanceof AndComponent) {
            components.addAll(((AndComponent)component).getChildren());
        } else {
            components.add(component);
        }
        return Query.and(components);
    }

    @Override
    public PipelineSizer getPipelineSizer() {
        return pipelineSizer;
    }

    @Nonnull
    private FDBRecordStoreStateCache getStoreStateCache() {
        return storeStateCache == null ? context.getDatabase().getStoreStateCache() : storeStateCache;
    }

    @Override
    public CompletableFuture<Long> getSnapshotRecordCount(@Nonnull KeyExpression key, @Nonnull Key.Evaluated value) {
        if (getRecordMetaData().getRecordCountKey() != null) {
            if (key.getColumnSize() != value.size()) {
                throw new RecordCoreException("key and value are not the same size");
            }
            final ReadTransaction tr = context.readTransaction(true);
            final Tuple subkey = Tuple.from(RECORD_COUNT_KEY).addAll(value.toTupleAppropriateList());
            if (getRecordMetaData().getRecordCountKey().equals(key)) {
                return tr.get(getSubspace().pack(subkey)).thenApply(FDBRecordStore::decodeRecordCount);
            } else if (key.isPrefixKey(getRecordMetaData().getRecordCountKey())) {
                AsyncIterable<KeyValue> kvs = tr.getRange(getSubspace().range(Tuple.from(RECORD_COUNT_KEY)));
                return MoreAsyncUtil.reduce(getExecutor(), kvs.iterator(), 0L, (count, kv) -> count + decodeRecordCount(kv.getValue()));
            }
        }
        return evaluateAggregateFunction(Collections.emptyList(), IndexFunctionHelper.count(key), value, IsolationLevel.SNAPSHOT)
                .thenApply(tuple -> tuple.getLong(0));
    }

    @Override
    public CompletableFuture<Long> getSnapshotRecordCountForRecordType(@Nonnull String recordTypeName) {
        // A COUNT index on this record type.
        IndexAggregateFunction aggregateFunction = IndexFunctionHelper.count(EmptyKeyExpression.EMPTY);
        Optional<IndexMaintainer> indexMaintainer = IndexFunctionHelper.indexMaintainerForAggregateFunction(this, aggregateFunction, Collections.singletonList(recordTypeName));
        if (indexMaintainer.isPresent()) {
            return indexMaintainer.get().evaluateAggregateFunction(aggregateFunction, TupleRange.ALL, IsolationLevel.SNAPSHOT)
                    .thenApply(tuple -> tuple.getLong(0));
        }
        // A universal COUNT index by record type.
        // In fact, any COUNT index by record type that applied to this record type would work, no matter what other
        // types it applied to.
        aggregateFunction = IndexFunctionHelper.count(Key.Expressions.recordType());
        indexMaintainer = IndexFunctionHelper.indexMaintainerForAggregateFunction(this, aggregateFunction, Collections.emptyList());
        if (indexMaintainer.isPresent()) {
            RecordType recordType = getRecordMetaData().getRecordType(recordTypeName);
            return indexMaintainer.get().evaluateAggregateFunction(aggregateFunction, TupleRange.allOf(recordType.getRecordTypeKeyTuple()), IsolationLevel.SNAPSHOT)
                    .thenApply(tuple -> tuple.getLong(0));
        }
        throw new RecordCoreException("Require a COUNT index on " + recordTypeName);
    }

    public static long decodeRecordCount(@Nullable byte[] bytes) {
        return bytes == null ? 0 : ByteBuffer.wrap(bytes).order(ByteOrder.LITTLE_ENDIAN).getLong();
    }

    @Override
    @Nonnull
    public <T> CompletableFuture<T> evaluateIndexRecordFunction(@Nonnull EvaluationContext evaluationContext,
                                                                @Nonnull IndexRecordFunction<T> function,
                                                                @Nonnull FDBRecord<Message> record) {
        return evaluateTypedIndexRecordFunction(evaluationContext, function, record);
    }

    @Nonnull
    protected <T, M extends Message> CompletableFuture<T> evaluateTypedIndexRecordFunction(@Nonnull EvaluationContext evaluationContext,
                                                                                           @Nonnull IndexRecordFunction<T> indexRecordFunction,
                                                                                           @Nonnull FDBRecord<M> record) {
        return IndexFunctionHelper.indexMaintainerForRecordFunction(this, indexRecordFunction, record)
                .orElseThrow(() -> new RecordCoreException("Record function " + indexRecordFunction +
                                                           " requires appropriate index on " + record.getRecordType().getName()))
            .evaluateRecordFunction(evaluationContext, indexRecordFunction, record);
    }

    @Override
    @Nonnull
    public <T> CompletableFuture<T> evaluateStoreFunction(@Nonnull EvaluationContext evaluationContext,
                                                          @Nonnull StoreRecordFunction<T> function,
                                                          @Nonnull FDBRecord<Message> record) {
        return evaluateTypedStoreFunction(evaluationContext, function, record);
    }

    @SuppressWarnings("unchecked")
    @Nonnull
    public <T, M extends Message> CompletableFuture<T> evaluateTypedStoreFunction(@Nonnull EvaluationContext evaluationContext,
                                                                                  @Nonnull StoreRecordFunction<T> function,
                                                                                  @Nonnull FDBRecord<M> record) {
        if (function.getName().equals(FunctionNames.VERSION)) {
            if (record.hasVersion() && record.getVersion().isComplete()) {
                return CompletableFuture.completedFuture((T) record.getVersion());
            }
            return (CompletableFuture<T>) loadRecordVersionAsync(record.getPrimaryKey()).orElse(CompletableFuture.completedFuture(null));
        } else {
            throw new RecordCoreException("Unknown store function " + function.getName());
        }
    }

    @Override
    @Nonnull
    public CompletableFuture<Tuple> evaluateAggregateFunction(@Nonnull List<String> recordTypeNames,
                                                              @Nonnull IndexAggregateFunction aggregateFunction,
                                                              @Nonnull TupleRange range,
                                                              @Nonnull IsolationLevel isolationLevel) {
        return IndexFunctionHelper.indexMaintainerForAggregateFunction(this, aggregateFunction, recordTypeNames)
                .orElseThrow(() -> new RecordCoreException("Aggregate function " + aggregateFunction + " requires appropriate index"))
                .evaluateAggregateFunction(aggregateFunction, range, isolationLevel);
    }

    @Override
    @Nonnull
    public RecordQueryPlan planQuery(@Nonnull RecordQuery query) {
        final RecordQueryPlanner planner = new RecordQueryPlanner(getRecordMetaData(), getRecordStoreState());
        return planner.plan(query);
    }


    @Nonnull
    public static IndexState writeOnlyIfTooManyRecordsForRebuild(long recordCount, boolean indexOnNewRecordTypes) {
        if (indexOnNewRecordTypes || recordCount <= MAX_RECORDS_FOR_REBUILD) {
            return IndexState.READABLE;
        } else {
            return IndexState.WRITE_ONLY;
        }
    }

    /**
     * Checks the meta-data version key of the record store and compares it to the version
     * of the local meta-data object. If the meta-data version stored in the record store
     * does not match the version stored in the local meta-data copy, the following might
     * happen: (1) if the stored version is newer than the local version, this can return
     * an exceptionally completed future with an {@link FDBExceptions.FDBStoreException} indicating
     * that the meta-data is stale; (2) if the stored version is older than the local version, this
     * will update the store to include the changes that have happened since the last meta-data
     * version; and (3) if the versions are the same, it will do nothing. If branch (2) is followed,
     * then the process of updating the store based on the meta-data will do the following: (a) if
     * the number of records is small, it will build all of the indexes that have been added
     * between the two meta-data checks, or (b) if the number of records is large, it will
     * mark the new indexes as write-only. It is then up to the client to start online index
     * build jobs to build those indexes.
     *
     * This will also apply the passed {@link UserVersionChecker} instance to check the user-defined
     * version. The result of this check will be handled the same as with meta-data version changes, i.e.,
     * if the user version is newer than the stored version, then version is updated. If the user
     * version is older than the stored version, it will throw an exception about the stale user
     * version. If the two versions are the same, it will do nothing.
     *
     * This will return a future that will either complete exceptionally (in the case of a stale
     * user or meta-data) or will complete with <code>true</code> if the version was changed
     * because the record store had an old version or <code>false</code> if no change to the
     * store was done.
     *
     * @param userVersionChecker hook for checking if store state for client must change
     * @param existenceCheck when to throw an exception if the record store does or does not already exist
     * @return future with whether the record store was modified by the check
     */
    @Nonnull
    public CompletableFuture<Boolean> checkVersion(@Nullable UserVersionChecker userVersionChecker,
                                                   @Nonnull StoreExistenceCheck existenceCheck) {
        return checkVersion(userVersionChecker, existenceCheck, AsyncUtil.DONE);
    }

    @Nonnull
    private CompletableFuture<Boolean> checkVersion(@Nullable UserVersionChecker userVersionChecker,
                                                    @Nonnull StoreExistenceCheck existenceCheck,
                                                    @Nonnull CompletableFuture<Void> metaDataPreloadFuture) {
        CompletableFuture<Void> subspacePreloadFuture = preloadSubspaceAsync();
        CompletableFuture<RecordMetaDataProto.DataStoreInfo> storeHeaderFuture = getStoreStateCache().get(this, existenceCheck).thenApply(storeInfo -> {
            if (recordStoreStateRef.get() == null) {
                recordStoreStateRef.compareAndSet(null, storeInfo.getRecordStoreState().toMutable());
            }
            return recordStoreStateRef.get().getStoreHeader();
        });
        if (!MoreAsyncUtil.isCompletedNormally(metaDataPreloadFuture)) {
            storeHeaderFuture = metaDataPreloadFuture.thenCombine(storeHeaderFuture, (vignore, storeHeader) -> storeHeader);
        }
        if (!MoreAsyncUtil.isCompletedNormally(subspacePreloadFuture)) {
            storeHeaderFuture = subspacePreloadFuture.thenCombine(storeHeaderFuture, (vignore, storeHeader) -> storeHeader);
        }
        CompletableFuture<Boolean> result = storeHeaderFuture.thenCompose(storeHeader -> checkVersion(storeHeader, userVersionChecker));
        return context.instrument(FDBStoreTimer.Events.CHECK_VERSION, result);
    }

    @Nonnull
    private CompletableFuture<Boolean> checkVersion(@Nonnull RecordMetaDataProto.DataStoreInfo storeHeader, @Nullable UserVersionChecker userVersionChecker) {
        RecordMetaDataProto.DataStoreInfo.Builder info = storeHeader.toBuilder();
        final boolean newStore = info.getFormatVersion() == 0;
        final int oldMetaDataVersion = newStore ? -1 : info.getMetaDataversion();
        final int oldUserVersion = newStore ? -1 : info.getUserVersion();
        if (info.hasFormatVersion() && info.getFormatVersion() >= SAVE_UNSPLIT_WITH_SUFFIX_FORMAT_VERSION) {
            // If the store is already using a format version greater than or equal to the version
            // where the unsplit records are now written with an extra suffix, use the value for
            // that stored from the database. (Note that this depends on the property that calling "get"
            // on an unset boolean field results in getting back "false".)
            omitUnsplitRecordSuffix = info.getOmitUnsplitRecordSuffix();
        }
        final boolean[] dirty = new boolean[1];
        final CompletableFuture<Void> checkedUserVersion = checkUserVersion(userVersionChecker, oldUserVersion, oldMetaDataVersion, info, dirty);
        final CompletableFuture<Void> checkedRebuild = checkedUserVersion.thenCompose(vignore -> checkPossiblyRebuild(userVersionChecker, info, dirty));
        return checkedRebuild.thenCompose(vignore -> {
            if (dirty[0]) {
                RecordMetaDataProto.DataStoreInfo newStoreHeader = info.setLastUpdateTime(System.currentTimeMillis()).build();
                return updateStoreHeaderAsync(ignore -> newStoreHeader).thenApply(vignore2 -> true);
            } else {
                return AsyncUtil.READY_FALSE;
            }
        });
    }

    private CompletableFuture<Void> checkUserVersion(@Nullable UserVersionChecker userVersionChecker, int oldUserVersion, int oldMetaDataVersion,
                                                     @Nonnull RecordMetaDataProto.DataStoreInfo.Builder info, @Nonnull boolean[] dirty) {
        if (userVersionChecker == null) {
            return AsyncUtil.DONE;
        }
        return userVersionChecker.checkUserVersion(oldUserVersion, oldMetaDataVersion, metaDataProvider)
                .thenApply(newUserVersion -> {
                    userVersion = newUserVersion;
                    if (newUserVersion != oldUserVersion) {
                        if (oldUserVersion > newUserVersion) {
                            LOGGER.error(KeyValueLogMessage.of("stale user version",
                                            LogMessageKeys.STORED_VERSION, oldUserVersion,
                                            LogMessageKeys.LOCAL_VERSION, newUserVersion,
                                            subspaceProvider.logKey(), subspaceProvider.toString(context)));
                            throw new RecordStoreStaleUserVersionException("Stale user version with local version " + newUserVersion + " and stored version " + oldUserVersion);
                        }
                        info.setUserVersion(newUserVersion);
                        dirty[0] = true;
                        if (oldUserVersion < 0) {
                            if (LOGGER.isDebugEnabled()) {
                                LOGGER.debug(KeyValueLogMessage.of("setting initial user version",
                                        LogMessageKeys.NEW_VERSION, newUserVersion,
                                        subspaceProvider.logKey(), subspaceProvider.toString(context)));
                            }
                        } else {
                            LOGGER.info(KeyValueLogMessage.of("changing user version",
                                    LogMessageKeys.OLD_VERSION, oldUserVersion,
                                    LogMessageKeys.NEW_VERSION, newUserVersion,
                                    subspaceProvider.logKey(), subspaceProvider.toString(context)));
                        }
                    }
                    return null;
                });
    }

    @Nonnull
    private RecordMetaDataProto.DataStoreInfo checkAndParseStoreHeader(@Nullable KeyValue firstKeyValue,
                                                                       @Nonnull StoreExistenceCheck existenceCheck) {
        RecordMetaDataProto.DataStoreInfo info;
        if (firstKeyValue == null) {
            info = RecordMetaDataProto.DataStoreInfo.getDefaultInstance();
        } else if (!checkFirstKeyIsHeader(firstKeyValue, getContext(), getSubspaceProvider(), getSubspace(), existenceCheck)) {
            // Treat as brand new, although there is no way to be sure that what was written is compatible
            // with the current default versions.
            info = RecordMetaDataProto.DataStoreInfo.getDefaultInstance();
        } else {
            try {
                info = RecordMetaDataProto.DataStoreInfo.parseFrom(firstKeyValue.getValue());
            } catch (InvalidProtocolBufferException ex) {
                throw new RecordCoreStorageException("Error reading version", ex);
            }
        }
        checkStoreHeaderInternal(info, getContext(), getSubspaceProvider(), existenceCheck);
        return info;
    }

    @API(API.Status.INTERNAL)
    @Nonnull
    public static CompletableFuture<Void> checkStoreHeader(@Nonnull RecordMetaDataProto.DataStoreInfo storeHeader,
                                                           @Nonnull FDBRecordContext context,
                                                           @Nonnull SubspaceProvider subspaceProvider,
                                                           @Nonnull Subspace subspace,
                                                           @Nonnull StoreExistenceCheck existenceCheck) {
        if (storeHeader == RecordMetaDataProto.DataStoreInfo.getDefaultInstance()) {
            // Validate that the store is empty
            return readStoreFirstKey(context, subspace, IsolationLevel.SNAPSHOT).thenAccept(firstKeyValue -> {
                if (firstKeyValue != null && checkFirstKeyIsHeader(firstKeyValue, context, subspaceProvider, subspace, existenceCheck)) {
                    // Somehow, we had a default store header, which indicates that this was an uninitialized store,
                    // but when we read the first key, it was a store header.
                    throw new RecordCoreException("Record store with no header had header in database",
                            subspaceProvider.logKey(), subspaceProvider.toString(context));
                }
                // We have relied on the value of the store header key itself. We performed the read at SNAPSHOT,
                // though, to avoid conflicts on the first key if the store isn't empty.
                context.ensureActive().addReadConflictKey(subspace.pack(STORE_INFO_KEY));
                checkStoreHeaderInternal(storeHeader, context, subspaceProvider, existenceCheck);
            });
        } else {
            try {
                checkStoreHeaderInternal(storeHeader, context, subspaceProvider, existenceCheck);
                return AsyncUtil.DONE;
            } catch (RecordCoreException e) {
                CompletableFuture<Void> future = new CompletableFuture<>();
                future.completeExceptionally(e);
                return future;
            }
        }
    }

    private static boolean checkFirstKeyIsHeader(@Nonnull KeyValue firstKeyValue,
                                                 @Nonnull FDBRecordContext context,
                                                 @Nonnull SubspaceProvider subspaceProvider,
                                                 @Nonnull Subspace subspace,
                                                 @Nonnull StoreExistenceCheck existenceCheck) {
        if (TupleHelpers.equals(subspace.unpack(firstKeyValue.getKey()), Tuple.from(STORE_INFO_KEY))) {
            return true;
        } else if (existenceCheck == StoreExistenceCheck.NONE) {
            LOGGER.warn(KeyValueLogMessage.of("Record store has no info but is not empty",
                    subspaceProvider.logKey(), subspaceProvider.toString(context),
                    LogMessageKeys.KEY, subspace.unpack(firstKeyValue.getKey())));
            return false;
        } else {
            throw new RecordStoreNoInfoAndNotEmptyException("Record store has no info but is not empty",
                    subspaceProvider.logKey(), subspaceProvider.toString(context),
                    LogMessageKeys.KEY, subspace.unpack(firstKeyValue.getKey()));
        }
    }

    private static void checkStoreHeaderInternal(@Nonnull RecordMetaDataProto.DataStoreInfo storeHeader,
                                                 @Nonnull FDBRecordContext context,
                                                 @Nonnull SubspaceProvider subspaceProvider,
                                                 @Nonnull StoreExistenceCheck existenceCheck) {
        if (storeHeader == RecordMetaDataProto.DataStoreInfo.getDefaultInstance()) {
            if (existenceCheck == StoreExistenceCheck.ERROR_IF_NOT_EXISTS) {
                throw new RecordStoreDoesNotExistException("Record store does not exist",
                        subspaceProvider.logKey(), subspaceProvider.toString(context));
            }
            context.increment(FDBStoreTimer.Counts.CREATE_RECORD_STORE);
        } else if (existenceCheck == StoreExistenceCheck.ERROR_IF_EXISTS) {
            throw new RecordStoreAlreadyExistsException("Record store already exists",
                    subspaceProvider.logKey(), subspaceProvider.toString(context));
        } else {
            if (storeHeader.getFormatVersion() < MIN_FORMAT_VERSION || storeHeader.getFormatVersion() > MAX_SUPPORTED_FORMAT_VERSION) {
                throw new UnsupportedFormatVersionException("Unsupported format version " + storeHeader.getFormatVersion(),
                        subspaceProvider.logKey(), subspaceProvider);
            }
        }
    }

    private void beginRecordStoreStateRead() {
        // When the record store state is being updated multiple times, this function (and its implicit retry loop at
        // the atomic reference level) will retry the update on the new record store state, so the operation always
        // does what's expected (i.e., update the "in flight reads" value while leaving the record store state otherwise
        // in tact).
        recordStoreStateRef.updateAndGet(state -> {
            state.beginRead();
            return state;
        });
    }

    private void endRecordStoreStateRead() {
        recordStoreStateRef.updateAndGet(state -> {
            state.endRead();
            return state;
        });
    }

    private void beginRecordStoreStateWrite() {
        recordStoreStateRef.updateAndGet(state -> {
            state.beginWrite();
            return state;
        });
    }

    private void endRecordStoreStateWrite() {
        recordStoreStateRef.updateAndGet(state -> {
            state.endWrite();
            return state;
        });
    }

    @Nonnull
    private CompletableFuture<RecordMetaDataProto.DataStoreInfo> loadStoreHeaderAsync(@Nonnull StoreExistenceCheck existenceCheck, @Nonnull IsolationLevel isolationLevel) {
        return readStoreFirstKey(context, getSubspace(), isolationLevel).thenApply(keyValue -> checkAndParseStoreHeader(keyValue, existenceCheck));
    }

<<<<<<< HEAD
    @VisibleForTesting
    protected void saveStoreHeader(@Nonnull RecordMetaDataProto.DataStoreInfo storeHeader) {
        if (recordStoreStateRef.get() == null) {
            throw new RecordCoreException("cannot update store header with a null record store state");
        }
        beginRecordStoreStateWrite();
        try {
            context.setDirtyStoreState(true);
            synchronized (this) {
                recordStoreStateRef.updateAndGet(state -> {
                    state.setStoreHeader(storeHeader);
                    return state;
                });
                ensureContextActive().set(getSubspace().pack(STORE_INFO_KEY), storeHeader.toByteArray());
=======

    @Nonnull
    private CompletableFuture<Void> updateStoreHeaderAsync(@Nonnull UnaryOperator<RecordMetaDataProto.DataStoreInfo> storeHeaderOperator) {
        if (recordStoreState == null) {
            return preloadRecordStoreStateAsync().thenCompose(vignore -> updateStoreHeaderAsync(storeHeaderOperator));
        }
        RecordMetaDataProto.DataStoreInfo oldStoreHeader;
        RecordMetaDataProto.DataStoreInfo newStoreHeader;
        recordStoreState.beginWrite();
        try {
            context.setDirtyStoreState(true);
            synchronized (recordStoreState) {
                oldStoreHeader = recordStoreState.getStoreHeader();
                newStoreHeader = storeHeaderOperator.apply(oldStoreHeader);
                recordStoreState.setStoreHeader(newStoreHeader);
                ensureContextActive().set(getSubspace().pack(STORE_INFO_KEY), newStoreHeader.toByteArray());
>>>>>>> 63c9d56b
            }
        } finally {
            endRecordStoreStateWrite();
        }

        // Update the meta-data version-stamp key as appropriate.
        if (oldStoreHeader.getCacheable()) {
            // The old store header had a cacheable store header, so update the database's meta-data version-stamp
            // so that anything that has the old cached value knows to invalidate its cache.
            context.setMetaDataVersionStamp();
            return AsyncUtil.DONE;
        } else if (newStoreHeader.getCacheable()) {
            // The old header did not have a cacheable store header, but the new header does. As long as someone
            // has set the meta-data version stamp ever, there is no need to update it here.
            return context.getMetaDataVersionStampAsync(IsolationLevel.SNAPSHOT).thenAccept(metaDataVersionStamp -> {
                if (metaDataVersionStamp == null) {
                    context.setMetaDataVersionStamp();
                }
            });
        } else {
            // Neither header was cacheable meta-data, so there is no need to update the key.
            return AsyncUtil.DONE;
        }
    }

    @Nonnull
    private static CompletableFuture<KeyValue> readStoreFirstKey(@Nonnull FDBRecordContext context, @Nonnull Subspace subspace, @Nonnull IsolationLevel isolationLevel) {
        final AsyncIterator<KeyValue> iterator = context.readTransaction(isolationLevel.isSnapshot()).getRange(subspace.range(), 1).iterator();
        return context.instrument(FDBStoreTimer.Events.LOAD_RECORD_STORE_INFO,
                iterator.onHasNext().thenApply(hasNext -> hasNext ? iterator.next() : null));
    }

    /**
     * Rebuild all of this store's indexes. All indexes will then be marked as {@linkplain IndexState#READABLE readable}
     * when this function completes. Note that this will attempt to read all of the records within
     * this store in a single transaction, so for large record stores, this can run up against transaction
     * time and size limits. For larger stores, one should use the {@link OnlineIndexer} to build
     * each index instead.
     *
     * @return a future that will complete when all of the indexes are built
     */
    @Nonnull
    public CompletableFuture<Void> rebuildAllIndexes() {
        Transaction tr = ensureContextActive();
        // Note that index states are *not* cleared, as rebuilding the indexes resets each state
        tr.clear(getSubspace().range(Tuple.from(INDEX_KEY)));
        tr.clear(getSubspace().range(Tuple.from(INDEX_SECONDARY_SPACE_KEY)));
        tr.clear(getSubspace().range(Tuple.from(INDEX_RANGE_SPACE_KEY)));
        tr.clear(getSubspace().range(Tuple.from(INDEX_UNIQUENESS_VIOLATIONS_KEY)));
        List<CompletableFuture<Void>> work = new LinkedList<>();
        addRebuildRecordCountsJob(work);
        return rebuildIndexes(getRecordMetaData().getIndexesSince(-1), Collections.emptyMap(), work, RebuildIndexReason.REBUILD_ALL, null);
    }

    @Nonnull
    public CompletableFuture<Void> clearAndMarkIndexWriteOnly(@Nonnull String indexName) {
        return clearAndMarkIndexWriteOnly(metaDataProvider.getRecordMetaData().getIndex(indexName));
    }

    /**
     * Prepare an index for rebuilding by clearing any existing data and marking the index as write-only.
     * @param index the index to build
     * @return a future that completes when the index has been cleared and marked write-only for building
     */
    @Nonnull
    public CompletableFuture<Void> clearAndMarkIndexWriteOnly(@Nonnull Index index) {
        return markIndexWriteOnly(index).thenApply(changed -> {
            clearIndexData(index);
            return null;
        });
    }

    /**
     * Set whether the store state is cacheable. In particular, this flag determines whether the
     * {@linkplain FDBRecordContext#getMetaDataVersionStampAsync(IsolationLevel) meta-data version-stamp} key
     * is changed whenever the {@link RecordStoreState} is changed. By default, record store state information is
     * <em>not</em> cacheable. This is because for deployments in which there are many record stores sharing the same
     * cluster, updating the meta-data version key every time any store changes its state could lead to performance
     * problems, so (at least for now), this is a feature the user must opt-in to on each record store.
     *
     * @param cacheable whether the meta-data version-stamp should be invalidated upon store state change
     * @return a future that will complete to {@code true} if the store state's cacheability has changed
     */
    @Nonnull
    public CompletableFuture<Boolean> setStateCacheabilityAsync(boolean cacheable) {
        if (recordStoreState == null) {
            return preloadRecordStoreStateAsync().thenCompose(vignore -> setStateCacheabilityAsync(cacheable));
        }
        if (formatVersion < CACHEABLE_STATE_FORMAT_VERSION) {
            throw new RecordCoreException("cannot mark record store state cacheable at format version " + formatVersion);
        }
        if (recordStoreState.getStoreHeader().getCacheable() == cacheable) {
            return AsyncUtil.READY_FALSE;
        } else {
            return updateStoreHeaderAsync(oldHeader -> oldHeader.toBuilder()
                    .setCacheable(cacheable)
                    .setLastUpdateTime(System.currentTimeMillis())
                    .build()
            ).thenApply(ignore -> true);
        }
    }

    /**
     * Set whether the store state is cacheable. This operation might block if the record store state has
     * not yet been loaded. Use {@link #setStateCacheabilityAsync(boolean)} in asychronous contexts.
     *
     * @param cacheable whether this store's state should be cacheable
     * @return whether the record store state cacheability has changed
     * @see #setStateCacheabilityAsync(boolean)
     */
    public boolean setStateCacheability(boolean cacheable) {
        return context.asyncToSync(FDBStoreTimer.Waits.WAIT_SET_STATE_CACHEABILITY, setStateCacheabilityAsync(cacheable));
    }

    // Actually (1) writes the index state to the database and (2) updates the cached state with the new state
    private void updateIndexState(@Nonnull String indexName, byte[] indexKey, @Nonnull IndexState indexState) {
        // This is generally called by someone who should already have a write lock, but adding them here
        // defensively shouldn't cause problems.
        beginRecordStoreStateWrite();
        try {
            context.setDirtyStoreState(true);
            if (recordStoreState.getStoreHeader().getCacheable()) {
                context.setMetaDataVersionStamp();
            }
            Transaction tr = context.ensureActive();
            if (IndexState.READABLE.equals(indexState)) {
                tr.clear(indexKey);
            } else {
                tr.set(indexKey, Tuple.from(indexState.code()).pack());
            }
            recordStoreStateRef.updateAndGet(state -> {
                // See beginRecordStoreStateRead() on why setting state is done in updateAndGet().
                state.setState(indexName, indexState);
                return state;
            });
        } finally {
            endRecordStoreStateWrite();
        }
    }

    @Nonnull
    private CompletableFuture<Boolean> markIndexNotReadable(@Nonnull String indexName, @Nonnull IndexState indexState) {
        if (recordStoreStateRef.get() == null) {
            return preloadRecordStoreStateAsync().thenCompose(vignore -> markIndexNotReadable(indexName, indexState));
        }

        addIndexStateReadConflict(indexName);

        beginRecordStoreStateWrite();
        boolean haveFuture = false;
        try {
            // A read is done before the write in order to avoid having unnecessary
            // updates cause spurious not_committed errors.
            byte[] indexKey = indexStateSubspace().pack(indexName);
            Transaction tr = context.ensureActive();
            CompletableFuture<Boolean> future = tr.get(indexKey).thenApply(previous -> {
                if (previous == null || !Tuple.fromBytes(previous).get(0).equals(indexState.code())) {
                    updateIndexState(indexName, indexKey, indexState);
                    return true;
                } else {
                    return false;
                }
            }).whenComplete((b, t) -> endRecordStoreStateWrite());
            haveFuture = true;
            return future;
        } finally {
            if (!haveFuture) {
                endRecordStoreStateWrite();
            }
        }
    }

    /**
     * Adds the index of the given name to the list of write-only indexes stored within the store.
     * This will update the list stored within database.
     * This will return <code>true</code> if the store had to
     * be modified in order to mark the index as write only (i.e., the index
     * was not already write-only) and <code>false</code> otherwise.
     *
     * @param indexName the name of the index to mark as write-only
     * @return a future that will contain <code>true</code> if the store was modified and <code>false</code>
     * otherwise
     * @throws IllegalArgumentException if the index is not present in the meta-data
     */
    @Nonnull
    public CompletableFuture<Boolean> markIndexWriteOnly(@Nonnull String indexName) {
        return markIndexNotReadable(indexName, IndexState.WRITE_ONLY);
    }

    /**
     * Adds the given index to the list of write-only indexes stored within the store.
     * See the version of {@link #markIndexWriteOnly(String) markIndexWriteOnly()}
     * that takes a {@link String} for more details.
     *
     * @param index the index to mark as write only
     * @return a future that will contain <code>true</code> if the store was modified and
     * <code>false</code> otherwise
     */
    @Nonnull
    public CompletableFuture<Boolean> markIndexWriteOnly(@Nonnull Index index) {
        return markIndexWriteOnly(index.getName());
    }

    /**
     * Adds the index of the given name to the list of disabled indexes stored
     * within the store. Because reading a disabled index later is unsafe unless
     * one does a rebuild between the time it is marked disabled and the
     * time it is marked readable, marking an index as disabled will also clear
     * the store of all data associated with that index. This will return <code>true</code>
     * if the store had to be modified to mark the index as diabled (i.e., the
     * index was not already disabled) and <code>false</code> otherwise.
     *
     * @param indexName the name of the index to mark as disabled
     * @return a future that will contain <code>true</code> if the store was modified and
     * <code>false</code> otherwise
     * @throws IllegalArgumentException if the index is not present in the meta-data
     */
    @Nonnull
    public CompletableFuture<Boolean> markIndexDisabled(@Nonnull String indexName) {
        return markIndexDisabled(metaDataProvider.getRecordMetaData().getIndex(indexName));
    }

    /**
     * Adds the index to the list of disabled indexes stored within the store. See the
     * version of {@link #markIndexDisabled(Index)} markIndexDisabled()}
     * that takes a {@link String} for more details.
     *
     * @param index the index to mark as disabled
     * @return a future that will contain <code>true</code> if the store was modified and
     * <code>false</code> otherwise
     */
    @Nonnull
    public CompletableFuture<Boolean> markIndexDisabled(@Nonnull Index index) {
        return markIndexNotReadable(index.getName(), IndexState.DISABLED).thenApply(changed -> {
            if (changed) {
                clearIndexData(index);
            }
            return changed;
        });
    }

    /**
     * Returns the first unbuilt range of an index that is currently being bulit.
     * If there is no range that is currently unbuilt, it will return an
     * empty {@link Optional}. If there is one, it will return an {@link Optional}
     * set to the first unbuilt range it finds.
     * @param index the index to check built state
     * @return a future that will contain the first unbuilt range if any
     */
    @Nonnull
    public CompletableFuture<Optional<Range>> firstUnbuiltRange(@Nonnull Index index) {
        if (!getRecordMetaData().hasIndex(index.getName())) {
            throw new MetaDataException("Index " + index.getName() + " does not exist in meta-data.");
        }
        Transaction tr = ensureContextActive();
        RangeSet rangeSet = new RangeSet(indexRangeSubspace(index));
        AsyncIterator<Range> missingRangeIterator = rangeSet.missingRanges(tr, null, null, 1).iterator();
        return missingRangeIterator.onHasNext().thenApply(hasFirst -> {
            if (hasFirst) {
                return Optional.of(missingRangeIterator.next());
            } else {
                return Optional.empty();
            }
        });
    }

    /**
     * Exception that can be thrown if one attempts to mark an index as readable
     * if it is not yet readable.
     */
    @SuppressWarnings({"serial", "squid:S1948", "squid:MaximumInheritanceDepth"})
    public static class IndexNotBuiltException extends RecordCoreException {
        @Nullable private final Range unbuiltRange;

        /**
         * Creates an exception with the given message and the given
         * range set as one of the unbuilt ranges.
         * @param message the message associated with this exception
         * @param unbuiltRange one of the unbuilt ranges associated with this exception
         * @param keyValues additional information for logging
         */
        public IndexNotBuiltException(@Nonnull String message, @Nullable Range unbuiltRange, @Nullable Object ... keyValues) {
            super(message, keyValues);
            this.unbuiltRange = unbuiltRange;
        }

        /**
         * Get the unbuilt range associated with this exception.
         * If none has been set for this exception, then it will
         * return <code>null</code>.
         * @return the unbuilt range
         */
        @Nullable
        public Range getUnbuiltRange() {
            return unbuiltRange;
        }
    }

    /**
     * Marks an index as readable. See the version of
     * {@link #markIndexReadable(String) markIndexReadable()}
     * that takes a {@link String} as a parameter for more details.
     *
     * @param index the index to mark readable
     * @return a future that will either complete exceptionally if the index can not
     * be made readable or will contain <code>true</code> if the store was modified
     * and <code>false</code> otherwise
     */
    @Nonnull
    public CompletableFuture<Boolean> markIndexReadable(@Nonnull Index index) {
        if (recordStoreStateRef.get() == null) {
            return preloadRecordStoreStateAsync().thenCompose(vignore -> markIndexReadable(index));
        }

        addIndexStateReadConflict(index.getName());

        beginRecordStoreStateWrite();
        boolean haveFuture = false;
        try {
            Transaction tr = ensureContextActive();
            byte[] indexKey = indexStateSubspace().pack(index.getName());
            CompletableFuture<Boolean> future = tr.get(indexKey).thenCompose(previous -> {
                if (previous != null) {
                    CompletableFuture<Optional<Range>> builtFuture = firstUnbuiltRange(index);
                    CompletableFuture<Optional<RecordIndexUniquenessViolation>> uniquenessFuture = scanUniquenessViolations(index, 1).first();
                    return CompletableFuture.allOf(builtFuture, uniquenessFuture).thenApply(vignore -> {
                        Optional<Range> firstUnbuilt = context.join(builtFuture);
                        Optional<RecordIndexUniquenessViolation> uniquenessViolation = context.join(uniquenessFuture);
                        if (firstUnbuilt.isPresent()) {
                            throw new IndexNotBuiltException("Attempted to make unbuilt index readable" , firstUnbuilt.get(),
                                    LogMessageKeys.INDEX_NAME, index.getName(),
                                    "unbuiltRangeBegin", ByteArrayUtil2.loggable(firstUnbuilt.get().begin),
                                    "unbuiltRangeEnd", ByteArrayUtil2.loggable(firstUnbuilt.get().end),
                                    subspaceProvider.logKey(), subspaceProvider.toString(context),
                                    LogMessageKeys.SUBSPACE_KEY, index.getSubspaceKey());
                        } else if (uniquenessViolation.isPresent()) {
                            RecordIndexUniquenessViolation wrapped = new RecordIndexUniquenessViolation("Uniqueness violation when making index readable",
                                                                                                        uniquenessViolation.get());
                            wrapped.addLogInfo(
                                    LogMessageKeys.INDEX_NAME, index.getName(),
                                    subspaceProvider.logKey(), subspaceProvider.toString(context));
                            throw wrapped;
                        } else {
                            updateIndexState(index.getName(), indexKey, IndexState.READABLE);
                            return true;
                        }
                    });
                } else {
                    return AsyncUtil.READY_FALSE;
                }
            }).whenComplete((b, t) -> endRecordStoreStateWrite());
            haveFuture = true;
            return future;
        } finally {
            if (!haveFuture) {
                endRecordStoreStateWrite();
            }
        }
    }

    /**
     * Marks the index with the given name as readable. More correctly, it removes if from the write-only list,
     * so future queries (assuming that they reload the {@link RecordStoreState}) will
     * be able to use that index. This will check to make sure that the index is actually
     * built and ready to go before making it readable. If it is not, the future
     * will complete exceptionally with an {@link IndexNotBuiltException}. If the
     * store is modified when marking the index as readable (i.e., if it was previously
     * write-only), then this will return <code>true</code>. Otherwise, it will
     * return <code>false</code>.
     *
     * @param indexName the name of the index to mark readable
     * @return a future that will either complete exceptionally if the index can not
     * be made readable or will contain <code>true</code> if the store was modified
     * and <code>false</code> otherwise
     */
    @Nonnull
    public CompletableFuture<Boolean> markIndexReadable(@Nonnull String indexName) {
        return markIndexReadable(getRecordMetaData().getIndex(indexName));
    }

    /**
     * Marks the index with the given name as readable without checking to see if it is
     * ready. This is dangerous to do if one has not first verified that the
     * index is ready to be readable as it can cause half-built indexes to be
     * used within queries and can thus produce inconsistent results.
     *
     * @param indexName the name of the index to mark readable
     * @return a future that will contain <code>true</code> if the store was modified
     * and <code>false</code> otherwise
     */
    @Nonnull
    public CompletableFuture<Boolean> uncheckedMarkIndexReadable(@Nonnull String indexName) {
        if (recordStoreStateRef.get() == null) {
            return preloadRecordStoreStateAsync().thenCompose(vignore -> uncheckedMarkIndexReadable(indexName));
        }

        addIndexStateReadConflict(indexName);

        beginRecordStoreStateWrite();
        boolean haveFuture = false;
        try {
            Transaction tr = ensureContextActive();
            byte[] indexKey = indexStateSubspace().pack(indexName);
            CompletableFuture<Boolean> future = tr.get(indexKey).thenApply(previous -> {
                if (previous != null) {
                    updateIndexState(indexName, indexKey, IndexState.READABLE);
                    return true;
                } else {
                    return false;
                }
            }).whenComplete((b, t) -> endRecordStoreStateWrite());
            haveFuture = true;
            return future;
        } finally {
            if (!haveFuture) {
                endRecordStoreStateWrite();
            }
        }
    }

    /**
     * Ensure that subspace provider has cached {@code Subspace} so that calling {@link #getSubspace} will not block.
     * @return a future that will be complete when the subspace is available
     */
    @Nonnull
    @API(API.Status.INTERNAL)
    protected CompletableFuture<Void> preloadSubspaceAsync() {
        return getSubspaceAsync().thenApply(subspace -> null);
    }

    /**
     * Loads the current state of the record store asynchronously and caches it in memory so that {@link #getRecordStoreState()} requires no i/o.
     * @return a future that will be complete when this store has loaded its record store state
     */
    @Nonnull
    @API(API.Status.INTERNAL)
    protected CompletableFuture<Void> preloadRecordStoreStateAsync() {
        return preloadRecordStoreStateAsync(StoreExistenceCheck.NONE, IsolationLevel.SNAPSHOT, IsolationLevel.SNAPSHOT);
    }

    /**
     * Loads the current state of the record store asynchronously and sets {@code recordStoreStateRef}.
     * @param existenceCheck the action to be taken when the record store already exists (or does not exist yet)
     * @param storeHeaderIsolationLevel the isolation level for loading the store header
     * @param indexStateIsolationLevel the isolation level for loading index state
     * @return a future that will be complete when this store has loaded its record store state
     */
    @Nonnull
    @API(API.Status.INTERNAL)
    protected CompletableFuture<Void> preloadRecordStoreStateAsync(@Nonnull StoreExistenceCheck existenceCheck,
                                                                   @Nonnull IsolationLevel storeHeaderIsolationLevel,
                                                                   @Nonnull IsolationLevel indexStateIsolationLevel) {
        return loadRecordStoreStateAsync(existenceCheck, storeHeaderIsolationLevel, indexStateIsolationLevel)
                .thenAccept(state -> {
                    if (this.recordStoreStateRef.get() == null) {
                        recordStoreStateRef.compareAndSet(null, state.toMutable());
                    }
                });
    }

    /**
     * Loads the current state of the record store within the given subspace asynchronously. This method does not cache the
     * state in the memory.
     *
     * @param existenceCheck the action to be taken when the record store already exists (or does not exist yet)
     * @return a future that will contain the state of the record state located at the given subspace
     */
    @API(API.Status.INTERNAL)
    @Nonnull
    public CompletableFuture<RecordStoreState> loadRecordStoreStateAsync(@Nonnull StoreExistenceCheck existenceCheck) {
        return loadRecordStoreStateAsync(existenceCheck, IsolationLevel.SERIALIZABLE, IsolationLevel.SNAPSHOT);
    }

    @Nonnull
    private CompletableFuture<RecordStoreState> loadRecordStoreStateAsync(@Nonnull StoreExistenceCheck existenceCheck,
                                                                          @Nonnull IsolationLevel storeHeaderIsolationLevel,
                                                                          @Nonnull IsolationLevel indexStateIsolationLevel) {
        // Don't rely on the subspace being loaded as this is called as part of store initialization
        return getSubspaceAsync().thenCompose(subspace ->
                loadRecordStoreStateInternalAsync(existenceCheck, storeHeaderIsolationLevel, indexStateIsolationLevel)
        );
    }

    @Nonnull
    private CompletableFuture<RecordStoreState> loadRecordStoreStateInternalAsync(@Nonnull StoreExistenceCheck existenceCheck,
                                                                                  @Nonnull IsolationLevel storeHeaderIsolationLevel,
                                                                                  @Nonnull IsolationLevel indexStateIsolationLevel) {
        CompletableFuture<RecordMetaDataProto.DataStoreInfo> storeHeaderFuture = loadStoreHeaderAsync(existenceCheck, storeHeaderIsolationLevel);
        CompletableFuture<Map<String, IndexState>> loadIndexStates = loadIndexStatesAsync(indexStateIsolationLevel);
        return context.instrument(FDBStoreTimer.Events.LOAD_RECORD_STORE_STATE, storeHeaderFuture.thenCombine(loadIndexStates, RecordStoreState::new));
    }

    @Nonnull
    private CompletableFuture<Map<String, IndexState>> loadIndexStatesAsync(@Nonnull IsolationLevel isolationLevel) {
        Subspace isSubspace = getSubspace().subspace(Tuple.from(INDEX_STATE_SPACE_KEY));
        KeyValueCursor cursor = KeyValueCursor.Builder.withSubspace(isSubspace)
                .setContext(getContext())
                .setRange(TupleRange.ALL)
                .setContinuation(null)
                .setScanProperties(new ScanProperties(ExecuteProperties.newBuilder().setIsolationLevel(isolationLevel).build()))
                .build();
        FDBStoreTimer timer = getTimer();
        CompletableFuture<Map<String, IndexState>> result = cursor.asList().thenApply(list -> {
            Map<String, IndexState> indexStateMap;
            if (list.isEmpty()) {
                indexStateMap = Collections.emptyMap();
            } else {
                ImmutableMap.Builder<String, IndexState> indexStateMapBuilder = ImmutableMap.builder();

                for (KeyValue kv : list) {
                    String indexName = isSubspace.unpack(kv.getKey()).getString(0);
                    Object code = Tuple.fromBytes(kv.getValue()).get(0);
                    indexStateMapBuilder.put(indexName, IndexState.fromCode(code));
                    if (timer != null) {
                        timer.increment(FDBStoreTimer.Counts.LOAD_STORE_STATE_KEY);
                        timer.increment(FDBStoreTimer.Counts.LOAD_STORE_STATE_KEY_BYTES, kv.getKey().length);
                        timer.increment(FDBStoreTimer.Counts.LOAD_STORE_STATE_VALUE_BYTES, kv.getValue().length);
                    }
                }

                indexStateMap = indexStateMapBuilder.build();
            }
            return indexStateMap;
        });
        if (timer != null) {
            result = timer.instrument(FDBStoreTimer.Events.LOAD_RECORD_STORE_INDEX_META_DATA, result, context.getExecutor());
        }
        return result;
    }

    /**
     * Add a read conflict key for all records.
     */
    private void addRecordsReadConflict() {
        Transaction tr = ensureContextActive();
        byte[] recordKey = getSubspace().pack(Tuple.from(RECORD_KEY));
        tr.addReadConflictRange(recordKey, ByteArrayUtil.strinc(recordKey));
    }

    /**
     * Add a read conflict key so that the transaction will fail if the index state has changed.
     * @param indexName the index to conflict on, if it's state changes
     */
    private void addIndexStateReadConflict(@Nonnull String indexName) {
        if (!getRecordMetaData().hasIndex(indexName)) {
            throw new MetaDataException("Index " + indexName + " does not exist in meta-data.");
        }
        Transaction tr = ensureContextActive();
        byte[] indexStateKey = getSubspace().pack(Tuple.from(INDEX_STATE_SPACE_KEY, indexName));
        tr.addReadConflictKey(indexStateKey);
    }

    /**
     * Add a read conflict key for the whole record store state.
     */
    private void addStoreStateReadConflict() {
        Transaction tr = ensureContextActive();
        byte[] indexStateKey = getSubspace().pack(Tuple.from(INDEX_STATE_SPACE_KEY));
        tr.addReadConflictRange(indexStateKey, ByteArrayUtil.strinc(indexStateKey));
    }

    private boolean checkIndexState(@Nonnull String indexName, @Nonnull IndexState indexState) {
        addIndexStateReadConflict(indexName);
        return getRecordStoreState().getState(indexName).equals(indexState);
    }

    /**
     * Determine if the index is readable for this record store. This method will not perform
     * any queries to the underlying database and instead satisfies the answer based on the
     * in-memory cache of store state. However, if another operation in a different transaction
     * happens concurrently that changes the index's state, operations using the same {@link FDBRecordContext}
     * as this record store will fail to commit due to conflicts.
     *
     * @param index the index to check for readability
     * @return <code>true</code> if the index is readable and <code>false</code> otherwise
     * @throws IllegalArgumentException if no index in the metadata has the same name as this index
     */
    public boolean isIndexReadable(@Nonnull Index index) {
        return isIndexReadable(index.getName());
    }

    /**
     * Determine if the index with the given name is readable for this record store.
     * This method will not perform any queries to the underlying database and instead
     * satisfies the answer based on the in-memory cache of store state.
     *
     * @param indexName the name of the index to check for readability
     * @return <code>true</code> if the named index is readable and <code>false</code> otherwise
     * @throws IllegalArgumentException if no index in the metadata has the given name
     */
    public boolean isIndexReadable(@Nonnull String indexName) {
        return checkIndexState(indexName, IndexState.READABLE);
    }

    /**
     * Determine if the index is write-only for this record store. This method will not perform
     * any queries to the underlying database and instead satisfies the answer based on the
     * in-memory cache of store state. However, if another operation in a different transaction
     * happens concurrently that changes the index's state, operations using the same {@link FDBRecordContext}
     * as this record store will fail to commit due to conflicts.
     *
     * @param index the index to check if write-only
     * @return <code>true</code> if the index is write-only and <code>false</code> otherwise
     * @throws IllegalArgumentException if no index in the metadata has the same name as this index
     */
    public boolean isIndexWriteOnly(@Nonnull Index index) {
        return isIndexWriteOnly(index.getName());
    }

    /**
     * Determine if the index with the given name is write-only for this record store.
     * This method will not perform any queries to the underlying database and instead
     * satisfies the answer based on the in-memory cache of store state.
     *
     * @param indexName the name of the index to check if write-only
     * @return <code>true</code> if the named index is write-only and <code>false</code> otherwise
     * @throws IllegalArgumentException if no index in the metadata has the given name
     */
    public boolean isIndexWriteOnly(@Nonnull String indexName) {
        return checkIndexState(indexName, IndexState.WRITE_ONLY);
    }

    /**
     * Determine if the index is disabled for this record store. This method will not perform
     * any queries to the underlying database and instead satisfies the answer based on the
     * in-memory cache of store state. However, if another operation in a different transaction
     * happens concurrently that changes the index's state, operations using the same {@link FDBRecordContext}
     * as this record store will fail to commit due to conflicts.
     *
     * @param index the index to check if write-only
     * @return <code>true</code> if the index is disabled and <code>false</code> otherwise
     * @throws IllegalArgumentException if no index in the metadata has the same name as this index
     */
    public boolean isIndexDisabled(@Nonnull Index index) {
        return isIndexDisabled(index.getName());
    }

    /**
     * Determine if the index with the given name is disabled for this record store.
     * This method will not perform any queries to the underlying database and instead
     * satisfies the answer based on the in-memory cache of store state.
     *
     * @param indexName the name of the index to check if disabled
     * @return <code>true</code> if the named index is disabled and <code>false</code> otherwise
     * @throws IllegalArgumentException if no index in the metadata has the given name
     */
    public boolean isIndexDisabled(@Nonnull String indexName) {
        return checkIndexState(indexName, IndexState.DISABLED);
    }

    // Remove any indexes that do not match the filter.
    // NOTE: This assumes that the filter will not filter out any indexes if all indexes are readable.
    private List<Index> sanitizeIndexes(@Nonnull List<Index> indexes, @Nonnull Predicate<Index> filter) {
        final RecordStoreState localRecordStoreState = getRecordStoreState();
        localRecordStoreState.beginRead();
        try {
            if (localRecordStoreState.allIndexesReadable()) {
                indexes.forEach(index -> addIndexStateReadConflict(index.getName()));
                return indexes;
            } else {
                return indexes.stream().filter(filter).collect(Collectors.toList());
            }
        } finally {
            localRecordStoreState.endRead();
        }
    }

    /**
     * Gets the list of readable indexes that are on the given record type.
     * This only include those {@link Index}es that are readable, i.e., the index name is not
     * within the {@link RecordStoreState}'s list of write-only indexes or its list of disabled indexes.
     * @param recordType type of record to get the readable indexes of
     * @return the list of readable indexes on the given type
     */
    @Nonnull
    public List<Index> getReadableIndexes(@Nonnull RecordTypeOrBuilder recordType) {
        return sanitizeIndexes(recordType.getIndexes(), this::isIndexReadable);
    }

    /**
     * Gets the list of enabled indexes that are on the given record type.
     * This only include those {@link Index}es that are enabled, i.e., the index name is not
     * within the {@link RecordStoreState}'s list of disabled indexes.
     * @param recordType type of record to get the enabled indexes of
     * @return the list of enabled indexes on the given type
     */
    @Nonnull
    public List<Index> getEnabledIndexes(@Nonnull RecordTypeOrBuilder recordType) {
        return sanitizeIndexes(recordType.getIndexes(), index -> !isIndexDisabled(index));
    }

    /**
     * Gets the list of readable indexes that are on multiple record types one of which is the
     * given type. This only include those {@link Index}es that are readable, i.e., the index name is not
     * within the {@link RecordStoreState}'s list of write-only indexes or its list of disabled indexes.
     * @param recordType type of record to get the readable multi-type indexes of
     * @return the list of readable indexes on multiple types including the given type
     */
    @Nonnull
    public List<Index> getReadableMultiTypeIndexes(@Nonnull RecordTypeOrBuilder recordType) {
        return sanitizeIndexes(recordType.getMultiTypeIndexes(), this::isIndexReadable);
    }

    /**
     * Gets the list of enabled indexes that are on multiple record types one of which is the
     * given type. This only include those {@link Index}es that are enabled, i.e., the index name is not
     * within the {@link RecordStoreState}'s list of disabled indexes.
     * @param recordType type of record to get the enabled multi-type indexes of
     * @return the list of readable indexes on multiple types including the given type
     */
    @Nonnull
    public List<Index> getEnabledMultiTypeIndexes(@Nonnull RecordTypeOrBuilder recordType) {
        return sanitizeIndexes(recordType.getMultiTypeIndexes(), index -> !isIndexDisabled(index));
    }

    /**
     * Gets the list of readable universal indexes, i.e., the indexes on all record types.
     * This only include those {@link Index}es that are readable, i.e., the index name is not
     * within the {@link RecordStoreState}'s list of write-only indexes or its list of disabled indexes.
     * @return the list of readable universal indexes
     */
    @Nonnull
    public List<Index> getReadableUniversalIndexes() {
        return sanitizeIndexes(getRecordMetaData().getUniversalIndexes(), this::isIndexReadable);
    }

    /**
     * Gets the list of enabled universal indexes, i.e., the indexes on all record types.
     * This only include those {@link Index}es that are enabled, i.e., the index name is not
     * within the {@link RecordStoreState}'s list of disabled indexes.
     * @return the list of readable universal indexes
     */
    @Nonnull
    public List<Index> getEnabledUniversalIndexes() {
        return sanitizeIndexes(getRecordMetaData().getUniversalIndexes(), index -> !isIndexDisabled(index));
    }

    /**
     * Gets a map from {@link Index} to {@link IndexState} for all the indexes in the meta-data.
     * This method will not perform any queries to the underlying database and instead satisfies the answer based on the
     * in-memory cache of store state. However, if another operation in a different transaction
     * happens concurrently that changes the index's state, operations using the same {@link FDBRecordContext}
     * as this record store will fail to commit due to conflicts.
     * @return a map of all the index states.
     */
    @Nonnull
    public Map<Index, IndexState> getAllIndexStates() {
        final RecordStoreState localRecordStoreState = getRecordStoreState();
        localRecordStoreState.beginRead();
        try {
            addStoreStateReadConflict();
            return getRecordMetaData().getAllIndexes().stream()
                    .collect(Collectors.toMap(Function.identity(), localRecordStoreState::getState));
        } finally {
            localRecordStoreState.endRead();
        }
    }

    @Nonnull
    protected CompletableFuture<Void> rebuildIndexes(@Nonnull Map<Index, List<RecordType>> indexes, @Nonnull Map<Index, IndexState> newStates,
                                                     @Nonnull List<CompletableFuture<Void>> work, @Nonnull RebuildIndexReason reason,
                                                     @Nullable Integer oldMetaDataVersion) {
        Iterator<Map.Entry<Index, List<RecordType>>> indexIter = indexes.entrySet().iterator();
        return AsyncUtil.whileTrue(() -> {
            Iterator<CompletableFuture<Void>> workIter = work.iterator();
            while (workIter.hasNext()) {
                CompletableFuture<Void> workItem = workIter.next();
                if (workItem.isDone()) {
                    context.asyncToSync(FDBStoreTimer.Waits.WAIT_ERROR_CHECK, workItem); // Just for error handling.
                    workIter.remove();
                }
            }
            while (work.size() < MAX_PARALLEL_INDEX_REBUILD) {
                if (indexIter.hasNext()) {
                    Map.Entry<Index, List<RecordType>> indexItem = indexIter.next();
                    Index index = indexItem.getKey();
                    List<RecordType> recordTypes = indexItem.getValue();
                    IndexState indexState = newStates.getOrDefault(index, IndexState.READABLE);
                    work.add(rebuildOrMarkIndex(index, indexState, recordTypes, reason, oldMetaDataVersion));
                } else {
                    break;
                }
            }
            if (work.isEmpty()) {
                return AsyncUtil.READY_FALSE;
            }
            return AsyncUtil.whenAny(work).thenApply(v -> true);
        }, getExecutor());
    }

    /**
     * Reason that an index is being rebuilt now.
     */
    public enum RebuildIndexReason {
        NEW_STORE, FEW_RECORDS, COUNTS_UNKNOWN, REBUILD_ALL, EXPLICIT, TEST
    }

    private boolean areAllRecordTypesSince(@Nullable Collection<RecordType> recordTypes, @Nullable Integer oldMetaDataVersion) {
        return recordTypes != null && oldMetaDataVersion != null && recordTypes.stream().allMatch(recordType -> {
            Integer sinceVersion = recordType.getSinceVersion();
            return sinceVersion != null && sinceVersion > oldMetaDataVersion;
        });
    }

    protected CompletableFuture<Void> rebuildOrMarkIndex(@Nonnull Index index, @Nonnull IndexState indexState,
                                                         @Nullable List<RecordType> recordTypes, @Nonnull RebuildIndexReason reason,
                                                         @Nullable Integer oldMetaDataVersion) {
        // Skip index rebuild if the index is on new record types.
        if (indexState != IndexState.DISABLED && areAllRecordTypesSince(recordTypes, oldMetaDataVersion)) {
            return rebuildIndexWithNoRecord(index, reason);
        }

        switch (indexState) {
            case WRITE_ONLY:
                return clearAndMarkIndexWriteOnly(index).thenApply(b -> null);
            case DISABLED:
                return markIndexDisabled(index).thenApply(b -> null);
            case READABLE:
            default:
                return rebuildIndex(index, recordTypes, reason);
        }
    }

    @Nonnull
    private CompletableFuture<Void> rebuildIndexWithNoRecord(@Nonnull final Index index, @Nonnull RebuildIndexReason reason) {
        final boolean newStore = reason == RebuildIndexReason.NEW_STORE;
        if (newStore ? LOGGER.isDebugEnabled() : LOGGER.isInfoEnabled()) {
            final KeyValueLogMessage msg = KeyValueLogMessage.build("rebuilding index with no record",
                                            LogMessageKeys.INDEX_NAME, index.getName(),
                                            LogMessageKeys.INDEX_VERSION, index.getLastModifiedVersion(),
                                            LogMessageKeys.REASON, reason.name(),
                                            subspaceProvider.logKey(), subspaceProvider.toString(context),
                                            LogMessageKeys.SUBSPACE_KEY, index.getSubspaceKey());
            if (newStore) {
                LOGGER.debug(msg.toString());
            } else {
                LOGGER.info(msg.toString());
            }
        }

        return markIndexReadable(index).thenApply(b -> null);
    }

    /**
     * Rebuild an index. This clears the index and attempts to build it within a single transaction. Upon
     * successful completion, the index is marked as {@linkplain IndexState#READABLE readable} and can
     * be used to satisfy queries.
     *
     * <p>
     * Because the operations all occur within a single transaction, for larger record stores,
     * this operation can run into transaction size and time limits. (See:
     * <a href="https://apple.github.io/foundationdb/known-limitations.html">FoundationDB Known Limitations</a>.)
     * To build an index on such a record store, the user should use the {@link OnlineIndexer}, which
     * breaks up work across multiple transactions to avoid those limits.
     * </p>
     *
     * @param index the index to rebuild
     * @return a future that will complete when the index build has finished
     * @see OnlineIndexer
     */
    @Nonnull
    public CompletableFuture<Void> rebuildIndex(@Nonnull Index index) {
        return rebuildIndex(index, getRecordMetaData().recordTypesForIndex(index), RebuildIndexReason.EXPLICIT);
    }

    @Nonnull
    @SuppressWarnings("squid:S2095")    // Resource usage for indexBuilder is too complicated for rule.
    public CompletableFuture<Void> rebuildIndex(@Nonnull final Index index, @Nullable final Collection<RecordType> recordTypes, @Nonnull RebuildIndexReason reason) {
        final boolean newStore = reason == RebuildIndexReason.NEW_STORE;
        if (newStore ? LOGGER.isDebugEnabled() : LOGGER.isInfoEnabled()) {
            final KeyValueLogMessage msg = KeyValueLogMessage.build("rebuilding index",
                                            LogMessageKeys.INDEX_NAME, index.getName(),
                                            LogMessageKeys.INDEX_VERSION, index.getLastModifiedVersion(),
                                            LogMessageKeys.REASON, reason.name(),
                                            subspaceProvider.logKey(), subspaceProvider.toString(context),
                                            LogMessageKeys.SUBSPACE_KEY, index.getSubspaceKey());
            if (newStore) {
                LOGGER.debug(msg.toString());
            } else {
                LOGGER.info(msg.toString());
            }
        }

        long startTime = System.nanoTime();
        OnlineIndexer indexBuilder = OnlineIndexer.newBuilder().setRecordStore(this).setIndex(index).setRecordTypes(recordTypes).build();
        CompletableFuture<Void> future = indexBuilder.rebuildIndexAsync(this)
                .thenCompose(vignore -> markIndexReadable(index)
                        .handle((b, t) -> {
                            // Only call method that builds in the current transaction, so never any pending work,
                            // so it would work to close before returning future, which would look better to SonarQube.
                            // But this is better if close ever does more.
                            indexBuilder.close();
                            return null;
                        }));

        return context.instrument(FDBStoreTimer.Events.REBUILD_INDEX, future, startTime);
    }

    private CompletableFuture<Void> checkPossiblyRebuild(@Nullable UserVersionChecker userVersionChecker,
                                                         @Nonnull RecordMetaDataProto.DataStoreInfo.Builder info,
                                                         @Nonnull boolean[] dirty) {
        final int oldFormatVersion = info.getFormatVersion();
        final int newFormatVersion = Math.max(oldFormatVersion, formatVersion);
        final boolean formatVersionChanged = oldFormatVersion != newFormatVersion;
        formatVersion = newFormatVersion;

        final boolean newStore = oldFormatVersion == 0;
        final int oldMetaDataVersion = newStore ? -1 : info.getMetaDataversion();
        final RecordMetaData metaData = getRecordMetaData();
        final int newMetaDataVersion = metaData.getVersion();
        if (oldMetaDataVersion > newMetaDataVersion) {
            CompletableFuture<Void> ret = new CompletableFuture<>();
            ret.completeExceptionally(new RecordStoreStaleMetaDataVersionException("Local meta-data has stale version",
                                        LogMessageKeys.LOCAL_VERSION, newMetaDataVersion,
                                        LogMessageKeys.STORED_VERSION, oldMetaDataVersion,
                                        subspaceProvider.logKey(), subspaceProvider.toString(context)));
            return ret;
        }
        final boolean metaDataVersionChanged = oldMetaDataVersion != newMetaDataVersion;

        if (!formatVersionChanged && !metaDataVersionChanged) {
            return AsyncUtil.DONE;
        }

        if (LOGGER.isInfoEnabled()) {
            if (newStore) {
                LOGGER.info(KeyValueLogMessage.of("new record store",
                        LogMessageKeys.FORMAT_VERSION, newFormatVersion,
                        LogMessageKeys.META_DATA_VERSION, newMetaDataVersion,
                        subspaceProvider.logKey(), subspaceProvider.toString(context)));
            } else {
                if (formatVersionChanged) {
                    LOGGER.info(KeyValueLogMessage.of("format version changed",
                            LogMessageKeys.OLD_VERSION, oldFormatVersion,
                            LogMessageKeys.NEW_VERSION, newFormatVersion,
                            subspaceProvider.logKey(), subspaceProvider.toString(context)));
                }
                if (metaDataVersionChanged) {
                    LOGGER.info(KeyValueLogMessage.of("meta-data version changed",
                            LogMessageKeys.OLD_VERSION, oldMetaDataVersion,
                            LogMessageKeys.NEW_VERSION, newMetaDataVersion,
                            subspaceProvider.logKey(), subspaceProvider.toString(context)));
                }
            }
        }

        dirty[0] = true;
        return checkRebuild(userVersionChecker, info, metaData);
    }

    private CompletableFuture<Void> checkRebuild(@Nullable UserVersionChecker userVersionChecker,
                                                 @Nonnull RecordMetaDataProto.DataStoreInfo.Builder info,
                                                 @Nonnull RecordMetaData metaData) {
        final List<CompletableFuture<Void>> work = new LinkedList<>();

        final int oldFormatVersion = info.getFormatVersion();
        if (oldFormatVersion != formatVersion) {
            info.setFormatVersion(formatVersion);
            // We must check whether we have to save unsplit records without a suffix before
            // attempting to read data, i.e., before we update any indexes.
            if ((oldFormatVersion >= MIN_FORMAT_VERSION
                    && oldFormatVersion < SAVE_UNSPLIT_WITH_SUFFIX_FORMAT_VERSION
                    && formatVersion >= SAVE_UNSPLIT_WITH_SUFFIX_FORMAT_VERSION
                    && !metaData.isSplitLongRecords())) {
                if (LOGGER.isInfoEnabled()) {
                    LOGGER.info(KeyValueLogMessage.of("unsplit records stored at old format",
                            LogMessageKeys.OLD_VERSION, oldFormatVersion,
                            LogMessageKeys.NEW_VERSION, formatVersion,
                            subspaceProvider.logKey(), subspaceProvider.toString(context)));
                }
                info.setOmitUnsplitRecordSuffix(true);
                omitUnsplitRecordSuffix = true;
            }
            if (oldFormatVersion >= MIN_FORMAT_VERSION && oldFormatVersion < SAVE_VERSION_WITH_RECORD_FORMAT_VERSION
                    && metaData.isStoreRecordVersions() && !useOldVersionFormat()) {
                if (LOGGER.isInfoEnabled()) {
                    LOGGER.info(KeyValueLogMessage.of("migrating record versions to new format"),
                            LogMessageKeys.OLD_VERSION, oldFormatVersion,
                            LogMessageKeys.NEW_VERSION, formatVersion,
                            subspaceProvider.logKey(), subspaceProvider.toString(context));
                }
                addConvertRecordVersions(work);
            }
        }

        final boolean newStore = oldFormatVersion == 0;
        final int oldMetaDataVersion = newStore ? -1 : info.getMetaDataversion();
        final int newMetaDataVersion = metaData.getVersion();
        final boolean metaDataVersionChanged = oldMetaDataVersion != newMetaDataVersion;
        if (metaDataVersionChanged) {
            // Clear the version table if we are no longer storing record versions.
            if (!metaData.isStoreRecordVersions()) {
                final Transaction tr = ensureContextActive();
                tr.clear(getSubspace().subspace(Tuple.from(RECORD_VERSION_KEY)).range());
            }
            info.setMetaDataversion(newMetaDataVersion);
        }

        final boolean rebuildRecordCounts = checkPossiblyRebuildRecordCounts(metaData, info, work, oldFormatVersion);

        // Done if we just needed to update format version (which might trigger record count rebuild).
        if (!metaDataVersionChanged) {
            return work.isEmpty() ? AsyncUtil.DONE : AsyncUtil.whenReady(work.get(0));
        }

        // Remove former indexes.
        for (FormerIndex formerIndex : metaData.getFormerIndexesSince(oldMetaDataVersion)) {
            removeFormerIndex(formerIndex);
        }

        return checkRebuildIndexes(userVersionChecker, info, oldFormatVersion, metaData, oldMetaDataVersion, rebuildRecordCounts, work);
    }

    private CompletableFuture<Void> checkRebuildIndexes(@Nullable UserVersionChecker userVersionChecker, @Nonnull RecordMetaDataProto.DataStoreInfo.Builder info,
                                                        int oldFormatVersion, @Nonnull RecordMetaData metaData, int oldMetaDataVersion,
                                                        boolean rebuildRecordCounts, List<CompletableFuture<Void>> work) {
        final boolean newStore = oldFormatVersion == 0;
        final Map<Index, List<RecordType>> indexes = metaData.getIndexesSince(oldMetaDataVersion);
        if (!indexes.isEmpty()) {
            // Can only determine overall emptiness (without an additional read) if got count for all record types.
            Pair<CompletableFuture<Long>, Boolean> counterAndIsAllTypes = getRecordCountForRebuildIndexes(newStore, rebuildRecordCounts, indexes);
            return counterAndIsAllTypes.getLeft().thenCompose(recordCount -> {
                if (recordCount == 0 && counterAndIsAllTypes.getRight() &&
                        formatVersion >= SAVE_UNSPLIT_WITH_SUFFIX_FORMAT_VERSION && omitUnsplitRecordSuffix) {
                    // There are no records. Don't use the legacy split format.
                    if (newStore ? LOGGER.isDebugEnabled() : LOGGER.isInfoEnabled()) {
                        KeyValueLogMessage msg = KeyValueLogMessage.build("upgrading unsplit format on empty store",
                                                    LogMessageKeys.NEW_FORMAT_VERSION, formatVersion,
                                                    subspaceProvider.logKey(), subspaceProvider.toString(context));
                        if (newStore) {
                            LOGGER.debug(msg.toString());
                        } else {
                            LOGGER.info(msg.toString());
                        }
                    }
                    omitUnsplitRecordSuffix = formatVersion < SAVE_UNSPLIT_WITH_SUFFIX_FORMAT_VERSION;
                    info.clearOmitUnsplitRecordSuffix();
                    addRecordsReadConflict(); // We used snapshot to determine emptiness, and are now acting on it.
                }
                Map<Index, IndexState> newStates = getStatesForRebuildIndexes(userVersionChecker, indexes, recordCount, newStore, rebuildRecordCounts, oldMetaDataVersion, oldFormatVersion);
                return rebuildIndexes(indexes, newStates, work, newStore ? RebuildIndexReason.NEW_STORE : RebuildIndexReason.FEW_RECORDS, oldMetaDataVersion);
            });
        } else {
            return work.isEmpty() ? AsyncUtil.DONE : AsyncUtil.whenAll(work);
        }
    }

    /**
     * Get count of records to pass to checker to decide whether to build right away.
     * @param newStore {@code true} if this is a brand new store
     * @param rebuildRecordCounts {@code true} if there is a record count key that needs to be rebuilt
     * @param indexes indexes that need to be built
     * @return a pair of a future that completes to the record count for the version checker
     * and a flag that is {@code true} if this count is in fact for all record types
     */
    @Nonnull
    @SuppressWarnings("PMD.EmptyCatchBlock")
    protected Pair<CompletableFuture<Long>, Boolean> getRecordCountForRebuildIndexes(boolean newStore, boolean rebuildRecordCounts,
                                                                                     @Nonnull Map<Index, List<RecordType>> indexes) {
        // Do this with the new indexes in write-only mode to avoid using one of them
        // when evaluating the snapshot record count.
        MutableRecordStoreState writeOnlyState = recordStoreStateRef.get().withWriteOnlyIndexes(indexes.keySet().stream().map(Index::getName).collect(Collectors.toList()));
        // If all the new indexes are only for a record type whose primary key has a type prefix, then we can scan less.
        RecordType singleRecordTypeWithPrefixKey = singleRecordTypeWithPrefixKey(indexes);
        if (singleRecordTypeWithPrefixKey != null) {
            // Get a count for just those records, either from a COUNT index on just that type or from a universal COUNT index grouped by record type.
            MutableRecordStoreState saveState = recordStoreStateRef.get();
            try {
                recordStoreStateRef.set(writeOnlyState);
                return Pair.of(getSnapshotRecordCountForRecordType(singleRecordTypeWithPrefixKey.getName()), false);
            } catch (RecordCoreException ex) {
                // No such index; have to use total record count.
            } finally {
                recordStoreStateRef.set(saveState);
            }
        }
        if (!rebuildRecordCounts) {
            MutableRecordStoreState saveState = recordStoreStateRef.get();
            try {
                recordStoreStateRef.set(writeOnlyState);
                // TODO: FDBRecordStoreBase.checkPossiblyRebuild() could take a long time if the record count index is split into many groups (https://github.com/FoundationDB/fdb-record-layer/issues/7)
                return Pair.of(getSnapshotRecordCount(), true);
            } catch (RecordCoreException ex) {
                // Probably this was from the lack of appropriate index on count; treat like rebuildRecordCounts = true.
            } finally {
                recordStoreStateRef.set(saveState);
            }
        }
        // Do a scan (limited to a single record) to see if the store is empty.
        final ExecuteProperties executeProperties = ExecuteProperties.newBuilder()
                .setReturnedRowLimit(1)
                .setIsolationLevel(IsolationLevel.SNAPSHOT)
                .build();
        final ScanProperties scanProperties = new ScanProperties(executeProperties);
        final RecordCursor<FDBStoredRecord<Message>> records;
        if (singleRecordTypeWithPrefixKey == null) {
            records = scanRecords(null, scanProperties);
        } else {
            records = scanRecords(TupleRange.allOf(singleRecordTypeWithPrefixKey.getRecordTypeKeyTuple()), null, scanProperties);
        }
        final CompletableFuture<Long> zeroOrInfinity = records.onNext().thenApply(result -> {
            if (result.hasNext()) {
                if (LOGGER.isInfoEnabled()) {
                    LOGGER.info(KeyValueLogMessage.of("version check scan found non-empty store",
                            subspaceProvider.logKey(), subspaceProvider.toString(context)));
                }
                return Long.MAX_VALUE;
            } else {
                if (newStore ? LOGGER.isDebugEnabled() : LOGGER.isInfoEnabled()) {
                    KeyValueLogMessage msg = KeyValueLogMessage.build("version check scan found empty store",
                            subspaceProvider.logKey(), subspaceProvider.toString(context));
                    if (newStore) {
                        LOGGER.debug(msg.toString());
                    } else {
                        LOGGER.info(msg.toString());
                    }
                }
                return 0L;
            }
        });
        return Pair.of(zeroOrInfinity, singleRecordTypeWithPrefixKey == null);
    }

    @Nullable
    @SuppressWarnings("PMD.CompareObjectsWithEquals")
    protected RecordType singleRecordTypeWithPrefixKey(@Nonnull Map<Index, List<RecordType>> indexes) {
        RecordType recordType = null;
        for (List<RecordType> entry : indexes.values()) {
            Collection<RecordType> types = entry != null ? entry : getRecordMetaData().getRecordTypes().values();
            if (types.size() != 1) {
                return null;
            }
            RecordType type1 = entry != null ? entry.get(0) : types.iterator().next();
            if (recordType == null) {
                if (!type1.primaryKeyHasRecordTypePrefix()) {
                    return null;
                }
                recordType = type1;
            } else if (type1 != recordType) {
                return null;
            }
        }
        return recordType;
    }

    @Nonnull
    private void addConvertRecordVersions(@Nonnull List<CompletableFuture<Void>> work) {
        if (useOldVersionFormat()) {
            throw new RecordCoreException("attempted to convert record versions when still using older format");
        }
        final Subspace legacyVersionSubspace = getSubspace().subspace(Tuple.from(RECORD_VERSION_KEY));

        // Read all of the keys in the old record version location. For each
        // record, copy its version to the new location within the primary record
        // subspace. Then once they are all copied, delete the old subspace.
        KeyValueCursor kvCursor = KeyValueCursor.Builder.withSubspace(legacyVersionSubspace)
                .setContext(getRecordContext())
                .setScanProperties(ScanProperties.FORWARD_SCAN)
                .build();
        CompletableFuture<Void> workFuture = kvCursor.forEach(kv -> {
            final Tuple primaryKey = legacyVersionSubspace.unpack(kv.getKey());
            final FDBRecordVersion version = FDBRecordVersion.fromBytes(kv.getValue(), false);
            final byte[] newKeyBytes = getSubspace().pack(recordVersionKey(primaryKey));
            final byte[] newValueBytes = SplitHelper.packVersion(version);
            ensureContextActive().set(newKeyBytes, newValueBytes);
        }).thenAccept(ignore -> ensureContextActive().clear(legacyVersionSubspace.range()));
        work.add(workFuture);
    }

    @Nonnull
    protected Map<Index, IndexState> getStatesForRebuildIndexes(@Nullable UserVersionChecker userVersionChecker,
                                                                @Nonnull Map<Index, List<RecordType>> indexes, long recordCount,
                                                                boolean newStore, boolean rebuildRecordCounts, int oldMetaDataVersion,
                                                                int oldFormatVersion) {
        Map<Index, IndexState> newStates = new HashMap<>();
        for (Map.Entry<Index, List<RecordType>> entry : indexes.entrySet()) {
            Index index = entry.getKey();
            List<RecordType> recordTypes = entry.getValue();
            boolean indexOnNewRecordTypes = areAllRecordTypesSince(recordTypes, oldMetaDataVersion);
            IndexState state = userVersionChecker == null ?
                    FDBRecordStore.writeOnlyIfTooManyRecordsForRebuild(recordCount, indexOnNewRecordTypes) :
                    userVersionChecker.needRebuildIndex(index, recordCount, indexOnNewRecordTypes);
            if (index.getType().equals(IndexTypes.VERSION)
                    && !newStore
                    && oldFormatVersion < SAVE_VERSION_WITH_RECORD_FORMAT_VERSION
                    && !useOldVersionFormat()
                    && state.equals(IndexState.READABLE)) {
                // Do not rebuild any version indexes while the format conversion is going on.
                // Otherwise, the process moving the versions might race against the index
                // build and some versions won't be indexed correctly.
                state = IndexState.WRITE_ONLY;
            }
            newStates.put(index, state);
        }
        if (LOGGER.isDebugEnabled()) {
            KeyValueLogMessage msg = KeyValueLogMessage.build("indexes need rebuilding",
                                        LogMessageKeys.RECORD_COUNT, recordCount == Long.MAX_VALUE ? "unknown" : Long.toString(recordCount), 
                                        subspaceProvider.logKey(), subspaceProvider.toString(context));
            if (rebuildRecordCounts) {
                msg.addKeyAndValue(LogMessageKeys.REBUILD_RECORD_COUNTS, "true");
            }
            Map<String, List<String>> stateNames = new HashMap<>();
            for (Map.Entry<Index, IndexState> stateEntry : newStates.entrySet()) {
                stateNames.compute(stateEntry.getValue().getLogName(), (key, names) -> {
                    if (names == null) {
                        names = new ArrayList<>();
                    }
                    names.add(stateEntry.getKey().getName());
                    return names;
                });
            }
            msg.addKeysAndValues(stateNames);
            if (newStore) {
                msg.addKeyAndValue(LogMessageKeys.NEW_STORE, "true");
            }
            LOGGER.debug(msg.toString());
        }
        context.increment(FDBStoreTimer.Counts.INDEXES_NEED_REBUILDING, newStates.entrySet().size());
        return newStates;
    }

    // Clear the data associated with a given index. This is only safe to do if one is
    // either going to rebuild it or disable it. It is therefore package private.
    // TODO: Better to go through the index maintainer?
    void clearIndexData(@Nonnull Index index) {
        Transaction tr = ensureContextActive();
        tr.clear(Range.startsWith(indexSubspace(index).pack())); // startsWith to handle ungrouped aggregate indexes
        tr.clear(indexSecondarySubspace(index).range());
        tr.clear(indexRangeSubspace(index).range());
        tr.clear(indexUniquenessViolationsSubspace(index).range());
    }

    public void removeFormerIndex(FormerIndex formerIndex) {
        if (LOGGER.isDebugEnabled()) {
            KeyValueLogMessage msg = KeyValueLogMessage.build("removing index",
                    subspaceProvider.logKey(), subspaceProvider.toString(context),
                    LogMessageKeys.SUBSPACE_KEY, formerIndex.getSubspaceKey());
            if (formerIndex.getFormerName() != null) {
                msg.addKeyAndValue(LogMessageKeys.INDEX_NAME, formerIndex.getFormerName());
            }
            LOGGER.debug(msg.toString());
        }
        final long startTime = System.nanoTime();
        Transaction tr = ensureContextActive();
        tr.clear(getSubspace().range(Tuple.from(INDEX_KEY, formerIndex.getSubspaceTupleKey())));
        tr.clear(getSubspace().range(Tuple.from(INDEX_SECONDARY_SPACE_KEY, formerIndex.getSubspaceTupleKey())));
        tr.clear(getSubspace().range(Tuple.from(INDEX_RANGE_SPACE_KEY, formerIndex.getSubspaceTupleKey())));
        tr.clear(getSubspace().pack(Tuple.from(INDEX_STATE_SPACE_KEY, formerIndex.getSubspaceTupleKey())));
        tr.clear(getSubspace().range(Tuple.from(INDEX_UNIQUENESS_VIOLATIONS_KEY, formerIndex.getSubspaceTupleKey())));
        if (getTimer() != null) {
            getTimer().recordSinceNanoTime(FDBStoreTimer.Events.REMOVE_FORMER_INDEX, startTime);
        }
    }

    protected boolean checkPossiblyRebuildRecordCounts(@Nonnull RecordMetaData metaData,
                                                       @Nonnull RecordMetaDataProto.DataStoreInfo.Builder info,
                                                       @Nonnull List<CompletableFuture<Void>> work,
                                                       int oldFormatVersion) {
        KeyExpression countKeyExpression = metaData.getRecordCountKey();
        boolean rebuildRecordCounts =
                (oldFormatVersion > 0 && oldFormatVersion < RECORD_COUNT_ADDED_FORMAT_VERSION) ||
                        (countKeyExpression != null && formatVersion >= RECORD_COUNT_KEY_ADDED_FORMAT_VERSION &&
                                (!info.hasRecordCountKey() || !KeyExpression.fromProto(info.getRecordCountKey()).equals(countKeyExpression)));
        if (rebuildRecordCounts) {
            // We want to clear all record counts.
            final Transaction tr = ensureContextActive();
            tr.clear(getSubspace().range(Tuple.from(RECORD_COUNT_KEY)));

            // Set the new record count key if we have one.
            if (formatVersion >= RECORD_COUNT_KEY_ADDED_FORMAT_VERSION) {
                if (countKeyExpression != null) {
                    info.setRecordCountKey(countKeyExpression.toKeyExpression());
                } else {
                    info.clearRecordCountKey();
                }
            }

            // Add the record rebuild job.
            addRebuildRecordCountsJob(work);
        }
        return rebuildRecordCounts;
    }

    public void addRebuildRecordCountsJob(List<CompletableFuture<Void>> work) {
        final KeyExpression recordCountKey = getRecordMetaData().getRecordCountKey();
        if (recordCountKey == null) {
            return;
        }
        if (LOGGER.isDebugEnabled()) {
            LOGGER.debug(KeyValueLogMessage.of("recounting all records",
                                           subspaceProvider.logKey(), subspaceProvider.toString(context)));
        }
        final Map<Key.Evaluated, Long> counts = new HashMap<>();
        final RecordCursor<FDBStoredRecord<Message>> records = scanRecords(null, ScanProperties.FORWARD_SCAN);
        CompletableFuture<Void> future = records.forEach(record -> {
            Key.Evaluated subkey = recordCountKey.evaluateSingleton(record);
            counts.compute(subkey, (k, v) -> (v == null) ? 1 : v + 1);
        }).thenApply(vignore -> {
            final Transaction tr = ensureContextActive();
            final byte[] bytes = new byte[8];
            final ByteBuffer buf = ByteBuffer.wrap(bytes).order(ByteOrder.LITTLE_ENDIAN);
            for (Map.Entry<Key.Evaluated, Long> entry : counts.entrySet()) {
                buf.putLong(entry.getValue());
                tr.set(getSubspace().pack(Tuple.from(RECORD_COUNT_KEY).addAll(entry.getKey().toTupleAppropriateList())),
                        bytes);
                buf.clear();
            }
            return null;
        });
        future = context.instrument(FDBStoreTimer.Events.RECOUNT_RECORDS, future);
        work.add(future);
    }

    /**
     * Return a cursor of boundaries separating the key ranges maintained by each FDB server. This information can be
     * useful for splitting a large task (e.g., rebuilding an index for a large record store) into smaller tasks (e.g.,
     * rebuilding the index for records in certain primary key ranges) more evenly so that they can be executed in a
     * parallel fashion efficiently. The returned boundaries are an estimate from FDB's locality API and may not
     * represent the exact boundary locations at any database version.
     * <p>
     * The boundaries are returned as a cursor which is sorted and does not contain any duplicates. The first element of
     * the list is greater than or equal to <code>low</code>, and the last element is less than or equal to
     * <code>high</code>.
     * <p>
     * This implementation may not work when there are too many shard boundaries to complete in a single transaction.
     * <p>
     * Note: the returned cursor is blocking and must not be used in an asynchronous context
     *
     * @param low low endpoint of primary key range (inclusive)
     * @param high high endpoint of primary key range (exclusive)
     * @return the list of boundary primary keys
     */
    @API(API.Status.EXPERIMENTAL)
    @Nonnull
    public RecordCursor<Tuple> getPrimaryKeyBoundaries(@Nonnull Tuple low, @Nonnull Tuple high) {
        final Transaction transaction = ensureContextActive();
        byte[] rangeStart = recordsSubspace().pack(low);
        byte[] rangeEnd = recordsSubspace().pack(high);
        CloseableAsyncIterator<byte[]> cursor = context.getDatabase().getLocalityProvider().getBoundaryKeys(transaction, rangeStart, rangeEnd);
        final boolean hasSplitRecordSuffix = hasSplitRecordSuffix();
        DistinctFilterCursorClosure closure = new DistinctFilterCursorClosure();
        return RecordCursor.flatMapPipelined(ignore -> RecordCursor.fromIterator(getExecutor(), cursor),
                (result, ignore) -> RecordCursor.fromIterator(getExecutor(),
                        transaction.snapshot().getRange(result, rangeEnd, 1).iterator()),
                null, DEFAULT_PIPELINE_SIZE)
                .map(keyValue -> {
                    Tuple recordKey = recordsSubspace().unpack(keyValue.getKey());
                    return hasSplitRecordSuffix ? recordKey.popBack() : recordKey;
                })
                // The input stream is expected to be sorted so this filter can work to de-duplicate the data.
                .filter(closure::pred);
    }

    private static class DistinctFilterCursorClosure {
        private Tuple previousKey = null;

        private boolean pred(Tuple key) {
            if (key.equals(previousKey)) {
                return false;
            } else {
                previousKey = key;
                return true;
            }
        }
    }

    /**
     * Validate the current meta-data for this store.
     * @deprecated validation is done by {@link com.apple.foundationdb.record.RecordMetaDataBuilder}
     */
    @Deprecated
    public void validateMetaData() {
        final MetaDataValidator validator = new MetaDataValidator(metaDataProvider, indexMaintainerRegistry);
        validator.validate();
    }

    @Nonnull
    public CompletableFuture<byte[]> repairRecordKeys(@Nullable byte[] continuation, @Nonnull ScanProperties scanProperties) {
        return repairRecordKeys(continuation, scanProperties, false);
    }

    /**
     * Validate and repair known potential issues with record keys. Currently, this method is capable of identifying
     * and repairing the following scenarios:
     * <ul>
     *     <li>For record stores in which record splitting is disabled but the {@code omitUnsplitRecordSuffix} flag
     *         is {@code true}, keys found missing the {@link SplitHelper#UNSPLIT_RECORD} suffix will be repaired.</li>
     *     <li>For record stores in which record splitting is disabled, but the record key suffix is found to be
     *         a value other than {@link SplitHelper#UNSPLIT_RECORD}, the {@link FDBStoreTimer.Counts#INVALID_SPLIT_SUFFIX}
     *         counter will be incremented.
     *     <li>For record stores in which record splitting is disabled, but the record key is longer than expected,
     *         the {@link FDBStoreTimer.Counts#INVALID_KEY_LENGTH} counter will be incremented.
     * </ul>
     *
     * @param continuation continuation from a previous repair attempt or {@code null} to start from the beginning
     * @param scanProperties properties to provide scan limits on the repair process
     *   record keys should be logged
     * @param isDryRun if true, no repairs are made, however counters involving irregular keys or keys that would
     *   would have been repaired are incremented
     * @return a future that completes to a continuation or {@code null} if the repair has been completed
     */
    @Nonnull
    public CompletableFuture<byte[]> repairRecordKeys(@Nullable byte[] continuation,
                                                      @Nonnull ScanProperties scanProperties,
                                                      final boolean isDryRun) {
        // If the records aren't split to begin with, then there is nothing to do.
        if (getRecordMetaData().isSplitLongRecords()) {
            return CompletableFuture.completedFuture(null);
        }

        if (scanProperties.getExecuteProperties().getIsolationLevel().isSnapshot()) {
            throw new RecordCoreArgumentException("Cannot repair record key split markers at SNAPSHOT isolation level")
                    .addLogInfo(LogMessageKeys.SCAN_PROPERTIES, scanProperties);
        }

        final Subspace recordSubspace = recordsSubspace();
        KeyValueCursor cursor = KeyValueCursor.Builder.withSubspace(recordSubspace)
                .setContext(getRecordContext())
                .setContinuation(continuation)
                .setScanProperties(scanProperties)
                .build();

        final AtomicReference<byte[]> nextContinuation = new AtomicReference<>();
        final FDBRecordContext context = getContext();
        return AsyncUtil.whileTrue( () ->
                cursor.onNext().thenApply( result -> {
                    if (!result.hasNext()) {
                        if (result.hasStoppedBeforeEnd()) {
                            nextContinuation.set(result.getContinuation().toBytes());
                        }
                        return false;
                    }

                    repairRecordKeyIfNecessary(context, recordSubspace, result.get(), isDryRun);
                    return true;
                })).thenApply(ignored -> nextContinuation.get());
    }

    private void repairRecordKeyIfNecessary(@Nonnull FDBRecordContext context, @Nonnull Subspace recordSubspace,
                                            @Nonnull KeyValue keyValue, final boolean isDryRun) {
        final RecordMetaData metaData = metaDataProvider.getRecordMetaData();
        final Tuple recordKey = recordSubspace.unpack(keyValue.getKey());

        // Ignore version key
        if (metaData.isStoreRecordVersions() && isMaybeVersion(recordKey)) {
            return;
        }

        final Message record = serializer.deserialize(metaData, recordKey, keyValue.getValue(), getTimer());
        final RecordType recordType = metaData.getRecordTypeForDescriptor(record.getDescriptorForType());

        final KeyExpression primaryKeyExpression = recordType.getPrimaryKey();

        if (recordKey.size() == primaryKeyExpression.getColumnSize()) {
            context.increment(FDBStoreTimer.Counts.REPAIR_RECORD_KEY);

            final Tuple newPrimaryKey = recordKey.add(SplitHelper.UNSPLIT_RECORD);
            if (LOGGER.isDebugEnabled()) {
                LOGGER.debug(KeyValueLogMessage.of("Repairing primary key",
                        LogMessageKeys.RECORD_TYPE, recordType.getName(),
                        subspaceProvider.logKey(), subspaceProvider.toString(context),
                        "dry_run", isDryRun,
                        "orig_primary_key", recordKey,
                        "new_primary_key", newPrimaryKey));
            }

            if (!isDryRun) {
                final Transaction tr = context.ensureActive();
                tr.clear(keyValue.getKey());
                tr.set(recordSubspace.pack(newPrimaryKey), keyValue.getValue());
            }
        } else if (recordKey.size() == primaryKeyExpression.getColumnSize() + 1) {
            Object suffix = recordKey.get(recordKey.size() - 1);
            if (!(suffix instanceof Long) || !(((Long) suffix) == SplitHelper.UNSPLIT_RECORD)) {
                context.increment(FDBStoreTimer.Counts.INVALID_SPLIT_SUFFIX);
                if (LOGGER.isDebugEnabled()) {
                    LOGGER.debug(KeyValueLogMessage.of("Invalid split suffix",
                            subspaceProvider.logKey(), subspaceProvider.toString(context),
                            LogMessageKeys.RECORD_TYPE, recordType.getName(),
                            LogMessageKeys.PRIMARY_KEY, recordKey));
                }
            }
        } else  {
            context.increment(FDBStoreTimer.Counts.INVALID_KEY_LENGTH);
            if (LOGGER.isDebugEnabled()) {
                LOGGER.debug(KeyValueLogMessage.of("Invalid key length",
                        subspaceProvider.logKey(), subspaceProvider.toString(context),
                        LogMessageKeys.RECORD_TYPE, recordType.getName(),
                        LogMessageKeys.PRIMARY_KEY, recordKey));
            }
        }
    }

    private boolean isMaybeVersion(Tuple recordKey) {
        Object suffix = recordKey.get(recordKey.size() - 1);
        return suffix instanceof Long && (((Long) suffix) == SplitHelper.RECORD_VERSION);
    }

    @Nonnull
    public static Builder newBuilder() {
        return new Builder();
    }

    @Nonnull
    public Builder asBuilder() {
        return new Builder(this);
    }

    /**
     * A builder for {@link FDBRecordStore}.
     *
     * Methods for getting a record store from the builder:
     * <ul>
     * <li>{@link #createOrOpen}: open an existing record store or create it the first time.</li>
     * <li>{@link #open}: open an existing record store or throw an exception if it has never been created.</li>
     * <li>{@link #create}: create a record store or throw an exception if it has already been created.</li>
     * <li>{@link #build}: return a record store without checking its state in the database. One should almost always
     * call {@link FDBRecordStore#checkVersion} before actually using the record store.</li>
     * </ul>
     *
     * <pre><code>
     * FDBRecordStore.newBuilder().setMetaDataProvider(md).setContext(ctx).setSubspace(s).createOrOpen()
     * </code></pre>
     *
     */
    @API(API.Status.STABLE)
    public static class Builder implements BaseBuilder<Message, FDBRecordStore> {
        @Nullable
        private RecordSerializer<Message> serializer = DynamicMessageRecordSerializer.instance();

        private int formatVersion = DEFAULT_FORMAT_VERSION;

        @Nullable
        private RecordMetaDataProvider metaDataProvider;

        @Nullable
        private FDBMetaDataStore metaDataStore;

        @Nullable
        private FDBRecordContext context;

        @Nullable
        private FDBRecordStoreBase.UserVersionChecker userVersionChecker;

        @Nonnull
        private IndexMaintainerRegistry indexMaintainerRegistry = IndexMaintainerRegistryImpl.instance();

        @Nonnull
        private IndexMaintenanceFilter indexMaintenanceFilter = IndexMaintenanceFilter.NORMAL;

        @Nonnull
        private FDBRecordStoreBase.PipelineSizer pipelineSizer = DEFAULT_PIPELINE_SIZER;

        @Nullable
        protected SubspaceProvider subspaceProvider = null;

        @Nullable
        private FDBRecordStoreStateCache storeStateCache = null;

        protected Builder() {
        }

        protected Builder(Builder other) {
            copyFrom(other);
        }

        protected Builder(FDBRecordStore store) {
            copyFrom(store);
        }

        /**
         * Copy state from another store builder.
         * @param other the record store builder whose state to take
         */
        public void copyFrom(@Nonnull Builder other) {
            this.serializer = other.serializer;
            this.formatVersion = other.formatVersion;
            this.metaDataProvider = other.metaDataProvider;
            this.metaDataStore = other.metaDataStore;
            this.context = other.context;
            this.subspaceProvider = other.subspaceProvider;
            this.userVersionChecker = other.userVersionChecker;
            this.indexMaintainerRegistry = other.indexMaintainerRegistry;
            this.indexMaintenanceFilter = other.indexMaintenanceFilter;
            this.pipelineSizer = other.pipelineSizer;
            this.storeStateCache = other.storeStateCache;
        }

        /**
         * Copy state from a record store.
         * @param store the record store whose state to take
         */
        public void copyFrom(@Nonnull FDBRecordStore store) {
            this.serializer = store.serializer;
            this.formatVersion = store.formatVersion;
            this.metaDataProvider = store.metaDataProvider;
            this.context = store.context;
            this.subspaceProvider = store.subspaceProvider;
            this.indexMaintainerRegistry = store.indexMaintainerRegistry;
            this.indexMaintenanceFilter = store.indexMaintenanceFilter;
            this.pipelineSizer = store.pipelineSizer;
            this.storeStateCache = store.storeStateCache;
        }

        @Override
        @Nullable
        public RecordSerializer<Message> getSerializer() {
            return serializer;
        }

        @Override
        @Nonnull
        public Builder setSerializer(@Nonnull RecordSerializer<Message> serializer) {
            this.serializer = serializer;
            return this;
        }

        @Override
        public int getFormatVersion() {
            return formatVersion;
        }

        @Override
        @Nonnull
        public Builder setFormatVersion(int formatVersion) {
            this.formatVersion = formatVersion;
            return this;
        }

        @Override
        @Nullable
        public RecordMetaDataProvider getMetaDataProvider() {
            return metaDataProvider;
        }

        @Override
        @Nonnull
        public Builder setMetaDataProvider(@Nullable RecordMetaDataProvider metaDataProvider) {
            this.metaDataProvider = metaDataProvider;
            return this;
        }

        @Override
        @Nullable
        public FDBMetaDataStore getMetaDataStore() {
            return metaDataStore;
        }

        @Override
        @Nonnull
        public Builder setMetaDataStore(@Nullable FDBMetaDataStore metaDataStore) {
            this.metaDataStore = metaDataStore;
            if (metaDataStore != null && context == null) {
                context = metaDataStore.getRecordContext();
            }
            return this;
        }

        @Override
        @Nullable
        public FDBRecordContext getContext() {
            return context;
        }

        @Override
        @Nonnull
        public Builder setContext(@Nullable FDBRecordContext context) {
            this.context = context;
            return this;
        }

        @Override
        @Nullable
        public SubspaceProvider getSubspaceProvider() {
            return subspaceProvider;
        }

        @Override
        @Nonnull
        public Builder setSubspaceProvider(@Nullable SubspaceProvider subspaceProvider) {
            this.subspaceProvider = subspaceProvider;
            return this;
        }

        @Override
        @Nonnull
        @API(API.Status.UNSTABLE)
        public Builder setSubspace(@Nullable Subspace subspace) {
            this.subspaceProvider = subspace == null ? null : new SubspaceProviderBySubspace(subspace);
            return this;
        }

        /**
         * Sets the {@link KeySpacePath} location of the {@link FDBRecordStore}.
         */
        @Override
        @Nonnull
        public Builder setKeySpacePath(@Nullable KeySpacePath keySpacePath) {
            this.subspaceProvider = keySpacePath == null ? null : new SubspaceProviderByKeySpacePath(keySpacePath);
            return this;
        }

        @Override
        @Nullable
        public UserVersionChecker getUserVersionChecker() {
            return userVersionChecker;
        }

        @Override
        @Nonnull
        public Builder setUserVersionChecker(@Nullable UserVersionChecker userVersionChecker) {
            this.userVersionChecker = userVersionChecker;
            return this;
        }

        @Override
        @Nonnull
        public IndexMaintainerRegistry getIndexMaintainerRegistry() {
            return indexMaintainerRegistry;
        }

        @Override
        @Nonnull
        public Builder setIndexMaintainerRegistry(@Nonnull IndexMaintainerRegistry indexMaintainerRegistry) {
            this.indexMaintainerRegistry = indexMaintainerRegistry;
            return this;
        }

        @Override
        @Nonnull
        public IndexMaintenanceFilter getIndexMaintenanceFilter() {
            return indexMaintenanceFilter;
        }

        @Override
        @Nonnull
        public Builder setIndexMaintenanceFilter(@Nonnull IndexMaintenanceFilter indexMaintenanceFilter) {
            this.indexMaintenanceFilter = indexMaintenanceFilter;
            return this;
        }

        @Override
        @Nonnull
        public PipelineSizer getPipelineSizer() {
            return pipelineSizer;
        }

        @Override
        @Nonnull
        public Builder setPipelineSizer(@Nonnull PipelineSizer pipelineSizer) {
            this.pipelineSizer = pipelineSizer;
            return this;
        }

        @Override
        @Nullable
        public FDBRecordStoreStateCache getStoreStateCache() {
            return storeStateCache;
        }

        @Override
        @Nonnull
        public Builder setStoreStateCache(@Nullable FDBRecordStoreStateCache storeStateCache) {
            this.storeStateCache = storeStateCache;
            return this;
        }

        @Override
        @Nonnull
        public Builder copyBuilder() {
            return new Builder(this);
        }

        @Override
        @Nonnull
        public FDBRecordStore build() {
            if (context == null) {
                throw new RecordCoreException("record context must be supplied");
            }

            if (subspaceProvider == null) {
                throw new RecordCoreException("subspace provider must be supplied");
            }

            if (serializer == null) {
                throw new RecordCoreException("serializer must be supplied");
            }
            return new FDBRecordStore(context, subspaceProvider, formatVersion, getMetaDataProviderForBuild(),
                    serializer, indexMaintainerRegistry, indexMaintenanceFilter, pipelineSizer, storeStateCache);
        }

        @Override
        @Nonnull
        public CompletableFuture<FDBRecordStore> uncheckedOpenAsync() {
            final CompletableFuture<Void> preloadMetaData = preloadMetaData();
            FDBRecordStore recordStore = build();
            final CompletableFuture<Void> subspaceFuture = recordStore.preloadSubspaceAsync();
            final CompletableFuture<Void> loadStoreState = subspaceFuture.thenCompose(vignore -> recordStore.preloadRecordStoreStateAsync());
            return CompletableFuture.allOf(preloadMetaData, loadStoreState).thenApply(vignore -> recordStore);
        }

        @Override
        @Nonnull
        public CompletableFuture<FDBRecordStore> createOrOpenAsync(@Nonnull FDBRecordStoreBase.StoreExistenceCheck existenceCheck) {
            // Might be as many as four reads: meta-data store, keyspace path, store index state, store info header.
            // Try to do them as much in parallel as possible.
            final CompletableFuture<Void> preloadMetaData = preloadMetaData();
            FDBRecordStore recordStore = build();
            final CompletableFuture<Boolean> checkVersion = recordStore.checkVersion(userVersionChecker, existenceCheck, preloadMetaData);
            return checkVersion.thenApply(vignore -> recordStore);
        }

        @Nonnull
        private RecordMetaDataProvider getMetaDataProviderForBuild() {
            if (metaDataStore != null) {
                return metaDataStore;
            } else if (metaDataProvider != null) {
                return metaDataProvider;
            } else {
                throw new RecordCoreException("Neither metaDataStore nor metaDataProvider was set in builder.");
            }
        }

        @Nonnull
        private CompletableFuture<Void> preloadMetaData() {
            if (metaDataStore != null) {
                return metaDataStore.preloadMetaData(metaDataProvider);
            } else {
                return AsyncUtil.DONE;
            }
        }
    }
}<|MERGE_RESOLUTION|>--- conflicted
+++ resolved
@@ -1880,7 +1880,6 @@
         return readStoreFirstKey(context, getSubspace(), isolationLevel).thenApply(keyValue -> checkAndParseStoreHeader(keyValue, existenceCheck));
     }
 
-<<<<<<< HEAD
     @VisibleForTesting
     protected void saveStoreHeader(@Nonnull RecordMetaDataProto.DataStoreInfo storeHeader) {
         if (recordStoreStateRef.get() == null) {
@@ -1895,28 +1894,39 @@
                     return state;
                 });
                 ensureContextActive().set(getSubspace().pack(STORE_INFO_KEY), storeHeader.toByteArray());
-=======
+            }
+        } finally {
+            endRecordStoreStateWrite();
+        }
+    }
 
     @Nonnull
     private CompletableFuture<Void> updateStoreHeaderAsync(@Nonnull UnaryOperator<RecordMetaDataProto.DataStoreInfo> storeHeaderOperator) {
-        if (recordStoreState == null) {
+        if (recordStoreStateRef.get() == null) {
             return preloadRecordStoreStateAsync().thenCompose(vignore -> updateStoreHeaderAsync(storeHeaderOperator));
         }
-        RecordMetaDataProto.DataStoreInfo oldStoreHeader;
-        RecordMetaDataProto.DataStoreInfo newStoreHeader;
-        recordStoreState.beginWrite();
+        AtomicReference<RecordMetaDataProto.DataStoreInfo> oldStoreHeaderRef = new AtomicReference<>();
+        AtomicReference<RecordMetaDataProto.DataStoreInfo> newStoreHeaderRef = new AtomicReference<>();
+        beginRecordStoreStateWrite();
         try {
             context.setDirtyStoreState(true);
-            synchronized (recordStoreState) {
-                oldStoreHeader = recordStoreState.getStoreHeader();
-                newStoreHeader = storeHeaderOperator.apply(oldStoreHeader);
-                recordStoreState.setStoreHeader(newStoreHeader);
-                ensureContextActive().set(getSubspace().pack(STORE_INFO_KEY), newStoreHeader.toByteArray());
->>>>>>> 63c9d56b
+            synchronized (this) {
+                recordStoreStateRef.updateAndGet(state -> {
+                    RecordMetaDataProto.DataStoreInfo oldStoreHeader = state.getStoreHeader();
+                    oldStoreHeaderRef.set(oldStoreHeader);
+                    RecordMetaDataProto.DataStoreInfo newStoreHeader = storeHeaderOperator.apply(oldStoreHeader);
+                    newStoreHeaderRef.set(newStoreHeader);
+                    state.setStoreHeader(newStoreHeader);
+                    return state;
+                });
+                ensureContextActive().set(getSubspace().pack(STORE_INFO_KEY), newStoreHeaderRef.get().toByteArray());
             }
         } finally {
             endRecordStoreStateWrite();
         }
+
+        RecordMetaDataProto.DataStoreInfo oldStoreHeader = oldStoreHeaderRef.get();
+        RecordMetaDataProto.DataStoreInfo newStoreHeader = newStoreHeaderRef.get();
 
         // Update the meta-data version-stamp key as appropriate.
         if (oldStoreHeader.getCacheable()) {
@@ -1998,13 +2008,13 @@
      */
     @Nonnull
     public CompletableFuture<Boolean> setStateCacheabilityAsync(boolean cacheable) {
-        if (recordStoreState == null) {
+        if (recordStoreStateRef.get() == null) {
             return preloadRecordStoreStateAsync().thenCompose(vignore -> setStateCacheabilityAsync(cacheable));
         }
         if (formatVersion < CACHEABLE_STATE_FORMAT_VERSION) {
             throw new RecordCoreException("cannot mark record store state cacheable at format version " + formatVersion);
         }
-        if (recordStoreState.getStoreHeader().getCacheable() == cacheable) {
+        if (recordStoreStateRef.get().getStoreHeader().getCacheable() == cacheable) {
             return AsyncUtil.READY_FALSE;
         } else {
             return updateStoreHeaderAsync(oldHeader -> oldHeader.toBuilder()
@@ -2031,10 +2041,13 @@
     private void updateIndexState(@Nonnull String indexName, byte[] indexKey, @Nonnull IndexState indexState) {
         // This is generally called by someone who should already have a write lock, but adding them here
         // defensively shouldn't cause problems.
+        if (recordStoreStateRef.get() == null) {
+            throw new RecordCoreException("cannot update index state with a null record store state");
+        }
         beginRecordStoreStateWrite();
         try {
             context.setDirtyStoreState(true);
-            if (recordStoreState.getStoreHeader().getCacheable()) {
+            if (recordStoreStateRef.get().getStoreHeader().getCacheable()) {
                 context.setMetaDataVersionStamp();
             }
             Transaction tr = context.ensureActive();
