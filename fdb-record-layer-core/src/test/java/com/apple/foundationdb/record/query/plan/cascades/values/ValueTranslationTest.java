/*
 * ValueTranslationTest.java
 *
 * This source file is part of the FoundationDB open source project
 *
 * Copyright 2015-2024 Apple Inc. and the FoundationDB project authors
 *
 * Licensed under the Apache License, Version 2.0 (the "License");
 * you may not use this file except in compliance with the License.
 * You may obtain a copy of the License at
 *
 *     http://www.apache.org/licenses/LICENSE-2.0
 *
 * Unless required by applicable law or agreed to in writing, software
 * distributed under the License is distributed on an "AS IS" BASIS,
 * WITHOUT WARRANTIES OR CONDITIONS OF ANY KIND, either express or implied.
 * See the License for the specific language governing permissions and
 * limitations under the License.
 */

package com.apple.foundationdb.record.query.plan.cascades.values;

import com.apple.foundationdb.record.query.plan.cascades.AliasMap;
import com.apple.foundationdb.record.query.plan.cascades.CorrelationIdentifier;
import com.apple.foundationdb.record.query.plan.cascades.values.translation.TranslationMap;
import com.apple.foundationdb.record.query.plan.cascades.typing.Type;
import com.apple.foundationdb.record.query.plan.cascades.values.translation.MaxMatchMap;
import com.google.common.base.Verify;
import com.google.common.base.VerifyException;
import com.google.common.collect.ImmutableList;
import org.junit.jupiter.api.Assertions;
import org.junit.jupiter.api.Test;

import javax.annotation.Nonnull;
import java.util.ArrayList;
import java.util.Arrays;
import java.util.Collections;
import java.util.Map;
import java.util.Optional;
import java.util.Random;

/**
 * Tests for value mapping.
 */
public class ValueTranslationTest {

    @SuppressWarnings("checkstyle:MemberName")
    @Nonnull
    private final CorrelationIdentifier P = CorrelationIdentifier.of("P");

    @SuppressWarnings("checkstyle:MemberName")
    @Nonnull
    private final CorrelationIdentifier Q = CorrelationIdentifier.of("Q");

    @Nonnull
    private Type.Record getRecordType() {
        // (z1, (z21, (z31, c, z32)b )a, z2, (z33, e, z44)d))
        return r(f("z1"),
                f("a", r(f("z21"),
                        f("b", r("z31",
                                "c",
                                "z32")))),
                f("z2"),
                f("d", r("z33",
                        "e",
                        "z44")));
    }

    @SuppressWarnings("checkstyle:MethodName")
    @Nonnull
    private Type.Record getTType() {
        return r(
                f("a", r("q", "r")),
                f("b", r("t", "m")),
                f("j", r("s", "q"))
        );
    }

    @SuppressWarnings("checkstyle:MethodName")
    @Nonnull
    private Type getSType() {
        return Type.primitiveType(Type.TypeCode.INT);
    }

    @Nonnull
    private Type getUType() {
        return Type.primitiveType(Type.TypeCode.INT);
    }

    @SuppressWarnings("checkstyle:MethodName")
    @Nonnull
    private QuantifiedObjectValue qov(@Nonnull final String name) {
        return qov(name, getRecordType());
    }

    @SuppressWarnings("checkstyle:MethodName")
    @Nonnull
    private QuantifiedObjectValue qov(@Nonnull final String name, @Nonnull final Type type) {
        return qov(CorrelationIdentifier.of(name), type);
    }

    @SuppressWarnings("checkstyle:MethodName")
    @Nonnull
    private QuantifiedObjectValue qov(@Nonnull final CorrelationIdentifier name, @Nonnull final Type type) {
        return QuantifiedObjectValue.of(name, type);
    }

    @SuppressWarnings("checkstyle:MethodName")
    @Nonnull
    private Type.Record r(String... fields) {
        return Type.Record
                .fromFields(Arrays.stream(fields)
                        .map(this::f)
                        .collect(ImmutableList.toImmutableList()));
    }

    @SuppressWarnings("checkstyle:MethodName")
    @Nonnull
    private Type.Record r(Type.Record.Field... fields) {
        return Type.Record
                .fromFields(Arrays.stream(fields)
                        .collect(ImmutableList.toImmutableList()));
    }

    @SuppressWarnings("checkstyle:MethodName")
    @Nonnull
    private Type.Record.Field f(String name) {
        return Type.Record.Field.of(Type.primitiveType(Type.TypeCode.INT), Optional.of(name));
    }

    @SuppressWarnings("checkstyle:MethodName")
    @Nonnull
    private Type.Record.Field f(String name, @Nonnull final Type type) {
        return Type.Record.Field.of(type, Optional.of(name));
    }

    @Nonnull
    private Value rcv(Value... values) {
        return RecordConstructorValue.ofUnnamed(Arrays.stream(values).collect(ImmutableList.toImmutableList()));
    }

    @SuppressWarnings("checkstyle:MethodName")
    @Nonnull
    private FieldValue fv(@Nonnull final Value base, String... name) {
        return fvInternal(base, name.length - 1, name);
    }

    @Nonnull
    private FieldValue fv(String... name) {
        return fvInternal(ObjectValue.of(P, getRecordType()), name.length - 1, name);
    }

    @Nonnull
    private FieldValue fv(@Nonnull final Value base, Integer... indexes) {
        return fvInternal(base, indexes.length - 1, indexes);
    }

    @SuppressWarnings("checkstyle:MemberName")
    private final CorrelationIdentifier tAlias = CorrelationIdentifier.of("T");

    @SuppressWarnings("checkstyle:MemberName")
    private final CorrelationIdentifier t_Alias = CorrelationIdentifier.of("T'");

    @SuppressWarnings("checkstyle:MemberName")
    private final QuantifiedObjectValue t = qov(tAlias, getTType());

    @SuppressWarnings("checkstyle:MemberName")
    private final QuantifiedObjectValue t_ = qov(t_Alias, getTType());

    @SuppressWarnings("checkstyle:MemberName")
    private final CorrelationIdentifier mAlias = CorrelationIdentifier.of("M");

    @SuppressWarnings("checkstyle:MemberName")
    private final CorrelationIdentifier m_Alias = CorrelationIdentifier.of("M'");

    @SuppressWarnings("checkstyle:MemberName")
    private final QuantifiedObjectValue m = qov(mAlias, getMType());

    @SuppressWarnings("checkstyle:MemberName")
    private final QuantifiedObjectValue m_ = qov(m_Alias, getMType());

    @SuppressWarnings("checkstyle:MemberName")
    private final CorrelationIdentifier nAlias = CorrelationIdentifier.of("N");

    @SuppressWarnings("checkstyle:MemberName")
    private final CorrelationIdentifier n_Alias = CorrelationIdentifier.of("N'");

    @SuppressWarnings("checkstyle:MemberName")
    private final QuantifiedObjectValue n = qov(nAlias, getNType());

    @SuppressWarnings("checkstyle:MemberName")
    private final QuantifiedObjectValue n_ = qov(n_Alias, getNType());

    @SuppressWarnings("checkstyle:MemberName")
    final CorrelationIdentifier sAlias = CorrelationIdentifier.of("S");

    @SuppressWarnings("checkstyle:MemberName")
    final CorrelationIdentifier s_Alias = CorrelationIdentifier.of("S'");

    @SuppressWarnings("checkstyle:MemberName")
    final QuantifiedObjectValue s = qov(sAlias, getSType());

    @SuppressWarnings("checkstyle:MemberName")
    final QuantifiedObjectValue s_ = qov(s_Alias, getSType());

    @SuppressWarnings("checkstyle:MemberName")
    final CorrelationIdentifier uAlias = CorrelationIdentifier.of("U");

    @SuppressWarnings("checkstyle:MemberName")
    final CorrelationIdentifier u_Alias = CorrelationIdentifier.of("U'");

    @SuppressWarnings("checkstyle:MemberName")
    final QuantifiedObjectValue u = qov(uAlias, getUType());

    @SuppressWarnings("checkstyle:MemberName")
    final QuantifiedObjectValue u_ = qov(u_Alias, getUType());

    @Nonnull
    private FieldValue fvInternal(Value value, int index, String... name) {
        if (index == 0) {
            return FieldValue.ofFieldNameAndFuseIfPossible(value, name[0]);
        }
        return FieldValue.ofFieldNameAndFuseIfPossible(fvInternal(value, index - 1, name), name[index]);
    }

    @Nonnull
    private FieldValue fvInternal(Value value, int index, Integer... indexes) {
        if (index == 0) {
            return FieldValue.ofOrdinalNumber(value, indexes[0]);
        }
        return FieldValue.ofOrdinalNumberAndFuseIfPossible(fvInternal(value, index - 1, indexes), indexes[index]);
    }

    @Nonnull
    private Value add(Value... values) {
        Verify.verify(values.length == 2);
        return new ArithmeticValue(ArithmeticValue.PhysicalOperator.ADD_II, values[0], values[1]);
    }

    @Test
    public void testMultiLevelValueTranslation() {
        /*
             1st level:
             (t.a.q, t.a.r, (t.b.t), t.j.s)      ((t'.a.q, t'.a.r), (t'.b.t, t'.b.m), t'.j.s, t'.j.q, t'.b.t, t'.b.m)
                    |                                                 |
                  T |                                              T' |
                    |                                                 |
                   <T>                                               <T'>
         */

        final var pv = rcv(
                fv(t, "a", "q"),
                fv(t, "a", "r"),
                rcv(fv(t, "b", "t")),
                fv(t, "j", "s")
        );
        final var p_v = rcv(
                rcv(fv(t_, "a", "q"),
                        fv(t_, "a", "r")),
                rcv(fv(t_, "b", "t"),
                        fv(t_, "b", "m")),
                fv(t_, "j", "s"),
                fv(t_, "j", "q"),
                fv(t_, "b", "t"),
                fv(t_, "b", "m")
        );

        /*
           translation of (t.a.q, t.a.r, (t.b.t), t.j.s) with correlation mapping of t -> t' (and no m3) should merely
           replace t with t', i.e. the result should be (t'.a.q, t'.a.r, (t'.b.t), t'.j.s)
         */

        final var l1TranslationMap = TranslationMap.ofAliases(tAlias, t_Alias);
<<<<<<< HEAD
        final var l1TranslatedQueryValue = pv.translate1(l1TranslationMap);
=======
        final var l1TranslatedQueryValue = pv.translateCorrelationsAndSimplify(l1TranslationMap);
>>>>>>> de20b74a
        final var expectedL1TranslatedQueryValue = rcv(
                fv(t_, "a", "q"),
                fv(t_, "a", "r"),
                rcv(fv(t_, "b", "t")),
                fv(t_, "j", "s")
        );
        Assertions.assertEquals(expectedL1TranslatedQueryValue, l1TranslatedQueryValue);

        /*
          let's construct a max match map (m3) using the translated value with the candidate value.
         */

        final var l1m3 = MaxMatchMap.calculate(l1TranslatedQueryValue, p_v);
        Map<Value, Value> l1ExpectedMapping = Map.of(
                fv(t_, "a", "q"), fv(t_, "a", "q"),
                fv(t_, "a", "r"), fv(t_, "a", "r"),
                fv(t_, "b", "t"), fv(t_, "b", "t"),
                fv(t_, "j", "s"), fv(t_, "j", "s"));
        Assertions.assertEquals(l1ExpectedMapping, l1m3.getMapping());
        Assertions.assertEquals(expectedL1TranslatedQueryValue, l1m3.getQueryResultValue());
        Assertions.assertEquals(p_v, l1m3.getCandidateResultValue());

        /*
             2nd level:
                  (p.2.0)                                          (p'.1.0)
                       [ p.0 < 42 ]                                      [ p_.0 < $Placeholder ]
                    |                                                 |
                  P |                                              p' |
                    |                                                 |
             (t.a.q, t.a.r, (t.b.t), t.j.s)      ((t'.a.q, t'.a.r), (t'.b.t, t'.b.m), t'.j.s, t'.j.q, t'.b.t, t'.b.m)
                    |                                                 |
                  T |                                              T' |
                    |                                                 |
                   <T>                                               <T'>
         */

        final var pAlias = CorrelationIdentifier.of("P");
        final var p_Alias = CorrelationIdentifier.of("P'");
        final var p = qov(pAlias, pv.getResultType());
        final var pPredicate = (Value)new RelOpValue.LtFn().encapsulate(ImmutableList.of(fv(p, 0), LiteralValue.ofScalar(42)));
        final var p_ = qov(p_Alias, p_v.getResultType());
        final var rv = rcv(fv(p, 2, 0));
        final var r_v = rcv(fv(p_, 1, 0));

        final var l2TranslationMap = l1m3.pullUpTranslationMap(pAlias, p_Alias);

        /*
           translation of (p.2.0) with correlation mapping of p -> p' (and the above m3) should
           give the following value (p'.1.0).
           Note that we have two instances of t'.b.t which are (p'.1.0, or p'.4), theoretically, the translationMap can
           choose either one, i.e. , however since pre-order traversal is used, the translation algorithm
           will always return the (p'.1.0) because it is the first node that matches the translated version of
           (p.2.0) in pre-order traversal.
         */

<<<<<<< HEAD
        final var l2TranslatedQueryValue = rv.translate1(l2TranslationMap);
=======
        final var l2TranslatedQueryValue = rv.translateCorrelationsAndSimplify(l2TranslationMap);
>>>>>>> de20b74a
        final var expectedL2TranslatedQueryValue = rcv(fv(p_, 1, 0));
        Assertions.assertEquals(expectedL2TranslatedQueryValue, l2TranslatedQueryValue);

        /*
           translation of the predicate p.0 < 42 should yield p'.0.0 < 42
         */
<<<<<<< HEAD
        final var l2TranslatedPredicate = pPredicate.translate1(l2TranslationMap);
=======
        final var l2TranslatedPredicate = pPredicate.translateCorrelationsAndSimplify(l2TranslationMap);
>>>>>>> de20b74a
        Assertions.assertEquals(new RelOpValue.LtFn().encapsulate(ImmutableList.of(fv(p_, 0, 0), LiteralValue.ofScalar(42))), l2TranslatedPredicate);

        final var l2ExpectedMapping = Map.of(rcv(fv(p_, 1, 0)), rcv(fv(p_, 1, 0)));
        final var l2m3 = MaxMatchMap.calculate(l2TranslatedQueryValue, r_v);
        Assertions.assertEquals(l2ExpectedMapping, l2m3.getMapping());
        Assertions.assertEquals(expectedL2TranslatedQueryValue, l2m3.getQueryResultValue());
        Assertions.assertEquals(r_v, l2m3.getCandidateResultValue());
    }

    @Test
    void maxMatchValueWithMatchableArithmeticOperationCase1() {
        // (t.a.q + t.a.r, (t.b.t), t.j.s)
        final var pv = rcv(
                add(fv(t, "a", "q"),
                        fv(t, "a", "r")),
                rcv(fv(t, "b", "t")),
                fv(t, "j", "s")
        );

        // ((t'.a.q, t'.a.r), (t'.b.t, t'.b.m), (t'.a.q + t'.a.r, t'.b.m), t'.j.q, t'.b.t, t'.b.m)
        final var p_v = rcv(
                rcv(fv(t_, "a", "q"),
                        fv(t_, "a", "r")),
                rcv(fv(t_, "b", "t"),
                        fv(t_, "b", "m")),
                fv(t_, "j", "s"),
                rcv(add(fv(t_, "a", "q"),
                                fv(t_, "a", "r")),
                        fv(t_, "b", "m")),
                fv(t_, "j", "q"),
                fv(t_, "b", "t"),
                fv(t_, "b", "m")
        );

        final var l1TranslationMap = TranslationMap.ofAliases(tAlias, t_Alias);
<<<<<<< HEAD
        final var l1M3 = MaxMatchMap.calculate(pv.translate1(l1TranslationMap), p_v);
=======
        final var l1M3 = MaxMatchMap.calculate(pv.translateCorrelationsAndSimplify(l1TranslationMap), p_v);
>>>>>>> de20b74a

        final var expectedMapping = Map.of(
                add(fv(t_, "a", "q"), fv(t_, "a", "r")), add(fv(t_, "a", "q"), fv(t_, "a", "r")),
                fv(t_, "b", "t"), fv(t_, "b", "t"),
                fv(t_, "j", "s"), fv(t_, "j", "s"));
        final var expectedRewrittenQueryValue = rcv(
                add(fv(t_, "a", "q"),
                        fv(t_, "a", "r")),
                rcv(fv(t_, "b", "t")),
                fv(t_, "j", "s")
        );
        Assertions.assertEquals(expectedMapping, l1M3.getMapping());
        Assertions.assertEquals(expectedRewrittenQueryValue, l1M3.getQueryResultValue());
        Assertions.assertEquals(p_v, l1M3.getCandidateResultValue());
    }

    @Test
    void maxMatchValueWithMatchableArithmeticOperationCase2() {
        // (t.a.q + t.a.r + t.j.q, (t.b.t), t.j.s)
        final var pv = rcv(
                add(add(fv(t, "a", "q"),
                        fv(t, "a", "r")),
                    fv(t, "j", "q")),
                rcv(fv(t, "b", "t")),
                fv(t, "j", "s")
        );

        // ((t'.a.q, t'.a.r), (t'.b.t, t'.b.m), t'.a.q + t'.a.r, t'.j.q, t'.b.t, t'.b.m)
        final var p_v = rcv(
                rcv(fv(t_, "a", "q"),
                        fv(t_, "a", "r")),
                rcv(fv(t_, "b", "t"),
                        fv(t_, "b", "m")),
                fv(t_, "j", "s"),
                rcv(add(fv(t_, "a", "q"),
                                fv(t_, "a", "r"))),
                fv(t_, "j", "q"),
                fv(t_, "b", "t"),
                fv(t_, "b", "m")
        );

        final var l1TranslationMap = TranslationMap.ofAliases(tAlias, t_Alias);
<<<<<<< HEAD
        final var l1M3 = MaxMatchMap.calculate(pv.translate1(l1TranslationMap), p_v);
=======
        final var l1M3 = MaxMatchMap.calculate(pv.translateCorrelationsAndSimplify(l1TranslationMap), p_v);
>>>>>>> de20b74a

        final var expectedMapping = Map.of(
                add(fv(t_, "a", "q"), fv(t_, "a", "r")), add(fv(t_, "a", "q"), fv(t_, "a", "r")),
                fv(t_, "j", "q"), fv(t_, "j", "q"),
                fv(t_, "b", "t"), fv(t_, "b", "t"),
                fv(t_, "j", "s"), fv(t_, "j", "s"));
        final var expectedRewrittenQueryValue =  rcv(
                add(add(fv(t_, "a", "q"),
                                fv(t_, "a", "r")),
                        fv(t_, "j", "q")),
                rcv(fv(t_, "b", "t")),
                fv(t_, "j", "s")
        );
        Assertions.assertEquals(expectedMapping, l1M3.getMapping());
        Assertions.assertEquals(expectedRewrittenQueryValue, l1M3.getQueryResultValue());
        Assertions.assertEquals(p_v, l1M3.getCandidateResultValue());
    }

    @Test
    void maxMatchValueWithUnmatchableArithmeticOperationCase2() {
        // (t.a.q + t.a.r, (t.b.t), t.j.s)
        final var pv = rcv(
                add(fv(t, "a", "q"),
                        fv(t, "a", "r")),
                rcv(fv(t, "b", "t")),
                fv(t, "j", "s")
        );

        // ((t'.a.q, t'.a.r), (t'.b.t, t'.b.m), (t'.a.q + t'.a.r + t'.b.m), t'.j.q, t'.b.t, t'.b.m)
        final var p_v = rcv(
                rcv(fv(t_, "a", "q"),
                        fv(t_, "a", "r")),
                rcv(fv(t_, "b", "t"),
                        fv(t_, "b", "m")),
                fv(t_, "j", "s"),
                rcv(add(add(fv(t_, "a", "q"),
                                fv(t_, "a", "r")),
                        fv(t_, "b", "m"))),
                fv(t_, "j", "q"),
                fv(t_, "b", "t"),
                fv(t_, "b", "m")
        );

        final var l1TranslationMap = TranslationMap.ofAliases(tAlias, t_Alias);
<<<<<<< HEAD
        final var l1M3 = MaxMatchMap.calculate(pv.translate1(l1TranslationMap), p_v);
=======
        final var l1M3 = MaxMatchMap.calculate(pv.translateCorrelationsAndSimplify(l1TranslationMap), p_v);
>>>>>>> de20b74a

        final var expectedMapping = Map.of(
                fv(t_, "a", "q"), fv(t_, "a", "q"),
                fv(t_, "a", "r"), fv(t_, "a", "r"),
                fv(t_, "b", "t"), fv(t_, "b", "t"),
                fv(t_, "j", "s"), fv(t_, "j", "s"));
        final var expectedRewrittenQueryValue = rcv(
                add(fv(t_, "a", "q"),
                        fv(t_, "a", "r")),
                rcv(fv(t_, "b", "t")),
                fv(t_, "j", "s")
        );
        Assertions.assertEquals(expectedMapping, l1M3.getMapping());
        Assertions.assertEquals(expectedRewrittenQueryValue, l1M3.getQueryResultValue());
        Assertions.assertEquals(p_v, l1M3.getCandidateResultValue());
    }

    @Test
    public void maxMatchValueWithMatchableArithmeticOperationAndOtherConstantCorrelations() {
        /*
             1st level:
             (t.a.q + s, t.a.r, (t.b.t), t.j.s)      ((t'.a.q + s', t'.a.r), (t'.b.t, t'.b.m), t'.j.s, t'.j.q, t'.b.t, t'.b.m)
                    |                                                 |
                  T |                                              T' |
                    |                                                 |
                   <T>                                               <T'>
         */

        final var pv = rcv(
                add(fv(t, "a", "q"), s),
                fv(t, "a", "r"),
                rcv(fv(t, "b", "t")),
                fv(t, "j", "s")
        );
        final var p_v = rcv(
                rcv(add(fv(t_, "a", "q"), s_),
                        fv(t_, "a", "r")),
                rcv(fv(t_, "b", "t"),
                        fv(t_, "b", "m")),
                fv(t_, "j", "s"),
                fv(t_, "j", "q"),
                fv(t_, "b", "t"),
                fv(t_, "b", "m")
        );

        /*
           translation of (t.a.q + s, t.a.r, (t.b.t), t.j.s) with correlation mapping of t -> t', s -> s' (and no m3) should merely
           replace t with t', i.e. the result should be (t'.a.q + s, t'.a.r, (t'.b.t), t'.j.s)
         */

        final var l1TranslationMap = TranslationMap.ofAliases(tAlias, t_Alias);
<<<<<<< HEAD
        final var l1TranslatedQueryValue = pv.translate1(l1TranslationMap);
=======
        final var l1TranslatedQueryValue = pv.translateCorrelationsAndSimplify(l1TranslationMap);
>>>>>>> de20b74a
        final var expectedL1TranslatedQueryValue = rcv(
                add(fv(t_, "a", "q"), s),
                fv(t_, "a", "r"),
                rcv(fv(t_, "b", "t")),
                fv(t_, "j", "s")
        );
        Assertions.assertEquals(expectedL1TranslatedQueryValue, l1TranslatedQueryValue);

        /*
          let's construct a max match map (m3) using the translated value with the candidate value.
         */

        final var l1m3 = MaxMatchMap.calculate(AliasMap.ofAliases(sAlias, s_Alias), l1TranslatedQueryValue, p_v);

        Map<Value, Value> l1ExpectedMapping = Map.of(
                add(fv(t_, "a", "q"), s),  add(fv(t_, "a", "q"), s_),
                fv(t_, "a", "r"), fv(t_, "a", "r"),
                fv(t_, "b", "t"), fv(t_, "b", "t"),
                fv(t_, "j", "s"), fv(t_, "j", "s"));
        Assertions.assertEquals(l1ExpectedMapping, l1m3.getMapping());
        Assertions.assertEquals(expectedL1TranslatedQueryValue, l1m3.getQueryResultValue());
        Assertions.assertEquals(p_v, l1m3.getCandidateResultValue());

        /*
             2nd level:
                  (p.2.0)                                          (p'.1.0)
                       [ p.0 < 42 ]                                 [ p_.0 < $Placeholder ]
                    |                                                 |
                  P |                                              p' |
                    |                                                 |
             (t.a.q + s, t.a.r, (t.b.t), t.j.s)      ((t'.a.q + s', t'.a.r), (t'.b.t, t'.b.m), t'.j.s, t'.j.q, t'.b.t, t'.b.m)
                    |                                                 |
                  T |                                              T' |
                    |                                                 |
                   <T>                                               <T'>
         */

        final var pAlias = CorrelationIdentifier.of("P");
        final var p_Alias = CorrelationIdentifier.of("P'");
        final var p = qov(pAlias, pv.getResultType());
        final var pPredicate = (Value)new RelOpValue.LtFn().encapsulate(ImmutableList.of(fv(p, 0), LiteralValue.ofScalar(42)));
        final var p_ = qov(p_Alias, p_v.getResultType());
        final var rv = rcv(fv(p, 2, 0));
        final var r_v = rcv(fv(p_, 1, 0));

        final var l2TranslationMap = l1m3.pullUpTranslationMap(pAlias, p_Alias);

        /*
           translation of (p.2.0) with correlation mapping of p -> p' (and the above m3) should
           give the following value (p'.1.0).
           Note that we have two instances of t'.b.t which are (p'.1.0, or p'.4), theoretically, the translationMap can
           choose either one, i.e. , however since pre-order traversal is used, the translation algorithm
           will always return the (p'.1.0) because it is the first node that matches the translated version of
           (p.2.0) in pre-order traversal.
         */

<<<<<<< HEAD
        final var l2TranslatedQueryValue = rv.translate1(l2TranslationMap);
=======
        final var l2TranslatedQueryValue = rv.translateCorrelationsAndSimplify(l2TranslationMap);
>>>>>>> de20b74a
        final var expectedL2TranslatedQueryValue = rcv(fv(p_, 1, 0));
        Assertions.assertEquals(expectedL2TranslatedQueryValue, l2TranslatedQueryValue);

        /*
           translation of the predicate p.0 < 42 should yield p'.0.0 < 42
         */
<<<<<<< HEAD
        final var l2TranslatedPredicate = pPredicate.translate1(l2TranslationMap);
=======
        final var l2TranslatedPredicate = pPredicate.translateCorrelationsAndSimplify(l2TranslationMap);
>>>>>>> de20b74a
        Assertions.assertEquals(new RelOpValue.LtFn().encapsulate(ImmutableList.of(fv(p_, 0, 0), LiteralValue.ofScalar(42))), l2TranslatedPredicate);

        final var l2ExpectedMapping = Map.of(rcv(fv(p_, 1, 0)), rcv(fv(p_, 1, 0)));
        final var l2m3 = MaxMatchMap.calculate(l2TranslatedQueryValue, r_v);
        Assertions.assertEquals(l2ExpectedMapping, l2m3.getMapping());
        Assertions.assertEquals(expectedL2TranslatedQueryValue, l2m3.getQueryResultValue());
        Assertions.assertEquals(r_v, l2m3.getCandidateResultValue());
    }

    @SuppressWarnings("checkstyle:MethodName")
    @Nonnull
    private Type.Record getMType() {
        return r(
                f("m1", r("m11", "m12")),
                f("m2", r("m21", "m22")),
                f("m3", r("m31", "m32"))
        );
    }

    @Nonnull
    private Type.Record getNType() {
        return r(
                f("n1", r("n11", "n12")),
                f("n2", r("n21", "n22")),
                f("n3", r("n31", "n32"))
        );
    }

    @Test
    public void maxMatchValueWithCompositionOfTranslationMaps() {
        /*
             1st level:
             (t.a.q, t.a.r, (t.b.t), t.j.s)      ((t'.a.q, t'.a.r), (t'.b.t, t'.b.m), t'.j.s, t'.j.q, t'.b.t)
                    |                                                 |
                  T |                                              T' |
                    |                                                 |
                   <T>                                               <T'>

            ((m.m1.m11), m.m2.m21)               (m'.m3.m31, (m'.m2.m21), m'.m1.m11)
                   |                                                 |
                M  |                                              M' |
                   |                                                 |
                  <M>                                               <M'>

            (n.n2.n21, (n.n1.n12, n.n3.n32))     ((n'.n3.n32), n'.n1.n12, (n'.n3.n31, n'.n2.n22, n'.n2.n21)
                   |                                                 |
                 N |                                              N' |
                   |                                                 |
                  <N>                                               <N'>
         */

        final var tv = rcv(
                fv(t, "a", "q"),
                fv(t, "a", "r"),
                rcv(fv(t, "b", "t")),
                fv(t, "j", "s")
        );
        final var t_v = rcv(
                rcv(fv(t_, "a", "q"),
                        fv(t_, "a", "r")),
                rcv(fv(t_, "b", "t"),
                        fv(t_, "b", "m")),
                fv(t_, "j", "s"),
                fv(t_, "j", "q"),
                fv(t_, "b", "t")
        );

        final var mv = rcv(
                rcv(fv(m, "m1", "m11")),
                fv(m, "m2", "m21")
        );

        final var m_v = rcv(
                fv(m_, "m3", "m31"),
                rcv(fv(m_, "m2", "m21")),
                fv(m_, "m1", "m11")
        );

        final var nv = rcv(
                fv(n, "n2", "n21"),
                rcv(fv(n, "n1", "n12"), fv(n, "n3", "n32"))
        );

        final var n_v = rcv(
                rcv(fv(n_, "n3", "n32")),
                fv(n_, "n1", "n12"),
                rcv(fv(n_, "n3", "n31"), fv(n_, "n2", "n22"), fv(n_, "n2", "n21"))
        );

        /*
           translation of (t.a.q, t.a.r, (t.b.t), t.j.s) with correlation mapping of t -> t' (and no m3) should merely
           replace t with t', i.e. the result should be (t'.a.q, t'.a.r, (t'.b.t), t'.j.s), same applies for translation
           of ((m.m1.m11), m.m2.m21) and (n.n2.n21, (n.n1.n12, n.n3.n32)); i.e. m -> m', resp. n -> n'.
         */

        final var l1TranslationMapTValue = TranslationMap.ofAliases(tAlias, t_Alias);
<<<<<<< HEAD
        final var l1TranslatedQueryTValue = tv.translate1(l1TranslationMapTValue);
=======
        final var l1TranslatedQueryTValue = tv.translateCorrelationsAndSimplify(l1TranslationMapTValue);
>>>>>>> de20b74a
        final var expectedL1TranslatedQueryTValue = rcv(
                fv(t_, "a", "q"),
                fv(t_, "a", "r"),
                rcv(fv(t_, "b", "t")),
                fv(t_, "j", "s")
        );
        Assertions.assertEquals(expectedL1TranslatedQueryTValue, l1TranslatedQueryTValue);

        final var l1TranslationMapMValue = TranslationMap.ofAliases(mAlias, m_Alias);
<<<<<<< HEAD
        final var l1TranslatedQueryMValue = mv.translate1(l1TranslationMapMValue);
=======
        final var l1TranslatedQueryMValue = mv.translateCorrelationsAndSimplify(l1TranslationMapMValue);
>>>>>>> de20b74a
        final var expectedL1TranslatedQueryMValue = rcv(
                rcv(fv(m_, "m1", "m11")),
                fv(m_, "m2", "m21")
        );
        Assertions.assertEquals(expectedL1TranslatedQueryMValue, l1TranslatedQueryMValue);

        final var l1TranslationMapNValue = TranslationMap.ofAliases(nAlias, n_Alias);
<<<<<<< HEAD
        final var l1TranslatedQueryNValue = nv.translate1(l1TranslationMapNValue);
=======
        final var l1TranslatedQueryNValue = nv.translateCorrelationsAndSimplify(l1TranslationMapNValue);
>>>>>>> de20b74a
        final var expectedL1TranslatedQueryNValue = rcv(
                fv(n_, "n2", "n21"),
                rcv(fv(n_, "n1", "n12"), fv(n_, "n3", "n32"))
        );
        Assertions.assertEquals(expectedL1TranslatedQueryNValue, l1TranslatedQueryNValue);

        /*
          let's construct a max match map (m3) using the translated value with the candidate value, for tv, mv, and nv.
         */

        final var l1m3ForTValue = MaxMatchMap.calculate(l1TranslatedQueryTValue, t_v);

        Map<Value, Value> l1ExpectedMappingForTValue = Map.of(
                fv(t_, "a", "q"), fv(t_, "a", "q"),
                fv(t_, "a", "r"), fv(t_, "a", "r"),
                fv(t_, "b", "t"), fv(t_, "b", "t"),
                fv(t_, "j", "s"), fv(t_, "j", "s"));
        Assertions.assertEquals(l1ExpectedMappingForTValue, l1m3ForTValue.getMapping());
        Assertions.assertEquals(expectedL1TranslatedQueryTValue, l1m3ForTValue.getQueryResultValue());
        Assertions.assertEquals(t_v, l1m3ForTValue.getCandidateResultValue());

        final var l1m3ForMValue = MaxMatchMap.calculate(l1TranslatedQueryMValue, m_v);

        Map<Value, Value> l1ExpectedMappingForMValue = Map.of(
                fv(m_, "m1", "m11"), fv(m_, "m1", "m11"),
                fv(m_, "m2", "m21"), fv(m_, "m2", "m21"));
        Assertions.assertEquals(l1ExpectedMappingForMValue, l1m3ForMValue.getMapping());
        Assertions.assertEquals(expectedL1TranslatedQueryMValue, l1m3ForMValue.getQueryResultValue());
        Assertions.assertEquals(m_v, l1m3ForMValue.getCandidateResultValue());

        final var l1m3ForNValue = MaxMatchMap.calculate(l1TranslatedQueryNValue, n_v);

        Map<Value, Value> l1ExpectedMappingForNValue = Map.of(
                fv(n_, "n2", "n21"), fv(n_, "n2", "n21"),
                fv(n_, "n1", "n12"), fv(n_, "n1", "n12"),
                fv(n_, "n3", "n32"), fv(n_, "n3", "n32"));
        Assertions.assertEquals(l1ExpectedMappingForNValue, l1m3ForNValue.getMapping());
        Assertions.assertEquals(expectedL1TranslatedQueryNValue, l1m3ForNValue.getQueryResultValue());
        Assertions.assertEquals(n_v, l1m3ForNValue.getCandidateResultValue());

        // translate a complex join condition, each quantifier in the join condition is assumed to match a corresponding
        // quantifier in a non-joined index candidate.

        /*
             2nd level:
                  (p.2.0)
                       [ p.0 + q.0.0 < r.0 - r.1.0 ]
                    |   |           | R
                    |   | Q         --------------------------------------------------
                  P |   -------------------------------                              |
                    |                                 |                              |
             (t.a.q, t.a.r, (t.b.t), t.j.s)    ((m.m1.m11), m.m2.m21)       (n.n2.n21, (n.n1.n12, n.n3.n32))
                    |                                |                                  |
                  T |                              M |                                N |
                    |                                |                                  |
                   <T>                              <M>                                <N>

             Candidates at 2nd level:
             on T':
             ======
                       <resultValue>
                           [ p'.0.0 < $Placeholder ]
                        |
                     P' |
                        |
               ((t'.a.q, t'.a.r), (t'.b.t, t'.b.m), t'.j.s, t'.j.q, t'.b.t, t'.b.m)
                        |
                     T' |
                        |
                       <T'>

             on M':
             ======
                     <resultValue>
                           [ q'.2.0 < $Placeholder ]
                        |
                     Q' |
                        |
                (m'.m3.m31, (m'.m2.m21), m'.m1.m11)
                                    |
                                 M' |
                                    |
                                   <M'>

             on N':
             ======
                    <resultValue>
                           [ r'.3 < $Placeholder, r'.1 < $Placeholder ]
                        |
                     R' |
                        |
                 ((n'.n3.n32), n'.n1.n12, (n'.n3.n31, n'.n2.n22, n'.n2.n21)
                                |
                             N' |
                                |
                               <N'>
         */

        final var pAlias = CorrelationIdentifier.of("P");
        final var p_Alias = CorrelationIdentifier.of("P'");
        final var p = qov(pAlias, tv.getResultType());
        final var qAlias = CorrelationIdentifier.of("Q");
        final var q_Alias = CorrelationIdentifier.of("Q'");
        final var q = qov(qAlias, mv.getResultType());
        final var rAlias = CorrelationIdentifier.of("R");
        final var r_Alias = CorrelationIdentifier.of("R'");
        final var r = qov(rAlias, nv.getResultType());

        // p.0 + q.0.0 < n.0 - n.1.0
        final var predicate = (Value)new RelOpValue.LtFn().encapsulate(ImmutableList.of(add(fv(p, 0), fv(q, 0, 0)), add(fv(r, 0), fv(r, 1, 0))));


        final var l2TranslationMapForPValue = l1m3ForTValue.pullUpTranslationMap(pAlias, p_Alias);
        final var l2TranslationMapForQValue = l1m3ForMValue.pullUpTranslationMap(qAlias, q_Alias);
        final var l2TranslationMapForRValue = l1m3ForNValue.pullUpTranslationMap(rAlias, r_Alias);
        final var compositeTranslationMap = TranslationMap.compose(ImmutableList.of(l2TranslationMapForPValue, l2TranslationMapForQValue, l2TranslationMapForRValue));
<<<<<<< HEAD
        final var translatedPredicate = predicate.translate1(compositeTranslationMap);
=======
        final var translatedPredicate = predicate.translateCorrelationsAndSimplify(compositeTranslationMap);
>>>>>>> de20b74a

        final var p_ = qov(p_Alias, t_v.getResultType());
        final var q_ = qov(q_Alias, m_v.getResultType());
        final var r_ = qov(r_Alias, n_v.getResultType());

        final var expectedTranslatedPredicate = (Value)new RelOpValue.LtFn().encapsulate(ImmutableList.of(add(fv(p_, 0, 0), fv(q_, 2)), add(fv(r_, 2, 2), fv(r_, 1))));

        Assertions.assertEquals(expectedTranslatedPredicate, translatedPredicate);
    }

    @Test
    void validTranslationMapCompositions() {
        final var tv = rcv(
                fv(t, "a", "q"),
                add(s, fv(t, "a", "r")),
                add(s, u)
        );

        // s R s ≡ s R s R s .... R s, not allowed.
        {
            final var translationMap = TranslationMap.ofAliases(tAlias, t_Alias);
            Assertions.assertThrows(VerifyException.class,
                    () -> TranslationMap.compose(ImmutableList.of(translationMap, translationMap, translationMap, translationMap)));
        }

        // t R s ≡ s R t
        {
            // t R s
            final var tTranslationMap = TranslationMap.ofAliases(tAlias, t_Alias);
            final var sTranslationMap = TranslationMap.ofAliases(sAlias, s_Alias);
            final var compositeTranslationMap = TranslationMap.compose(ImmutableList.of(tTranslationMap, sTranslationMap));
<<<<<<< HEAD
            final var translatedValue = tv.translate1(compositeTranslationMap);
=======
            final var translatedValue = tv.translateCorrelationsAndSimplify(compositeTranslationMap);
>>>>>>> de20b74a
            final var expectedTranslatedValue = rcv(
                    fv(t_, "a", "q"),
                    add(s_, fv(t_, "a", "r")),
                    add(s_, u)
            );
            Assertions.assertEquals(expectedTranslatedValue, translatedValue);

            // s R t
            final var symmetricTranslationMap = TranslationMap.compose(ImmutableList.of(sTranslationMap, tTranslationMap));
<<<<<<< HEAD
            final var identicalTranslatedValue = tv.translate1(symmetricTranslationMap);
=======
            final var identicalTranslatedValue = tv.translateCorrelationsAndSimplify(symmetricTranslationMap);
>>>>>>> de20b74a
            Assertions.assertEquals(identicalTranslatedValue, expectedTranslatedValue);
        }

        // (t R s) R u ≡ t R (s R u)
        {
            final var tTranslationMap = TranslationMap.ofAliases(tAlias, t_Alias);
            final var sTranslationMap = TranslationMap.ofAliases(sAlias, s_Alias);
            final var uTranslationMap = TranslationMap.ofAliases(uAlias, u_Alias);
            final var tsTranslationMap = TranslationMap.compose(ImmutableList.of(tTranslationMap, sTranslationMap));

            // (t R s) R u
            final var ts_uTranslationMap = TranslationMap.compose(ImmutableList.of(tsTranslationMap, uTranslationMap));
<<<<<<< HEAD
            final var translatedValue = tv.translate1(ts_uTranslationMap);
=======
            final var translatedValue = tv.translateCorrelationsAndSimplify(ts_uTranslationMap);
>>>>>>> de20b74a
            final var expectedTranslatedValue = rcv(
                    fv(t_, "a", "q"),
                    add(s_, fv(t_, "a", "r")),
                    add(s_, u_)
            );
            Assertions.assertEquals(expectedTranslatedValue, translatedValue);

            // t R (s R u)
            final var suTranslationMap = TranslationMap.compose(ImmutableList.of(sTranslationMap, uTranslationMap));
            final var t_suTranslationMap = TranslationMap.compose(ImmutableList.of(suTranslationMap, tTranslationMap));
<<<<<<< HEAD
            final var identicalTranslatedValue = tv.translate1(t_suTranslationMap);
=======
            final var identicalTranslatedValue = tv.translateCorrelationsAndSimplify(t_suTranslationMap);
>>>>>>> de20b74a
            Assertions.assertEquals(identicalTranslatedValue, translatedValue);
        }
    }

    @Test
    public void maxMatchDifferentCompositions() {


        final var tv = rcv(
                fv(t, "a", "q"),
                fv(t, "a", "r"),
                rcv(fv(t, "b", "t")),
                fv(t, "j", "s")
        );
        final var t_v = rcv(
                rcv(fv(t_, "a", "q"),
                        fv(t_, "a", "r")),
                rcv(fv(t_, "b", "t"),
                        fv(t_, "b", "m")),
                fv(t_, "j", "s"),
                fv(t_, "j", "q"),
                fv(t_, "b", "t")
        );

        final var mv = rcv(
                rcv(fv(m, "m1", "m11")),
                fv(m, "m2", "m21")
        );

        final var m_v = rcv(
                fv(m_, "m3", "m31"),
                rcv(fv(m_, "m2", "m21")),
                fv(m_, "m1", "m11")
        );

        final var nv = rcv(
                fv(n, "n2", "n21"),
                rcv(fv(n, "n1", "n12"), fv(n, "n3", "n32"))
        );

        final var n_v = rcv(
                rcv(fv(n_, "n3", "n32")),
                fv(n_, "n1", "n12"),
                rcv(fv(n_, "n3", "n31"), fv(n_, "n2", "n22"), fv(n_, "n2", "n21"))
        );

        /*
             1st level:
             (t.a.q, t.a.r, (t.b.t), t.j.s)      ((t'.a.q, t'.a.r), (t'.b.t, t'.b.m), t'.j.s, t'.j.q, t'.b.t)
                    |                                                 |
                  T |                                              T' |
                    |                                                 |
                   <T>                                               <T'>

            ((m.m1.m11), m.m2.m21)               (m'.m3.m31, (m'.m2.m21), m'.m1.m11)
                   |                                                 |
                M  |                                              M' |
                   |                                                 |
                  <M>                                               <M'>

            (n.n2.n21, (n.n1.n12, n.n3.n32))     ((n'.n3.n32), n'.n1.n12, (n'.n3.n31, n'.n2.n22, n'.n2.n21)
                   |                                                 |
                 N |                                              N' |
                   |                                                 |
                  <N>                                               <N'>
         */

        /*
           translation of (t.a.q, t.a.r, (t.b.t), t.j.s) with correlation mapping of t -> t' (and no m3) should merely
           replace t with t', i.e. the result should be (t'.a.q, t'.a.r, (t'.b.t), t'.j.s), same applies for translation
           of ((m.m1.m11), m.m2.m21) and (n.n2.n21, (n.n1.n12, n.n3.n32)); i.e. m -> m', resp. n -> n'.
         */

        final var l1TranslationMapTValue = TranslationMap.ofAliases(tAlias, t_Alias);
        final var l1TranslationMapMValue = TranslationMap.ofAliases(mAlias, m_Alias);
        final var l1TranslationMapNValue = TranslationMap.ofAliases(nAlias, n_Alias);

<<<<<<< HEAD
        final var l1TranslatedQueryTValue = tv.translate1(l1TranslationMapTValue);
        final var l1TranslatedQueryMValue = mv.translate1(l1TranslationMapMValue);
        final var l1TranslatedQueryNValue = nv.translate1(l1TranslationMapNValue);
=======
        final var l1TranslatedQueryTValue = tv.translateCorrelationsAndSimplify(l1TranslationMapTValue);
        final var l1TranslatedQueryMValue = mv.translateCorrelationsAndSimplify(l1TranslationMapMValue);
        final var l1TranslatedQueryNValue = nv.translateCorrelationsAndSimplify(l1TranslationMapNValue);
>>>>>>> de20b74a

        //
        //  Let's construct a max match map (m3) using the translated value with the candidate value,
        //  for tv, mv, and nv.
        //
        final var l1m3ForTValue = MaxMatchMap.calculate(l1TranslatedQueryTValue, t_v);
        final var l1m3ForMValue = MaxMatchMap.calculate(l1TranslatedQueryMValue, m_v);
        final var l1m3ForNValue = MaxMatchMap.calculate(l1TranslatedQueryNValue, n_v);

        // translate a complex join condition, each quantifier in the join condition is assumed to match a corresponding
        // quantifier in a non-joined index candidate.

        /*
             2nd level:
                  (p.2.0)
                       [ p.0 + q.0.0 < r.0 + s + u ]
                    |   |           |     |    |
                    |   |           |     |    ---------------------------------------------------------------------------------
                    |   |           | R   ---------------------------------------------------------------------------------    |
                    |   | Q         --------------------------------------------------                                    |    |
                  P |   -------------------------------                              |                                   <S>  <U>
                    |                                 |                              |
             (t.a.q, t.a.r, (t.b.t), t.j.s)    ((m.m1.m11), m.m2.m21)       (n.n2.n21, (n.n1.n12, n.n3.n32))
                    |                                |                                  |
                  T |                              M |                                N |
                    |                                |                                  |
                   <T>                              <M>                                <N>

             Candidates at 2nd level:
             on T':
             ======
                       <resultValue>
                           [ p'.0.0 < $Placeholder ]
                        |
                     P' |
                        |
               ((t'.a.q, t'.a.r), (t'.b.t, t'.b.m), t'.j.s, t'.j.q, t'.b.t, t'.b.m)
                        |
                     T' |
                        |
                       <T'>

             on M':
             ======
                     <resultValue>
                           [ q'.2.0 < $Placeholder ]
                        |
                     Q' |
                        |
                (m'.m3.m31, (m'.m2.m21), m'.m1.m11)
                                    |
                                 M' |
                                    |
                                   <M'>

             on N':
             ======
                    <resultValue>
                           [ r'.3 < $Placeholder, r'.1 < $Placeholder ]
                        |
                     R' |
                        |
                 ((n'.n3.n32), n'.n1.n12, (n'.n3.n31, n'.n2.n22, n'.n2.n21)
                                |
                             N' |
                                |
                               <N'>
             Having (flat) candidate correlations corresponding to SimpleTranslationMaps
             S':
                   QOV(int)
             U':
                   QOV(int)
         */

        final var pAlias = CorrelationIdentifier.of("P");
        final var p_Alias = CorrelationIdentifier.of("P'");
        final var p = qov(pAlias, tv.getResultType());
        final var qAlias = CorrelationIdentifier.of("Q");
        final var q_Alias = CorrelationIdentifier.of("Q'");
        final var q = qov(qAlias, mv.getResultType());
        final var rAlias = CorrelationIdentifier.of("R");
        final var r_Alias = CorrelationIdentifier.of("R'");
        final var r = qov(rAlias, nv.getResultType());

        // p.0 + q.0.0 < r.0 + s + u
        final var predicate = (Value)new RelOpValue.LtFn().encapsulate(ImmutableList.of(add(fv(p, 0), fv(q, 0, 0)), add(add(fv(r, 0), s), u)));

        final var translationMaps = new ArrayList<TranslationMap>();
        translationMaps.add(l1m3ForTValue.pullUpTranslationMap(pAlias, p_Alias));
        translationMaps.add(l1m3ForMValue.pullUpTranslationMap(qAlias, q_Alias));
        translationMaps.add(l1m3ForNValue.pullUpTranslationMap(rAlias, r_Alias));
        translationMaps.add(TranslationMap.ofAliases(sAlias, s_Alias));
        translationMaps.add(TranslationMap.ofAliases(uAlias, u_Alias));

        final var p_ = qov(p_Alias, t_v.getResultType());
        final var q_ = qov(q_Alias, m_v.getResultType());
        final var r_ = qov(r_Alias, n_v.getResultType());

        final var expectedTranslatedPredicate = (Value)new RelOpValue.LtFn().encapsulate(ImmutableList.of(add(fv(p_, 0, 0), fv(q_, 2)), add(add(fv(r_, 2, 2), s_), u_)));

        final var random = new Random(42);
        for (int i = 0; i < 10; i++) {
            Collections.shuffle(translationMaps, random);
            final var compositeTranslationMap = TranslationMap.compose(translationMaps);
<<<<<<< HEAD
            final var translatedPredicate = predicate.translate1(compositeTranslationMap);
=======
            final var translatedPredicate = predicate.translateCorrelationsAndSimplify(compositeTranslationMap);
>>>>>>> de20b74a
            Assertions.assertEquals(expectedTranslatedPredicate, translatedPredicate);
        }
    }
}<|MERGE_RESOLUTION|>--- conflicted
+++ resolved
@@ -271,11 +271,7 @@
          */
 
         final var l1TranslationMap = TranslationMap.ofAliases(tAlias, t_Alias);
-<<<<<<< HEAD
-        final var l1TranslatedQueryValue = pv.translate1(l1TranslationMap);
-=======
         final var l1TranslatedQueryValue = pv.translateCorrelationsAndSimplify(l1TranslationMap);
->>>>>>> de20b74a
         final var expectedL1TranslatedQueryValue = rcv(
                 fv(t_, "a", "q"),
                 fv(t_, "a", "r"),
@@ -331,22 +327,14 @@
            (p.2.0) in pre-order traversal.
          */
 
-<<<<<<< HEAD
-        final var l2TranslatedQueryValue = rv.translate1(l2TranslationMap);
-=======
         final var l2TranslatedQueryValue = rv.translateCorrelationsAndSimplify(l2TranslationMap);
->>>>>>> de20b74a
         final var expectedL2TranslatedQueryValue = rcv(fv(p_, 1, 0));
         Assertions.assertEquals(expectedL2TranslatedQueryValue, l2TranslatedQueryValue);
 
         /*
            translation of the predicate p.0 < 42 should yield p'.0.0 < 42
          */
-<<<<<<< HEAD
-        final var l2TranslatedPredicate = pPredicate.translate1(l2TranslationMap);
-=======
         final var l2TranslatedPredicate = pPredicate.translateCorrelationsAndSimplify(l2TranslationMap);
->>>>>>> de20b74a
         Assertions.assertEquals(new RelOpValue.LtFn().encapsulate(ImmutableList.of(fv(p_, 0, 0), LiteralValue.ofScalar(42))), l2TranslatedPredicate);
 
         final var l2ExpectedMapping = Map.of(rcv(fv(p_, 1, 0)), rcv(fv(p_, 1, 0)));
@@ -382,11 +370,7 @@
         );
 
         final var l1TranslationMap = TranslationMap.ofAliases(tAlias, t_Alias);
-<<<<<<< HEAD
-        final var l1M3 = MaxMatchMap.calculate(pv.translate1(l1TranslationMap), p_v);
-=======
         final var l1M3 = MaxMatchMap.calculate(pv.translateCorrelationsAndSimplify(l1TranslationMap), p_v);
->>>>>>> de20b74a
 
         final var expectedMapping = Map.of(
                 add(fv(t_, "a", "q"), fv(t_, "a", "r")), add(fv(t_, "a", "q"), fv(t_, "a", "r")),
@@ -429,11 +413,7 @@
         );
 
         final var l1TranslationMap = TranslationMap.ofAliases(tAlias, t_Alias);
-<<<<<<< HEAD
-        final var l1M3 = MaxMatchMap.calculate(pv.translate1(l1TranslationMap), p_v);
-=======
         final var l1M3 = MaxMatchMap.calculate(pv.translateCorrelationsAndSimplify(l1TranslationMap), p_v);
->>>>>>> de20b74a
 
         final var expectedMapping = Map.of(
                 add(fv(t_, "a", "q"), fv(t_, "a", "r")), add(fv(t_, "a", "q"), fv(t_, "a", "r")),
@@ -478,11 +458,7 @@
         );
 
         final var l1TranslationMap = TranslationMap.ofAliases(tAlias, t_Alias);
-<<<<<<< HEAD
-        final var l1M3 = MaxMatchMap.calculate(pv.translate1(l1TranslationMap), p_v);
-=======
         final var l1M3 = MaxMatchMap.calculate(pv.translateCorrelationsAndSimplify(l1TranslationMap), p_v);
->>>>>>> de20b74a
 
         final var expectedMapping = Map.of(
                 fv(t_, "a", "q"), fv(t_, "a", "q"),
@@ -534,11 +510,7 @@
          */
 
         final var l1TranslationMap = TranslationMap.ofAliases(tAlias, t_Alias);
-<<<<<<< HEAD
-        final var l1TranslatedQueryValue = pv.translate1(l1TranslationMap);
-=======
         final var l1TranslatedQueryValue = pv.translateCorrelationsAndSimplify(l1TranslationMap);
->>>>>>> de20b74a
         final var expectedL1TranslatedQueryValue = rcv(
                 add(fv(t_, "a", "q"), s),
                 fv(t_, "a", "r"),
@@ -595,22 +567,14 @@
            (p.2.0) in pre-order traversal.
          */
 
-<<<<<<< HEAD
-        final var l2TranslatedQueryValue = rv.translate1(l2TranslationMap);
-=======
         final var l2TranslatedQueryValue = rv.translateCorrelationsAndSimplify(l2TranslationMap);
->>>>>>> de20b74a
         final var expectedL2TranslatedQueryValue = rcv(fv(p_, 1, 0));
         Assertions.assertEquals(expectedL2TranslatedQueryValue, l2TranslatedQueryValue);
 
         /*
            translation of the predicate p.0 < 42 should yield p'.0.0 < 42
          */
-<<<<<<< HEAD
-        final var l2TranslatedPredicate = pPredicate.translate1(l2TranslationMap);
-=======
         final var l2TranslatedPredicate = pPredicate.translateCorrelationsAndSimplify(l2TranslationMap);
->>>>>>> de20b74a
         Assertions.assertEquals(new RelOpValue.LtFn().encapsulate(ImmutableList.of(fv(p_, 0, 0), LiteralValue.ofScalar(42))), l2TranslatedPredicate);
 
         final var l2ExpectedMapping = Map.of(rcv(fv(p_, 1, 0)), rcv(fv(p_, 1, 0)));
@@ -707,11 +671,7 @@
          */
 
         final var l1TranslationMapTValue = TranslationMap.ofAliases(tAlias, t_Alias);
-<<<<<<< HEAD
-        final var l1TranslatedQueryTValue = tv.translate1(l1TranslationMapTValue);
-=======
         final var l1TranslatedQueryTValue = tv.translateCorrelationsAndSimplify(l1TranslationMapTValue);
->>>>>>> de20b74a
         final var expectedL1TranslatedQueryTValue = rcv(
                 fv(t_, "a", "q"),
                 fv(t_, "a", "r"),
@@ -721,11 +681,7 @@
         Assertions.assertEquals(expectedL1TranslatedQueryTValue, l1TranslatedQueryTValue);
 
         final var l1TranslationMapMValue = TranslationMap.ofAliases(mAlias, m_Alias);
-<<<<<<< HEAD
-        final var l1TranslatedQueryMValue = mv.translate1(l1TranslationMapMValue);
-=======
         final var l1TranslatedQueryMValue = mv.translateCorrelationsAndSimplify(l1TranslationMapMValue);
->>>>>>> de20b74a
         final var expectedL1TranslatedQueryMValue = rcv(
                 rcv(fv(m_, "m1", "m11")),
                 fv(m_, "m2", "m21")
@@ -733,11 +689,7 @@
         Assertions.assertEquals(expectedL1TranslatedQueryMValue, l1TranslatedQueryMValue);
 
         final var l1TranslationMapNValue = TranslationMap.ofAliases(nAlias, n_Alias);
-<<<<<<< HEAD
-        final var l1TranslatedQueryNValue = nv.translate1(l1TranslationMapNValue);
-=======
         final var l1TranslatedQueryNValue = nv.translateCorrelationsAndSimplify(l1TranslationMapNValue);
->>>>>>> de20b74a
         final var expectedL1TranslatedQueryNValue = rcv(
                 fv(n_, "n2", "n21"),
                 rcv(fv(n_, "n1", "n12"), fv(n_, "n3", "n32"))
@@ -854,11 +806,7 @@
         final var l2TranslationMapForQValue = l1m3ForMValue.pullUpTranslationMap(qAlias, q_Alias);
         final var l2TranslationMapForRValue = l1m3ForNValue.pullUpTranslationMap(rAlias, r_Alias);
         final var compositeTranslationMap = TranslationMap.compose(ImmutableList.of(l2TranslationMapForPValue, l2TranslationMapForQValue, l2TranslationMapForRValue));
-<<<<<<< HEAD
-        final var translatedPredicate = predicate.translate1(compositeTranslationMap);
-=======
         final var translatedPredicate = predicate.translateCorrelationsAndSimplify(compositeTranslationMap);
->>>>>>> de20b74a
 
         final var p_ = qov(p_Alias, t_v.getResultType());
         final var q_ = qov(q_Alias, m_v.getResultType());
@@ -890,11 +838,7 @@
             final var tTranslationMap = TranslationMap.ofAliases(tAlias, t_Alias);
             final var sTranslationMap = TranslationMap.ofAliases(sAlias, s_Alias);
             final var compositeTranslationMap = TranslationMap.compose(ImmutableList.of(tTranslationMap, sTranslationMap));
-<<<<<<< HEAD
-            final var translatedValue = tv.translate1(compositeTranslationMap);
-=======
             final var translatedValue = tv.translateCorrelationsAndSimplify(compositeTranslationMap);
->>>>>>> de20b74a
             final var expectedTranslatedValue = rcv(
                     fv(t_, "a", "q"),
                     add(s_, fv(t_, "a", "r")),
@@ -904,11 +848,7 @@
 
             // s R t
             final var symmetricTranslationMap = TranslationMap.compose(ImmutableList.of(sTranslationMap, tTranslationMap));
-<<<<<<< HEAD
-            final var identicalTranslatedValue = tv.translate1(symmetricTranslationMap);
-=======
             final var identicalTranslatedValue = tv.translateCorrelationsAndSimplify(symmetricTranslationMap);
->>>>>>> de20b74a
             Assertions.assertEquals(identicalTranslatedValue, expectedTranslatedValue);
         }
 
@@ -921,11 +861,7 @@
 
             // (t R s) R u
             final var ts_uTranslationMap = TranslationMap.compose(ImmutableList.of(tsTranslationMap, uTranslationMap));
-<<<<<<< HEAD
-            final var translatedValue = tv.translate1(ts_uTranslationMap);
-=======
             final var translatedValue = tv.translateCorrelationsAndSimplify(ts_uTranslationMap);
->>>>>>> de20b74a
             final var expectedTranslatedValue = rcv(
                     fv(t_, "a", "q"),
                     add(s_, fv(t_, "a", "r")),
@@ -936,11 +872,7 @@
             // t R (s R u)
             final var suTranslationMap = TranslationMap.compose(ImmutableList.of(sTranslationMap, uTranslationMap));
             final var t_suTranslationMap = TranslationMap.compose(ImmutableList.of(suTranslationMap, tTranslationMap));
-<<<<<<< HEAD
-            final var identicalTranslatedValue = tv.translate1(t_suTranslationMap);
-=======
             final var identicalTranslatedValue = tv.translateCorrelationsAndSimplify(t_suTranslationMap);
->>>>>>> de20b74a
             Assertions.assertEquals(identicalTranslatedValue, translatedValue);
         }
     }
@@ -1018,15 +950,9 @@
         final var l1TranslationMapMValue = TranslationMap.ofAliases(mAlias, m_Alias);
         final var l1TranslationMapNValue = TranslationMap.ofAliases(nAlias, n_Alias);
 
-<<<<<<< HEAD
-        final var l1TranslatedQueryTValue = tv.translate1(l1TranslationMapTValue);
-        final var l1TranslatedQueryMValue = mv.translate1(l1TranslationMapMValue);
-        final var l1TranslatedQueryNValue = nv.translate1(l1TranslationMapNValue);
-=======
         final var l1TranslatedQueryTValue = tv.translateCorrelationsAndSimplify(l1TranslationMapTValue);
         final var l1TranslatedQueryMValue = mv.translateCorrelationsAndSimplify(l1TranslationMapMValue);
         final var l1TranslatedQueryNValue = nv.translateCorrelationsAndSimplify(l1TranslationMapNValue);
->>>>>>> de20b74a
 
         //
         //  Let's construct a max match map (m3) using the translated value with the candidate value,
@@ -1131,11 +1057,7 @@
         for (int i = 0; i < 10; i++) {
             Collections.shuffle(translationMaps, random);
             final var compositeTranslationMap = TranslationMap.compose(translationMaps);
-<<<<<<< HEAD
-            final var translatedPredicate = predicate.translate1(compositeTranslationMap);
-=======
             final var translatedPredicate = predicate.translateCorrelationsAndSimplify(compositeTranslationMap);
->>>>>>> de20b74a
             Assertions.assertEquals(expectedTranslatedPredicate, translatedPredicate);
         }
     }
