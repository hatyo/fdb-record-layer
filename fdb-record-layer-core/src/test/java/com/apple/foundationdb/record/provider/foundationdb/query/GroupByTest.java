/*
 * GroupByTest.java
 *
 * This source file is part of the FoundationDB open source project
 *
 * Copyright 2015-2022 Apple Inc. and the FoundationDB project authors
 *
 * Licensed under the Apache License, Version 2.0 (the "License");
 * you may not use this file except in compliance with the License.
 * You may obtain a copy of the License at
 *
 *     http://www.apache.org/licenses/LICENSE-2.0
 *
 * Unless required by applicable law or agreed to in writing, software
 * distributed under the License is distributed on an "AS IS" BASIS,
 * WITHOUT WARRANTIES OR CONDITIONS OF ANY KIND, either express or implied.
 * See the License for the specific language governing permissions and
 * limitations under the License.
 */

package com.apple.foundationdb.record.provider.foundationdb.query;

import com.apple.foundationdb.record.EvaluationContext;
import com.apple.foundationdb.record.RecordCoreException;
import com.apple.foundationdb.record.TestRecords1Proto;
import com.apple.foundationdb.record.metadata.Index;
import com.apple.foundationdb.record.metadata.IndexTypes;
import com.apple.foundationdb.record.provider.foundationdb.FDBRecordContext;
import com.apple.foundationdb.record.provider.foundationdb.FDBRecordStoreTestBase;
import com.apple.foundationdb.record.query.IndexQueryabilityFilter;
import com.apple.foundationdb.record.query.expressions.Comparisons;
import com.apple.foundationdb.record.query.plan.cascades.AccessHints;
import com.apple.foundationdb.record.query.plan.cascades.CascadesPlanner;
import com.apple.foundationdb.record.query.plan.cascades.Column;
import com.apple.foundationdb.record.query.plan.cascades.CorrelationIdentifier;
import com.apple.foundationdb.record.query.plan.cascades.Reference;
import com.apple.foundationdb.record.query.plan.cascades.GraphExpansion;
import com.apple.foundationdb.record.query.plan.cascades.Quantifier;
import com.apple.foundationdb.record.query.plan.cascades.expressions.FullUnorderedScanExpression;
import com.apple.foundationdb.record.query.plan.cascades.expressions.GroupByExpression;
import com.apple.foundationdb.record.query.plan.cascades.expressions.LogicalSortExpression;
import com.apple.foundationdb.record.query.plan.cascades.expressions.LogicalTypeFilterExpression;
import com.apple.foundationdb.record.query.plan.cascades.matching.structure.ValueMatchers;
import com.apple.foundationdb.record.query.plan.cascades.predicates.ValuePredicate;
import com.apple.foundationdb.record.query.plan.cascades.typing.Type;
import com.apple.foundationdb.record.query.plan.cascades.values.FieldValue;
import com.apple.foundationdb.record.query.plan.cascades.values.NumericAggregationValue;
import com.apple.foundationdb.record.query.plan.cascades.values.ObjectValue;
import com.apple.foundationdb.record.query.plan.cascades.values.QuantifiedObjectValue;
import com.apple.foundationdb.record.query.plan.cascades.values.RecordConstructorValue;
import com.apple.test.Tags;
import com.google.common.collect.ImmutableList;
import com.google.common.collect.ImmutableSet;
import org.junit.jupiter.api.Assertions;
import org.junit.jupiter.api.Tag;

import javax.annotation.Nonnull;
import java.util.List;
import java.util.Optional;

import static com.apple.foundationdb.record.metadata.Key.Expressions.field;
import static com.apple.foundationdb.record.query.plan.ScanComparisons.range;
import static com.apple.foundationdb.record.query.plan.cascades.matching.structure.ListMatcher.exactly;
import static com.apple.foundationdb.record.query.plan.cascades.matching.structure.RecordQueryPlanMatchers.aggregateIndexPlan;
import static com.apple.foundationdb.record.query.plan.cascades.matching.structure.RecordQueryPlanMatchers.aggregations;
import static com.apple.foundationdb.record.query.plan.cascades.matching.structure.RecordQueryPlanMatchers.groupings;
import static com.apple.foundationdb.record.query.plan.cascades.matching.structure.RecordQueryPlanMatchers.indexPlan;
import static com.apple.foundationdb.record.query.plan.cascades.matching.structure.RecordQueryPlanMatchers.mapPlan;
import static com.apple.foundationdb.record.query.plan.cascades.matching.structure.RecordQueryPlanMatchers.scanComparisons;
import static com.apple.foundationdb.record.query.plan.cascades.matching.structure.RecordQueryPlanMatchers.streamingAggregationPlan;
import static com.apple.foundationdb.record.query.plan.cascades.matching.structure.ValueMatchers.recordConstructorValue;
import static com.apple.foundationdb.record.query.plan.cascades.matching.structure.ValueMatchers.sumAggregationValue;

/**
 * test suite for {@code GROUP BY} expression planning and execution.
 */
@Tag(Tags.RequiresFDB)
public class GroupByTest extends FDBRecordStoreQueryTestBase {

    @DualPlannerTest(planner = DualPlannerTest.Planner.CASCADES)
    public void testSimpleGroupBy() {
        setupHookAndAddData(true, false);
        final var cascadesPlanner = (CascadesPlanner)planner;
        final var plan = cascadesPlanner.planGraph(
                () -> constructGroupByPlan(false, false),
                Optional.empty(),
                IndexQueryabilityFilter.TRUE,
                EvaluationContext.empty()).getPlan();

        assertMatchesExactly(plan,
                mapPlan(
                        streamingAggregationPlan(
                                mapPlan(
                                        indexPlan()
                                                .where(scanComparisons(range("<,>")))
                                )).where(aggregations(recordConstructorValue(exactly(sumAggregationValue())))
                                .and(groupings(ValueMatchers.fieldValueWithFieldNames("select_grouping_cols"))))));
    }

    @DualPlannerTest(planner = DualPlannerTest.Planner.CASCADES)
    public void attemptToPlanGroupByWithoutCompatiblySortedIndexFails() {
        setupHookAndAddData(false, false);
        final var cascadesPlanner = (CascadesPlanner)planner;
        Assertions.assertThrows(RecordCoreException.class, () -> cascadesPlanner.planGraph(
                () -> constructGroupByPlan(false, false),
                Optional.empty(),
                IndexQueryabilityFilter.TRUE,
                EvaluationContext.empty()), "Cascades planner could not plan query");
    }

    @DualPlannerTest(planner = DualPlannerTest.Planner.CASCADES)
    public void testAggregateIndexPlanning() {
        setupHookAndAddData(false, true);
        final var cascadesPlanner = (CascadesPlanner)planner;
        final var plan = cascadesPlanner.planGraph(
                () -> constructGroupByPlan(false, false),
                Optional.empty(),
                IndexQueryabilityFilter.TRUE,
                EvaluationContext.empty()).getPlan();

        assertMatchesExactly(plan, mapPlan(aggregateIndexPlan()));
    }

    @DualPlannerTest(planner = DualPlannerTest.Planner.CASCADES)
    public void testIndexPlanningWithPredicateInSelectWhere() {
        setupHookAndAddData(true, false);
        final var cascadesPlanner = (CascadesPlanner)planner;
        final var plan = cascadesPlanner.planGraph(
                () -> constructGroupByPlan(true, false),
                Optional.empty(),
                IndexQueryabilityFilter.TRUE,
                EvaluationContext.empty()).getPlan();

        assertMatchesExactly(plan,
                mapPlan(
                        streamingAggregationPlan(
                                mapPlan(
                                        indexPlan()
                                                .where(scanComparisons(range("[[42],>")))
                                )).where(aggregations(recordConstructorValue(exactly(sumAggregationValue())))
                                .and(groupings(ValueMatchers.fieldValueWithFieldNames("select_grouping_cols"))))));
    }

    @DualPlannerTest(planner = DualPlannerTest.Planner.CASCADES)
    public void testIndexPlanningWithPredicateInSelectWhereMatchesAggregateIndex() {
        setupHookAndAddData(true, true);
        final var cascadesPlanner = (CascadesPlanner)planner;
        final var plan = cascadesPlanner.planGraph(
                () -> constructGroupByPlan(true, false),
                Optional.empty(),
                IndexQueryabilityFilter.TRUE,
                EvaluationContext.empty()).getPlan();

        assertMatchesExactly(plan, mapPlan(aggregateIndexPlan().where(scanComparisons(range("[[42],>")))));
    }

    @DualPlannerTest(planner = DualPlannerTest.Planner.CASCADES)
    public void testIndexPlanningWithPredicateInSelectWhereAndSelectHavingMatchesAggregateIndex() {
        setupHookAndAddData(true, true);
        final var cascadesPlanner = (CascadesPlanner)planner;
        final var plan = cascadesPlanner.planGraph(
                () -> constructGroupByPlan(true, true),
                Optional.empty(),
                IndexQueryabilityFilter.TRUE,
                EvaluationContext.empty()).getPlan();

        assertMatchesExactly(plan, mapPlan(aggregateIndexPlan().where(scanComparisons(range("[[42],[44]]")))));
    }

    @Nonnull
<<<<<<< HEAD
    private GroupExpressionRef<RelationalExpression> constructGroupByPlan(final boolean withPredicateInSelectWhere,
                                                                          final boolean withPredicateInSelectHaving) {
=======
    private Reference constructGroupByPlan(final boolean withPredicateInSelectWhere,
                                           final boolean withPredicateInSelectHaving) {
>>>>>>> c22737bd
        final var allRecordTypes = ImmutableSet.of("MySimpleRecord", "MyOtherRecord");
        var qun =
                Quantifier.forEach(Reference.of(
                        new FullUnorderedScanExpression(allRecordTypes,
                                new Type.AnyRecord(false),
                                new AccessHints())));

        qun = Quantifier.forEach(Reference.of(
                new LogicalTypeFilterExpression(ImmutableSet.of("MySimpleRecord"),
                        qun,
                        Type.Record.fromDescriptor(TestRecords1Proto.MySimpleRecord.getDescriptor()))));

        final var num2Value = FieldValue.ofFieldName(qun.getFlowedObjectValue(), "num_value_2");

        final var scanAlias = qun.getAlias();
        final var groupByColAlias = CorrelationIdentifier.of("select_grouping_cols");
        final var groupingCol = Column.of(Optional.of("num_value_2"), num2Value);
        final var groupingColGroup = RecordConstructorValue.ofColumns(ImmutableList.of(groupingCol));

        // 1. build the underlying select, result expr = ( (num_value_2 as GB) <group1>, ($qun as qun) <group2>)
        {
            final var selectBuilder = GraphExpansion.builder();

            // <group1>
            final var col1 = Column.of(Optional.of(groupByColAlias.getId()), groupingColGroup);

            // <group2>
            final var quantifiedValue = QuantifiedObjectValue.of(qun.getAlias(), qun.getFlowedObjectType());
            final var col2 = Column.of(Optional.of(qun.getAlias().getId()), quantifiedValue);

            selectBuilder.addQuantifier(qun).addAllResultColumns(List.of(col1, col2));

            if (withPredicateInSelectWhere) {
                selectBuilder.addPredicate(new ValuePredicate(num2Value, new Comparisons.SimpleComparison(Comparisons.Type.GREATER_THAN_OR_EQUALS, 42)));
            }

            qun = Quantifier.forEach(Reference.of(selectBuilder.build().buildSelect()));
        }

        // 2. build the group by expression, for that we need the aggregation expression and the grouping expression.
        {
            // 2.1. construct aggregate expression.
            final var aggCol = Column.of(Type.Record.Field.unnamedOf(Type.primitiveType(Type.TypeCode.LONG)),
                    new NumericAggregationValue.Sum(NumericAggregationValue.PhysicalOperator.SUM_I, FieldValue.ofFieldNames(qun.getFlowedObjectValue(), ImmutableList.of(scanAlias.getId(), "num_value_3_indexed"))));
            final var aggregationExpr = RecordConstructorValue.ofColumns(ImmutableList.of(aggCol));

            // 2.2. construct grouping columns expression.
            final var groupingExpr = FieldValue.ofFieldName(qun.getFlowedObjectValue(), groupByColAlias.getId());

            // 2.3. construct the group by expression
            final var groupByExpression = new GroupByExpression(groupingExpr, aggregationExpr, GroupByExpression::nestedResults, qun);
            qun = Quantifier.forEach(Reference.of(groupByExpression));
        }

        // 3. construct the select expression on top containing the final result set
        {
            // construct a result set that makes sense.
            final var numValue2FieldValue = FieldValue.ofFieldNameAndFuseIfPossible(FieldValue.ofOrdinalNumber(QuantifiedObjectValue.of(qun.getAlias(), qun.getFlowedObjectType()), 0), "num_value_2");
            final var numValue2Reference = Column.of(Optional.of("num_value_2"), numValue2FieldValue);
            final var aggregateReference = Column.unnamedOf(FieldValue.ofOrdinalNumber(FieldValue.ofOrdinalNumber(ObjectValue.of(qun.getAlias(), qun.getFlowedObjectType()), 0), 0));

            final var graphBuilder = GraphExpansion.builder().addQuantifier(qun).addAllResultColumns(ImmutableList.of(numValue2Reference,  aggregateReference));

            if (withPredicateInSelectHaving) {
                graphBuilder.addPredicate(new ValuePredicate(numValue2FieldValue, new Comparisons.SimpleComparison(Comparisons.Type.LESS_THAN_OR_EQUALS, 44)));
            }

            final var result = graphBuilder.build().buildSelect();
            qun = Quantifier.forEach(Reference.of(result));
            return Reference.of(new LogicalSortExpression(ImmutableList.of(), false, qun));
        }
    }

    protected void setupHookAndAddData(final boolean addIndex, final boolean addAggregateIndex) {
        try (FDBRecordContext context = openContext()) {
            FDBRecordStoreTestBase.RecordMetaDataHook hook = (metaDataBuilder) -> {
                complexQuerySetupHook().apply(metaDataBuilder);
                if (addIndex) {
                    metaDataBuilder.addIndex("MySimpleRecord", "MySimpleRecord$num_value_2", field("num_value_2"));
                }
                if (addAggregateIndex) {
                    metaDataBuilder.addIndex("MySimpleRecord", new Index("AggIndex", field("num_value_3_indexed").groupBy(field("num_value_2")), IndexTypes.SUM));
                }
            };
            openSimpleRecordStore(context, hook);
            var rec = TestRecords1Proto.MySimpleRecord.newBuilder();
            rec.setRecNo(1).setStrValueIndexed("1").setNumValueUnique(1).setNumValue2(1).setNumValue3Indexed(10);
            recordStore.saveRecord(rec.build());
            rec.setRecNo(2).setStrValueIndexed("2").setNumValueUnique(2).setNumValue2(1).setNumValue3Indexed(20);
            recordStore.saveRecord(rec.build());
            rec.setRecNo(3).setStrValueIndexed("3").setNumValueUnique(3).setNumValue2(1).setNumValue3Indexed(30);
            recordStore.saveRecord(rec.build());
            rec.setRecNo(4).setStrValueIndexed("4").setNumValueUnique(4).setNumValue2(2).setNumValue3Indexed(5);
            recordStore.saveRecord(rec.build());
            rec.setRecNo(5).setStrValueIndexed("5").setNumValueUnique(5).setNumValue2(2).setNumValue3Indexed(5);
            recordStore.saveRecord(rec.build());
            rec.setRecNo(6).setStrValueIndexed("6").setNumValueUnique(6).setNumValue2(2).setNumValue3Indexed(5);
            recordStore.saveRecord(rec.build());
            rec.setRecNo(7).setStrValueIndexed("7").setNumValueUnique(7).setNumValue2(3).setNumValue3Indexed(-10);
            recordStore.saveRecord(rec.build());
            rec.setRecNo(8).setStrValueIndexed("8").setNumValueUnique(8).setNumValue2(3).setNumValue3Indexed(-20);
            recordStore.saveRecord(rec.build());
            rec.setRecNo(9).setStrValueIndexed("9").setNumValueUnique(9).setNumValue2(3).setNumValue3Indexed(-30);
            recordStore.saveRecord(rec.build());
            rec.setRecNo(10).setStrValueIndexed("10").setNumValueUnique(10).setNumValue2(4).setNumValue3Indexed(100);
            recordStore.saveRecord(rec.build());
            rec.setRecNo(11).setStrValueIndexed("11").setNumValueUnique(11).setNumValue2(4).setNumValue3Indexed(2000);
            recordStore.saveRecord(rec.build());
            commit(context);
        }
    }
}<|MERGE_RESOLUTION|>--- conflicted
+++ resolved
@@ -168,13 +168,8 @@
     }
 
     @Nonnull
-<<<<<<< HEAD
-    private GroupExpressionRef<RelationalExpression> constructGroupByPlan(final boolean withPredicateInSelectWhere,
-                                                                          final boolean withPredicateInSelectHaving) {
-=======
     private Reference constructGroupByPlan(final boolean withPredicateInSelectWhere,
                                            final boolean withPredicateInSelectHaving) {
->>>>>>> c22737bd
         final var allRecordTypes = ImmutableSet.of("MySimpleRecord", "MyOtherRecord");
         var qun =
                 Quantifier.forEach(Reference.of(
