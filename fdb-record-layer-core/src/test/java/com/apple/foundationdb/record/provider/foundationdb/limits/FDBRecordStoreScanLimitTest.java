--- conflicted
+++ resolved
@@ -161,15 +161,11 @@
         }
     }
 
-<<<<<<< HEAD
-    private int getMaximumToScan(QueryPlan<?> plan) throws Exception {
-=======
     private void assertNumberOfRecordsScanned(int expected, RecordQueryPlan plan, ExecuteProperties executeProperties, String message) throws Exception {
         assertNumberOfRecordsScanned(expected, continuation -> recordStore.executeQuery(plan, null, executeProperties), executeProperties.isFailOnScanLimitReached(), message);
     }
 
-    private int getMaximumToScan(RecordQueryPlan plan) throws Exception {
->>>>>>> 5e88370a
+    private int getMaximumToScan(QueryPlan<?> plan) throws Exception {
         if (plan instanceof RecordQueryPlanWithNoChildren) {
             try (FDBRecordContext context = openContext()) {
                 openSimpleRecordStore(context);
