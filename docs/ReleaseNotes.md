# Release Notes

This document contains a log of changes to the FoundationDB Record Layer. It aims to include mostly user-visible changes or improvements. Within each minor release, larger or more involved changes are highlighted first before detailing the changes that were included in each build or patch version. Users should especially take note of any breaking changes or special upgrade instructions which should always be included as a preface to the minor version as a whole before looking at changes at a version-by-version level.

As the [versioning guide](Versioning.md) details, it cannot always be determined solely by looking at the version numbers whether one Record Layer version contains all changes included in another. In particular, bug fixes and backwards-compatible changes might be back-ported to or introduced as patches against older versions. To track when a patch version has been included in the master release train, some releases will say as a note that they contain all changes from a specific patch.

## 2.7

# Breaking Changes

The Guava version has been updated to version 27. Users of the [shaded variants](Shaded.html#Variants) of the Record Layer dependencies should not be affected by this change. Users of the unshaded variant using an older version of Guava as part of their own project may find that their own Guava dependency is updated automatically by their dependency manager.

Constructors of the `RecordQueryUnionPlan` and `RecordQueryIntersectionPlan` have been marked as deprecated in favor of static initializers. This will allow for more flexibility as work on the new planner develops.

<!--
// begin next release
### NEXT_RELEASE

* **Bug fix** Fix 1 [(Issue #NNN)](https://github.com/FoundationDB/fdb-record-layer/issues/NNN)
* **Bug fix** Fix 2 [(Issue #NNN)](https://github.com/FoundationDB/fdb-record-layer/issues/NNN)
* **Bug fix** Fix 3 [(Issue #NNN)](https://github.com/FoundationDB/fdb-record-layer/issues/NNN)
* **Bug fix** Fix 4 [(Issue #NNN)](https://github.com/FoundationDB/fdb-record-layer/issues/NNN)
* **Bug fix** Fix 5 [(Issue #NNN)](https://github.com/FoundationDB/fdb-record-layer/issues/NNN)
* **Performance** Improvement 1 [(Issue #NNN)](https://github.com/FoundationDB/fdb-record-layer/issues/NNN)
* **Performance** Improvement 2 [(Issue #NNN)](https://github.com/FoundationDB/fdb-record-layer/issues/NNN)
* **Performance** Improvement 3 [(Issue #NNN)](https://github.com/FoundationDB/fdb-record-layer/issues/NNN)
* **Performance** Improvement 4 [(Issue #NNN)](https://github.com/FoundationDB/fdb-record-layer/issues/NNN)
* **Performance** Improvement 5 [(Issue #NNN)](https://github.com/FoundationDB/fdb-record-layer/issues/NNN)
* **Feature** Feature 1 [(Issue #NNN)](https://github.com/FoundationDB/fdb-record-layer/issues/NNN)
* **Feature** Feature 2 [(Issue #NNN)](https://github.com/FoundationDB/fdb-record-layer/issues/NNN)
* **Feature** Feature 3 [(Issue #NNN)](https://github.com/FoundationDB/fdb-record-layer/issues/NNN)
* **Feature** Feature 4 [(Issue #NNN)](https://github.com/FoundationDB/fdb-record-layer/issues/NNN)
* **Feature** Feature 5 [(Issue #NNN)](https://github.com/FoundationDB/fdb-record-layer/issues/NNN)
* **Breaking change** Change 1 [(Issue #NNN)](https://github.com/FoundationDB/fdb-record-layer/issues/NNN)
* **Breaking change** Change 2 [(Issue #NNN)](https://github.com/FoundationDB/fdb-record-layer/issues/NNN)
* **Breaking change** Change 3 [(Issue #NNN)](https://github.com/FoundationDB/fdb-record-layer/issues/NNN)
* **Breaking change** Change 4 [(Issue #NNN)](https://github.com/FoundationDB/fdb-record-layer/issues/NNN)
* **Breaking change** Change 5 [(Issue #NNN)](https://github.com/FoundationDB/fdb-record-layer/issues/NNN)

// end next release
-->

<<<<<<< HEAD
### 2.7.77.0

* **Bug fix** Work around SpotBugs bug [(Issue #659)](https://github.com/FoundationDB/fdb-record-layer/issues/659)
* **Feature** Add experimental join index support [(Issue #159)](https://github.com/FoundationDB/fdb-record-layer/issues/159)

### 2.7.76.0

* All changes from version [2.7.73.20](#277320)
* **Bug fix** Revert fix for #646 (in [2.7.75.0](#27750)) until a complete resolution is worked out [(PR #654)](https://github.com/FoundationDB/fdb-record-layer/pull/654)

### 2.7.75.0

* **Bug fix** Fix key comparison in `checkPossiblyRebuildRecordCounts` [(Issue #646)](https://github.com/FoundationDB/fdb-record-layer/issues/646)

### 2.7.74.0

* **Bug fix** Wrap the `RecordStoreState` in an `AtomicReference` [(Issue #563)](https://github.com/FoundationDB/fdb-record-layer/issues/563)
* **Performance** Blocking on a future that should already be complete can now be detected and logged [(Issue #641)](https://github.com/FoundationDB/fdb-record-layer/issues/641)
* **Performance** The `performNoOp` method on `FDBDatabase` allows for instrumenting the delay from queuing work onto the network thread [(Issue #650)](https://github.com/FoundationDB/fdb-record-layer/issues/650)
=======
### 2.7.73.21

* **Bug fix** The `SizeStatisticsCursorContinuation` must not access the continuation of its underlying cursor after it is exhausted [(Issue #656)](https://github.com/FoundationDB/fdb-record-layer/issues/656)
>>>>>>> f124db77

### 2.7.73.20

* **Bug fix** Revert #627 until a complete version of #647 is worked out. [(Issue #646)](https://github.com/FoundationDB/fdb-record-layer/issues/646)

### 2.7.73.0

* **Bug fix** Union fields for record types are now assigned based on field number rather than declaration order [(Issue #620)](https://github.com/FoundationDB/fdb-record-layer/issues/620)
* **Feature** The `MetaDataEvolutionValidator` now permits record types to be renamed as long as all occurences of the record type in the meta-data definition are also renamed [(Issue #508)](https://github.com/FoundationDB/fdb-record-layer/issues/508)

### 2.7.72.0

* **Bug fix** `NullStandin` should be set in `FieldKeyExpression::toProto` [(Issue #626)](https://github.com/FoundationDB/fdb-record-layer/issues/626)
* **Feature** Added support for named, asynchronous post-commit hooks [(Issue #622)](https://github.com/FoundationDB/fdb-record-layer/issues/622)

### 2.7.71.0

* **Bug fix** `OnlineIndexer.buildEndpoints` should not decrease the scan limits on conflicts [(Issue #511)](https://github.com/FoundationDB/fdb-record-layer/issues/511)
* **Bug fix** `KeyValueCursor.Builder.build` now requires `subspace`, `context` and `scanProperties` are specifed, throws RecordCoreException if not [(Issue #418)](https://github.com/FoundationDB/fdb-record-layer/issues/418)
* **Feature** Added a counter counting indexes that need to be rebuilt and changed related logging to `DEBUG` [(Issue #604)](https://github.com/FoundationDB/fdb-record-layer/issues/604)

### 2.7.70.0

* **Breaking change** The deprecated `TimeLimitedCursor` and `RecordCursor.limitTimeTo()` methods have been removed [(Issue #582)](https://github.com/FoundationDB/fdb-record-layer/issues/582)
* **Breaking change** The Guava dependency has been upgraded to version 27.0.1 [(Issue #216)](https://github.com/FoundationDB/fdb-record-layer/issues/216)
* **Deprecated** The `OnlineIndexer::asyncToSync` method has been deprecated [(Issue #473)](https://github.com/FoundationDB/fdb-record-layer/issues/473)

## 2.6

### Breaking Changes

The formerly experimental API for advancing a `RecordCursor` while ensuring correct continuation handling is now preferred. Specifically, the `RecordCursor.onNext()` method is now stable. Meanwhile, the `AsyncIterator`-style methods (such as `onHasNext()`, `hasNext()`, and `next()`) are deprecated. Clients should transition away from these methods before the 2.7 release.

To ease the transition, a new `AsyncIterator` called `RecordCursorIterator` provides these method and can built form a `RecordCursor` using `RecordCursor.asIterator()`.

The `IndexEntry` class now contains a reference to its source index. This meant breaking the constructor on that class. This class should probably only have been instantiated from within the Record Layer, so its old constructors have been removed, and the new constructors are now marked as [`INTERNAL`](https://javadoc.io/page/org.foundationdb/fdb-extensions/latest/com/apple/foundationdb/annotation/API.Status.html#INTERNAL).

The API stability annotations have been moved to their own package. This allows for references to the stability levels within Javadoc pages to link to the annotation documentation. Any external users who had also used these annotations will be required to modify their imports to match the new package. Because these annotations have `CLASS` retention level, this change also requires that any client who depends on the Record Layer update any transitive dependency on `fdb-extensions` to 2.6 to avoid compile-time warnings about missing annotation classes.

The `IndexMaintainer` class now has a new public method `validateEntries`. Subclasses inheriting it should implement the new method. It does not break classes extending `StandardIndexMaintainer` which has a default implementation that does nothing.

The `SubspaceProvider` interface is changed to no longer require an `FDBRecordContext` at construction. Instead, methods that resolve subspaces are directly provided with an `FDBRecordContext`. This provides implementations with the flexibility to resolve logical subspace representations against different FoundationDB backends.

This version of the Record Layer requires a FoundationDB server version of at least version 6.0. Attempting to connect to older versions may result in the client hanging when attempting to connect to the database.

The `getTimeToLoad` and `getTimeToDeserialize` methods on `FDBStoredRecord` have been removed. These were needed for a short-term experiment but stuck around longer than intended.

### Newly Deprecated

Methods for retrieving a record from a record store based on an index entry generally took both an index and an index entry. As index entries now store a reference to their associatedindex, these methods have been deprecated in favor of methods that only take an index entry. The earlier methods may be removed in a future release. The same is true for a constructor on `FDBIndexedRecord` which no longer needs to take both an index and an index entry.

While not deprecated, the [`MetaDataCache`](https://javadoc.io/page/org.foundationdb/fdb-record-layer-core/latest/com/apple/foundationdb/record/provider/foundationdb/MetaDataCache.html) interface's stability has been lessened from [`MAINTAINED`](https://javadoc.io/page/org.foundationdb/fdb-extensions/latest/com/apple/foundationdb/annotation/API.Status.html#MAINTAINED) to [`EXPERIMENTAL`](https://javadoc.io/page/org.foundationdb/fdb-extensions/latest/com/apple/foundationdb/annotation/API.Status.html#EXPERIMENTAL). That interface may undergo further changes as work progresses on [Issue #280](https://github.com/FoundationDB/fdb-record-layer/issues/280). Clients are discouraged from using that interface until work evolving that API has progressed.

The static `loadRecordStoreStateAsync` methods on `FDBRecordStore` were deprecated in 2.6.61.0 and removed in 2.6.66.0. Users are encouraged to use `getRecordStoreState` instead.

The `RecordStoreState` constructors have been deprecated or marked [`INTERNAL`](https://javadoc.io/page/org.foundationdb/fdb-extensions/latest/com/apple/foundationdb/annotation/API.Status.html#INTERNAL) as part of the work adding store state caching ([Issue #410](https://github.com/FoundationDB/fdb-record-layer/issues/410)). They are likely to be further updated as more meta-data is added to the information stored on indexes within each record store ([Issue #506](https://github.com/FoundationDB/fdb-record-layer/issues/506)).

### 2.6.69.0

* **Bug fix** Deleting all records no longer resets all index states to `READABLE` [(Issue #399)](https://github.com/FoundationDB/fdb-record-layer/issues/399)
* **Bug fix** Rebuilding all indexes with `FDBRecordStore::rebuildAllIndexes` now updates the local cache of index states [(Issue #597)](https://github.com/FoundationDB/fdb-record-layer/issues/597)
* **Feature** Include index information and UUID in OnlineIndexer logs [(Issue #510)](https://github.com/FoundationDB/fdb-record-layer/issues/510)
* **Feature** Ability to repair records missing the unsplit record suffix [(Issue #588)](https://github.com/FoundationDB/fdb-record-layer/issues/588)
* **Feature** Provide a way for `FDBDatabase` to use a non-standard locality API  [(Issue #504)](https://github.com/FoundationDB/fdb-record-layer/issues/504)

### 2.6.68.0

* **Bug fix** OnlineIndexer re-increasing limit log changed to info [(Issue #570)](https://github.com/FoundationDB/fdb-record-layer/issues/570)
* **Bug fix** Updating the store header now updates the `last_update_time` field with the current time [(Issue #593)](https://github.com/FoundationDB/fdb-record-layer/issues/593)
* **Feature** Include index information and UUID in OnlineIndexer logs [(Issue #510)](https://github.com/FoundationDB/fdb-record-layer/issues/510)

### 2.6.67.0

* **Bug fix** `FilterCursor`s now schedule all asychronous work using the cursor's executor [(Issue #573)](https://github.com/FoundationDB/fdb-record-layer/issues/573)
* **Bug fix** `FDBRecordStore.checkRebuildIndexes` now uses the count of all records to determine overall emptiness [(Issue #577)](https://github.com/FoundationDB/fdb-record-layer/issues/577)

### 2.6.66.0

* **Bug fix** A new store with `metaDataVersion` of `0` would not set that field, confusing a later load [(Issue #565)](https://github.com/FoundationDB/fdb-record-layer/issues/565)
* **Breaking change** Remove the `loadRecordStoreStateAsync` static methods [(Issue #559)](https://github.com/FoundationDB/fdb-record-layer/issues/559)

### 2.6.64.0

* **Feature** The `FDBRecordStoreStateCache` allows for users to initialize a record store from a cached state. [(Issue #410)](https://github.com/FoundationDB/fdb-record-layer/issues/410)

### 2.6.63.0

* **Breaking change** The experimental `TimeWindowLeaderboardScoreTrim` operation now takes `Tuple` instead of `IndexEntry` [(Issue #554)](https://github.com/FoundationDB/fdb-record-layer/issues/554)

### 2.6.62.0

* **Feature** Add `FDBRecordStore.getAllIndexStates` [(Issue #552)](https://github.com/FoundationDB/fdb-record-layer/issues/552)

### 2.6.61.0

* **Bug fix** `preloadRecordAsync` gets NPE if key doesn't exist [(Issue #541)](https://github.com/FoundationDB/fdb-record-layer/issues/541)
* **Performance** `OnlineIndexer` inherits `WeakReadSemantics` [(Issue #519)](https://github.com/FoundationDB/fdb-record-layer/issues/519)
* **Performance** Values are cached by the `AsyncLoadingCache` instead of futures to avoid futures sharing errors or timeouts [(Issue #538)](https://github.com/FoundationDB/fdb-record-layer/issues/538)
* **Performance** `ProbableIntersectionCursor`s and `UnorderedUnionCursor`s now throw an error if they take longer than 15 seconds to find a next state as a temporary debugging measure [(Issue #546)](https://github.com/FoundationDB/fdb-record-layer/issues/546)
* **Feature** The bytes and record scanned query limits can now be retrieved through the `ExecuteProperties` object [(Issue #544)](https://github.com/FoundationDB/fdb-record-layer/issues/544)
* **Breaking change** Deprecate the static `loadRecordStoreStateAsync` methods from `FDBRecordStore` [(Issue #534)](https://github.com/FoundationDB/fdb-record-layer/issues/534)

### 2.6.60.0

* All changes from version [2.5.54.18](#255418)

### 2.6.59.0

* **Performance** Traced transactions restore MDC context [(Issue #529)](https://github.com/FoundationDB/fdb-record-layer/issues/529)
* **Feature** Automatically add a default union to the record meta-data if missing [(Issue #204)](https://github.com/FoundationDB/fdb-record-layer/issues/204)

### 2.6.58.0

* **Feature** Ability to inject latency into transactions [(Issue #521)](https://github.com/FoundationDB/fdb-record-layer/issues/521)

### 2.6.57.0


### 2.6.56.0

* All changes from version [2.5.54.17](#255417)

### 2.6.55.0

* **Bug fix** getVersionstamp() future can complete a tiny bit after the commit() future [(Issue #476)](https://github.com/FoundationDB/fdb-record-layer/issues/476)
* **Feature** A new cursor type `AutoContinuingCursor` which can iterate over a cursor across transactions [(Issue #397)](https://github.com/FoundationDB/fdb-record-layer/issues/397)
* **Feature** A new `AsyncIterator` that wraps `RecordCursor` provides an easy migration path away from the old methods on `RecordCursor` [(Issue #368)](https://github.com/FoundationDB/fdb-record-layer/issues/368)
* **Feature** The `getNext` method on `RecordCursor`s now provides a blocking version of `onNext` [(Issue #408)](https://github.com/FoundationDB/fdb-record-layer/issues/408)
* **Breaking change** `IndexEntry` objects now contain a reference to their associated index [(Issue #403)](https://github.com/FoundationDB/fdb-record-layer/issues/403)
* **Breaking change** Remove deprecated `KeySpacePath` APIs [(Issue #169)](https://github.com/FoundationDB/fdb-record-layer/issues/169)
* **Breaking change** `IndexMaintainer`s should implement `validateEntries` to validate orphan index entries [(Issue #383)](https://github.com/FoundationDB/fdb-record-layer/issues/383)
* **Breaking change** The API stability annotations have been moved into `com.apple.foundationdb.annotation` [(Issue #406)](https://github.com/FoundationDB/fdb-record-layer/issues/406)
* **Breaking change** `SubspaceProvider` receives an `FDBRecordContext` when a subspace is resolved instead of when constructed. [(Issue #338)](https://github.com/FoundationDB/fdb-record-layer/issues/338)
* **Breaking change** The `MetaDataCache` interface is now `EXPERIMENTAL` [(Issue #447)](https://github.com/FoundationDB/fdb-record-layer/issues/447)
* **Breaking change** The `AsyncIterator` methods on `RecordCursor` are now deprecated [(Issue #368)](https://github.com/FoundationDB/fdb-record-layer/issues/368)
* **Breaking change** The Record Layer now requires a minimum FoundationDB version of 6.0 [(Issue #313)](https://github.com/FoundationDB/fdb-record-layer/issues/313)
* **Breaking change** Remove per-record time-to-load [(Issue #461)](https://github.com/FoundationDB/fdb-record-layer/issues/461)

## 2.5

### Breaking Changes

In order to simplify typed record stores, the `FDBRecordStoreBase` class was turned into an interface and all I/O was placed in the `FDBRecordStore` class. This makes the `FDBTypedRecordStore` serve as only a type-safe wrapper around the `FDBRecordStore` class. As part of this work, the `IndexMaintainer` interface and its implementations lost their type parameters and now only interact with `Message` types, and the `OnlineIndexerBase` class was removed. Additionally, the `FDBEvaluationContext` class was removed in favor of using `EvaluationContext` (without a type parameter) directly. That class also no longer carries around an `FDBRecordStore` reference, so query plans now require an explicit record store in addition to an evaluation context. Finally, the `evaluate` family of methods on key expressions no longer take evaluation contexts. Users should switch any uses of the `OnlineIndexerBase` to a generic `OnlineIndexer` and will need to update any explicit key expression evluation calls. Users should also switch from calling `RecordQueryPlan::execute` to calling `FDBRecordStore::executeQuery` if possible as that second API is more stable (and was not changed as part of the recent work).

### Newly Deprecated

The `asyncToSync` method of the `OnlineIndexer` has been marked as `INTERNAL`. Users should transition to using one of the `asyncToSync` methods defined on either `FDBDatabase`, `FDBRecordContext`, or `FDBDatabaseRunner`. This method may be removed from our public API in a later release (see [Issue # 473](https://github.com/FoundationDB/fdb-record-layer/issues/473)).

### 2.5.54.18

* **Bug fix** `ProbableIntersectionCursor`s and `UnorderedUnionCursor`s should no longer get stuck in a loop when one child completes exceptionally and another with a limit [(Issue #526)](https://github.com/FoundationDB/fdb-record-layer/issues/526)

### 2.5.54.17

* **Bug fix** Added an optional limit on the number of suppressed exceptions [(Issue #512)](https://github.com/FoundationDB/fdb-record-layer/issues/512)

### 2.5.54.0

* **Bug fix** The preload cache in `FDBRecordStore` now invalidates entries corresponding to updated records. [(Issue #494)](https://github.com/FoundationDB/fdb-record-layer/issues/494)
* **Feature** Include index subspace key in "Attempted to make unbuilt index readable" message [(Issue #470)](https://github.com/FoundationDB/fdb-record-layer/issues/470)

### 2.5.53.0

* **Feature** `FDBMetaDataStore` class now has convenience methods for adding and deprecating record types and fields [(Issue #376)](https://github.com/FoundationDB/fdb-record-layer/issues/376)
* All changes from version [2.5.49.16](#254916)

### 2.5.52.0

* **Bug fix** KeyValueLogMessage now converts `"` to `'` in values [(Issue #472)](https://github.com/FoundationDB/fdb-record-layer/issues/472)
* **Feature** Add `RecordMetaDataBuilder.addFormerIndex` [(Issue #485)](https://github.com/FoundationDB/fdb-record-layer/issues/485)
* **Deprecated** The `asyncToSync` method of the `OnlineIndexer` has been marked `INTERNAL` [(Issue #474)](https://github.com/FoundationDB/fdb-record-layer/issues/474)

### 2.5.51.0

* **Bug fix** `OnlineIndexer` fails to `getPrimaryKeyBoundaries` when there is no boundary [(Issue #460)](https://github.com/FoundationDB/fdb-record-layer/issues/460)
* **Bug fix** The `markReadableIfBuilt` method of `OnlineIndexer` now waits for the index to be marked readable before returning [(Issue #468)](https://github.com/FoundationDB/fdb-record-layer/issues/468)

### 2.5.50.0

* **Feature** Add methods in `OnlineIndexer` to support building an index in parallel [(Issue #453)](https://github.com/FoundationDB/fdb-record-layer/issues/453)

### 2.5.49.16

* **Feature** OnlineIndexer logs number of records scanned [(Issue #479)](https://github.com/FoundationDB/fdb-record-layer/issues/479)
* **Feature** OnlineIndexer includes range being built in retry logs [(Issue #480)](https://github.com/FoundationDB/fdb-record-layer/issues/480)

### 2.5.49.0

* **Feature** Add an `AsyncIteratorCursor` between `IteratorCursor` and `KeyValueCursor` [(Issue #449)](https://github.com/FoundationDB/fdb-record-layer/issues/449)
* **Feature** OnlineIndexer can increase limit after successful range builds [(Issue #444)](https://github.com/FoundationDB/fdb-record-layer/issues/444)

### 2.5.48.0

* **Bug fix** Use ContextRestoringExecutor for FDBDatabaseRunner [(Issue #436)](https://github.com/FoundationDB/fdb-record-layer/issues/436)
* **Feature** Add a method to get primary key boundaries in `FDBRecordStore` [(Issue #439)](https://github.com/FoundationDB/fdb-record-layer/issues/439)
* All changes from version [2.5.44.14](#254414)
* All changes from version [2.5.44.15](#254415)

### 2.5.47.0

* **Feature** `RankedSet` and the `RANK` and `TIME_WINDOW_LEADERBOARD` index types that use it now support operations for getting the rank of a score regardless of whether the set contains that value [(Issue #425)](https://github.com/FoundationDB/fdb-record-layer/issues/425), [(Issue #426)](https://github.com/FoundationDB/fdb-record-layer/issues/426)

### 2.5.46.0

* **Bug fix** Record type and index subspace keys with identical serializations are now validated for collisions [(Issue #394)](https://github.com/FoundationDB/fdb-record-layer/issues/394)
* **Bug fix** Byte scan limit now reliably throws exceptions when `ExecuteProperties.failOnScanLimitReached` is `true` [(Issue #422)](https://github.com/FoundationDB/fdb-record-layer/issues/422)
* **Feature** By default, `FDBMetaDataStore`s are now initialized with an extension registry with all extensions from `record_metadata_options.proto` [(Issue #352)](https://github.com/FoundationDB/fdb-record-layer/issues/352)
* **Feature** `FDBMetaDataStore` class now has convenience methods for `addIndex`, `dropIndex` and `updateRecords` [(Issue #281)](https://github.com/FoundationDB/fdb-record-layer/issues/281)
* **Feature** Index subspace keys can now be assigned based on a counter [(Issue #11)](https://github.com/FoundationDB/fdb-record-layer/issues/11)

### 2.5.45.0

* **Bug fix** The `AsyncLoadingCache` could cache exceptional futures in rare scenarios [(Issue #395)](https://github.com/FoundationDB/fdb-record-layer/issues/395)
* **Feature** A `MetaDataEvolutionValidator` now can be used to ensure that meta-data changes are compatible with the [schema evolution guidelines](SchemaEvolution.md) [(Issue #85)](https://github.com/FoundationDB/fdb-record-layer/issues/85)

### 2.5.44.15

* **Bug fix** The `UnorderedUnionCursor` should now propagate errors from its children instead of sometimes swallowing the exception [(Issue #437)](https://github.com/FoundationDB/fdb-record-layer/issues/437)

### 2.5.44.14

* **Feature** Optionally log successful progress in OnlineIndexer [(Issue #429)](https://github.com/FoundationDB/fdb-record-layer/issues/429)

### 2.5.44.0

* **Feature** The `BooleanNormalizer` now gives up early if given an expression that is too complex [(Issue #356)](https://github.com/FoundationDB/fdb-record-layer/issues/356)

### 2.5.43.0

* **Bug fix** ChainedCursor does not obey byte/record/time scan limits [(Issue #358)](https://github.com/FoundationDB/fdb-record-layer/issues/358)
* **Bug fix** `FDBRecordStore.IndexUniquenessCheck.check` needs to be async [(Issue #357)](https://github.com/FoundationDB/fdb-record-layer/issues/357)
* **Bug fix** The `TimeLimitedCursor` could throw an error when setting its result's `NoNextReason` if the inner cursor was exhausted exactly as the time limit was reached [(Issue #380)](https://github.com/FoundationDB/fdb-record-layer/issues/380)
* **Feature** Collating indexes [(Issue #249)](https://github.com/FoundationDB/fdb-record-layer/issues/249)

### 2.5.42.0

* **Feature** Build record meta-data using user's local / evolved meta-data [(Issue #3)](https://github.com/FoundationDB/fdb-record-layer/issues/3)
* **Feature** Validation checks now reject a `RecordMetaData` object that defines no record types [(Issue #354)](https://github.com/FoundationDB/fdb-record-layer/issues/354)
* **Feature** A new cursor type allows for intersecting cursors with incompatible orderings [(Issue #336)](https://github.com/FoundationDB/fdb-record-layer/issues/336)
* **Feature** The text search query API now exposes `containsAllPrefixes` and `containsAnyPrefix` predicates [(Issue #343)](https://github.com/FoundationDB/fdb-record-layer/issues/343)

### 2.5.41.0

* **Bug fix** Directory layer cache size was accidentally defaulted to zero [(Issue #251)](https://github.com/FoundationDB/fdb-record-layer/issues/251)
* **Performance** Remove blocking calls from LocatableResolver constructors [(Issue #261)](https://github.com/FoundationDB/fdb-record-layer/issues/261)
* **Feature** Tracing diagnostics to detect blocking calls in an asynchronous context [(Issue #262)](https://github.com/FoundationDB/fdb-record-layer/issues/262)
* **Feature** New limit on the number of bytes scanned while executing a cursor [(Issue #349)](https://github.com/FoundationDB/fdb-record-layer/issues/349)

### 2.5.40.0

* All changes from version [2.3.32.13](#233213)

### 2.5.38.0

* **Feature** A KPI to track occurrences of index entries that do not point to valid records [(Issue #310)](https://github.com/FoundationDB/fdb-record-layer/issues/310)
* **Feature** The shaded artifacts now include the `fdb-extensions` library and no longer include guava as a transitive dependency [(Issue #329)](https://github.com/FoundationDB/fdb-record-layer/issues/329)

### 2.5.37.0

* **Feature** The `TextCursor` class now reports metrics on keys read [(Issue #242)](https://github.com/FoundationDB/fdb-record-layer/issues/242)
* **Breaking change** Typed record stores are now wrappers around generic record stores, and several classes no longer take a type parameter [(Issue #165)](https://github.com/FoundationDB/fdb-record-layer/issues/165)
* All changes from version [2.4.35.12](#243512)

## 2.4

### Features

The `RecordCursor` API has been reworked to make using continuations safer and less error prone as well as generally making safer use easier. Previously, a continuation could be retrieved from a `RecordCursor` by calling the `getContinuation` method. However, this method was only legal to call at certain times which made it painful and error-prone to use in asynchronous contexts. (Similar problems existed with the `getNoNextReason` method.) The new API is designed to make correct use more natural. Users are now encouraged to access elements through the new `onNext` method. This method returns the next element of the cursor if one exists or a reason why the cursor cannot return an element if it cannot. It also will always return a valid continuation that can be used to resume the cursor. As the `RecordCursor` interface is fairly fundamental to using the Record Layer, the old API has not yet been deprecated.

### Breaking Changes

The `GlobalDirectoryResolverFactory` class was removed. This is part of a larger effort to migrate away from the `ScopedDirectoryLayer` class in favor of the `ExtendedDirectoryLayer` class when resolving `DirectoryLayerDirectories` as part of a record store's `KeySpacePath`. Users can still access the global directory layer by calling `ExtendedDirectoryLayer.global()`.

The version of the Protocol Buffers dependency was updated to 2.5.0 and 3.6.1 for artifacts declaring proto2 and proto3 dependencies respectively. While the on-disk format of those versions is backwards-compatible with prior versions, the generated Java files may differ in incompatible ways. Users may therefore need to update their own Protocol Buffer dependencies to the new versions and regenerate any generated Java files created using prior versions.

### Newly Deprecated

The `KeySpacePath` class previously required an `FDBRecordContext` at object creation time. This was used to then resolve certain elements of the path and replace them with interned integers stored by the directory layer within the FoundationDB cluster. However, this meant that a `KeySpacePath` could not outlive a single transaction and therefore could not be reused when connecting to the same record store multiple times. To address this, `KeySpacePath`s should now be constructed without a transaction context, and new methods that do take an `FDBRecordContext` should be used to resolve a path into a subspace or tuple. The older constructor and methods have been deprecated.

Several constructors of the `RecordMetaDataBuilder` class have been deprecated. Users should transition to calling `RecordMetaData.newBuilder()` instead and calling the appropriate setter methods to specify the record descriptor or `MetaData` proto message. This new pattern allows for additional control as to which transitive dependencies of the record file descriptor are serialized into `MetaData` proto message as well as allowing for additional optional parameters to be added in the future in a backwards-compatible way.

### 2.4.36.0

* **Feature** A new RecordCursor API makes continuations less error-prone and safe use easier [(Issue #109)](https://github.com/FoundationDB/fdb-record-layer/issues/109)
* All changes from version [2.4.35.11](#243511)

### 2.4.35.12

* **Bug fix** The visibility of the `PathValue` class has been increased to `public` to match the visibility of the `resolveAsync` method of `KeySpacePath` [(Issue #266)](https://github.com/FoundationDB/fdb-record-layer/issues/266)

### 2.4.35.11

* **Bug fix** The FlatMapPipelinedCursor could return a null continuation when the inner cursor was done but was not ready immediately [(Issue #255)](https://github.com/FoundationDB/fdb-record-layer/issues/255)
* **Feature** The `RecordMetaDataBuilder` now performs additional validation by default before returning a `RecordMetaData` [(Issue #201)](https://github.com/FoundationDB/fdb-record-layer/issues/201)
* **Feature** Including a repeated field within a meta-data's union descriptor now results in an explicit error [(Issue #237)](https://github.com/FoundationDB/fdb-record-layer/issues/237)
* All changes from version [2.3.32.10](#233210)

### 2.4.35.0

* **Feature** The experimental `SizeStatisticsCollector` class was added for collecting statistics about record stores and indexes [(Issue #149)](https://github.com/foundationdb/fdb-record-layer/issues/149)
* **Feature** Key expressions were added for accessing elements of Protocol Buffer map fields [(Issue #89)](https://github.com/FoundationDB/fdb-record-layer/issues/89)
* **Feature** `MetaData` proto messages can now specify transitive dependencies and therefore support self-contained meta-data definitions [(Issue #114)](https://github.com/FoundationDB/fdb-record-layer/issues/114)
* **Feature** Appropriate covering indexes will now be chosen when specified with concatenated fields [(Issue #212)](https://github.com/FoundationDB/fdb-record-layer/issues/212)
* **Feature** The `KeySpacePath` class no longer includes a transaction object and old code paths are deprecated [(Issue #151)](https://github.com/FoundationDB/fdb-record-layer/issues/151)
* All changes from versions [2.3.32.8](#23328) and [2.3.32.9](#23329)

### 2.4.34.0

* **Feature** `KeySpacePath`s now support listing selected ranges [(Issue #199)](https://github.com/foundationdb/fdb-record-layer/issues/199)

### 2.4.33.0

* **Breaking change** Protobuf dependencies updated to versions 2.5.0 and 3.6.1 [(PR #251)](https://github.com/FoundationDB/fdb-record-layer/pull/215)
* **Breaking change** Support removed for migrating from the global directory layer [(Issue #202)](https://github.com/foundationdb/fdb-record-layer/issues/202)

## 2.3

### Features

The behavior of creating a new record store and opening it with the `createOrOpen` method has been made safer in this version. Previously, a record store that had not been properly initialized may be missing header information describing, for example, what meta-data and format version was used when the store was last opened. This meant that during format version upgrades, a store might be upgraded to a newer format version without going through the proper upgrade procedure. By default, `createOrOpen` now will throw an error if it finds a record store with data but no header, which is indicative of this kind of error. This should protect users from then writing corrupt data to the store and more easily detect these kinds of inconsistencies.

### Breaking Changes

The `OnlineIndexBuilder` has been renamed to the `OnlineIndexer`. This was to accommodate a new builder class for the `OnlineIndexer` as its constructors had become somewhat cumbersome. Users should be able to change the name of that class where referenced and to react to this change.

### Newly Deprecated

As the `Index` class now tracks the created and last modified version separately, the `getVersion` method has been deprecated. Users should switch to using `getAddedVersion` and `getLastModifiedVersion` as appropriate.

### 2.3.32.13

* **Bug fix** The `UnorderedUnionCursor` now continues returning results until all children have hit a limit or are exhausted [(Issue #332)](https://github.com/FoundationDB/fdb-record-layer/issues/332)

### 2.3.32.10

* **Bug fix** The FlatMapPipelinedCursor could return a null continuation when the inner cursor was done but was not ready immediately [(Issue #255)](https://github.com/FoundationDB/fdb-record-layer/issues/255)
* **Feature** Accessing a non-empty record store without its header now throws an error by default [(Issue #257)](https://github.com/FoundationDB/fdb-record-layer/issues/257)

### 2.3.32.9

* **Bug fix** The `FlatMapPipelinedCursor` could return a null continuation when the outer cursor returned no results [(Issue #240)](https://github.com/FoundationDB/fdb-record-layer/issues/240)
* **Bug fix** The `IntersectionCursor` could return a null continuation if a child cursor hit an in-band limit at the wrong time [(Issue #241)](https://github.com/FoundationDB/fdb-record-layer/issues/114)

### 2.3.32.8

* All changes from version [2.2.29.7](#22297)

### 2.3.32.0

* **Feature** Indexes and FormerIndexes now remember additional meta-data about when an index was created or last modified and what its name was [(Issue #103)](https://github.com/FoundationDB/fdb-record-layer/issues/103)

### 2.3.30.0

* **Bug fix** The `MetaDataValidator` now validates the primary key expression of each record type [(Issue #188)](https://github.com/FoundationDB/fdb-record-layer/issues/188)
* **Feature** The OnlineIndexer class now utilizes a builder pattern to make setting up index rebuilds more straightforward [(Issue #147)](https://github.com/FoundationDB/fdb-record-layer/issues/147)
* **Feature** The `FDBRecordStore` class now has a method for checking whether with a given primary key exists in the record store [(Issue #196)](https://github.com/FoundationDB/fdb-record-layer/issues/196)
* **Feature** The FDBReverseDirectoryCache now logs its metrics [(Issue #12)](https://github.com/FoundationDB/fdb-record-layer/issues/12)

## 2.2

### Features

The `FDBRecordStore` class now has additional methods for saving records that can check pre-conditions about whether a record with the same primary key as the new record does or does not already exist in the record store before saving. For example, the `insertRecord` method will throw an error if there is already a record present while `updateRecord` will throw an error if there is not already a record present (or if the type changes). Users are encouraged to switch to these methods to avoid accidentally deleting data if they can reason about whether a record does or does not exist prior to saving it. There are asynchronous variants of all of the new methods, and the existing `saveRecord` method remains available without any changes.

A new query plan, the `RecordQueryUnorderedUnionPlan`, allows the planner to produce union plans with “incompatibly ordered” subplans. In particular, the planner was previously only able of producing a union plan if all of its cursors were guaranteed to return records in the same order. For example, if there were one index on some field `a` of some record type and another on field `b` of that type, then the query planner would produce a union plan if the query were of the form:

```java
Query.or(Query.field("a").equalsValue(value1), Query.field("b").equalsValue(value2))
```

(In particular, it would plan two index scans over the indexes on `a` and `b` and then take their union. Each index scan returned results ordered by the primary key of the records, so the subplans were “compatibly ordered”.)  However, it could *not* handle a query like this with a union:

```java
Query.or(Query.field("a").lessThan(value1), Query.field("b").greaterThan(value2))
```

This would instead result in a plan that scanned the full record store. (In this case, the two candidate index scans would each return records in a different order—one index scan by the value of the field `a` and the other index scan by the value of the field `b`.) The new query plan can handle subplans that return results in any order and essentially returns results as soon as any subplan returns a result. The trade-off is that unlike a `RecordQueryUnionPlan`, the `RecordQueryUnorderedUnionPlan `does *not* remove duplicates. This means that: (1) if the query is run with the `setRemoveDuplicates` flag set to `true` (as it is by default) then there will almost certainly be a `RecordQueryUnorderedPrimaryKeyDistinctPlan` as part of the query plan (which is more memory intensive) and (2) duplicates are never removed across continuation boundaries.

### Breaking Changes

Index options have been refactored into their own class (appropriately titled the `IndexOptions` class). Option names and their semantics were preserved, but users who referenced the options via the constants in the `Index` class should transition their code to reference them through the `IndexOptions` class.

### 2.2.29.7

* **Bug fix** The `FlatMapPipelinedCursor` could return a null continuation when the inner cursor completed for an in-band reason even when not exhausted [(Issue #222)](https://github.com/FoundationDB/fdb-record-layer/issues/222)

### 2.2.29.0

* **Bug fix** Scans by record type key were sometimes preferred by the planner in inappropriate circumstances [(Issue #191)](https://github.com/FoundationDB/fdb-record-layer/issues/191)

### 2.2.28.0

* **Feature** A new union cursor and plan allows for incompatibly ordered plans to be executed without a full table scan [(Issue #148)](https://github.com/FoundationDB/fdb-record-layer/issues/148)

### 2.2.27.0

* **Feature** The logging level for text indexing was decreased from INFO to DEBUG [(Issue #183)](https://github.com/FoundationDB/fdb-record-layer/issues/183)

### 2.2.26.0

* **Peformance** Get range queries for unsplitting records in single-record requests are now done at the `WANT_ALL` streaming mode [(Issue #181)](https://github.com/FoundationDB/fdb-record-layer/issues/181)
* **Feature** Variants of the saveRecord method were added to the FDBRecordStore class to check whether records exist before saving a new record [(Issue #115)](https://github.com/FoundationDB/fdb-record-layer/issues/115)

### 2.2.25.0

* **Feature** A streaming mode can now be given to the `ScanProperties`  object so that users can optimize certain queries [(Issue #173)](https://github.com/FoundationDB/fdb-record-layer/issues/173)
* **Feature** Additional methods on the RecordMetaData class allow the user to supply strings for record type names [(Issue #157)](https://github.com/FoundationDB/fdb-record-layer/issues/157)
* **Feature** Constants defined for index options have been moved from the Index to IndexOptions class [(Issue #134)](https://github.com/FoundationDB/fdb-record-layer/issues/134)
* **Feature** The Record Layer can now be built and run using Java 11 [(Issue #142)](https://github.com/FoundationDB/fdb-record-layer/issues/142)
* **Feature** A text index can now be configured not to write position lists to save space [(Issue #144)](https://github.com/FoundationDB/fdb-record-layer/issues/144)
* **Feature** The number of levels used within a `RankedSet`'s skip list can now be configured [(Issue #95)](https://github.com/FoundationDB/fdb-record-layer/issues/95)

## 2.1

### Features

A new key expression type on the “record type” of a record allows the user to lay their data out in a way that is more akin to the way tables are laid out in a traditional relational database. In particular, if the user prefixes all primary keys with this expression type, then each record type will live in contiguous segments within the database. This can speed up index build times (as only the range containing the records of the corresponding time needs to be scanned) and improve query performance without secondary indexes. As part of this work, the user can specify a shortened “record type key” as part of the record type definition so that the cost is typically only two bytes per key.

The capability and reliability of text queries on more sophisticated indexes has been greatly improved. In particular, it allows for the user to specify queries on a map field that query on the value of portion of the map (when grouped by key) as well as choosing to produce a covering plan if the text index covers all of the required fields of a given query. Queries can also be more reliably combined with other predicates through an “and” or “or” clause.

### 2.1.23.0

* **Performance** The RankedSet data structure now adds fewer conflict ranges by being more selective about initializing each level [(Issue #124)](https://github.com/FoundationDB/fdb-record-layer/issues/124)

### 2.1.22.0

* **Performance** The RankedSet data structure now adds fewer conflict ranges when inserting or removing elements from the structure [(Issue #122](https://github.com/FoundationDB/fdb-record-layer/issues/122)[)](https://github.com/FoundationDB/fdb-record-layer/issues/122)
* **Feature** The Record Layer now publishes a second set of artifacts which shade their guava and Protocol Buffer dependencies [(Issue #73)](https://github.com/FoundationDB/fdb-record-layer/issues/73)

### 2.1.21.0

* **Feature** Queries can now ask whether a nested message field is null [(Issue #136)](https://github.com/FoundationDB/fdb-record-layer/issues/136)

### 2.1.20.0

* **Performance** “Or” predicates can now be used with text queries without always reverting to a full scan of the record store [(Issue #19)](https://github.com/FoundationDB/fdb-record-layer/issues/19)

### 2.1.19.0

* **Bug fix** Multi-type text indexes now add type predicates if the query only requires a subset of the types on which the index is defined [(Issue #126)](https://github.com/FoundationDB/fdb-record-layer/issues/126)
* **Bug fix** Combining a “not” predicate with a text query would previously throw an error during planning [(Issue #127)](https://github.com/FoundationDB/fdb-record-layer/issues/127)
* All changes from version [2.1.14.6](#21146)

### 2.1.18.0

* **Feature** Add a strict compatibility mode for the query-planning `IndexScanPreference` option [(Issue #119)](https://github.com/FoundationDB/fdb-record-layer/issues/119)

### 2.1.17.0

* **Bug fix** Certain predicates could result in an error to be thrown during planning when combined with text index scans [(Issue #117)](https://github.com/FoundationDB/fdb-record-layer/issues/117)

### 2.1.15.0

* **Feature** Text indexes now support querying the values of maps [(Issue #24)](https://github.com/FoundationDB/fdb-record-layer/issues/24)
* **Bug fix** The FDBDatabase class now correctly threads through the datacenter ID if specified [(Issue #106)](https://github.com/FoundationDB/fdb-record-layer/issues/106)

### 2.1.14.6

* **Feature** The time window leaderboard index now emits additional KPIs [(Issue #105)](https://github.com/FoundationDB/fdb-record-layer/issues/105)
* **Feature** Add a strict compatibility mode for the query-planning `IndexScanPreference` option [(Issue #119)](https://github.com/FoundationDB/fdb-record-layer/issues/119)

### 2.1.14.0

* **Bug fix** The planner previously would chose to use a FanOut index even if this could result in missing or duplicated entries in certain circumstances [(Issue #81)](https://github.com/FoundationDB/fdb-record-layer/issues/81)
* **Feature** Covering index plans have a more human-readable string representation [(PR #77)](https://github.com/FoundationDB/fdb-record-layer/pull/77)

### 2.1.13.0

* **Bug fix** A `FanOut` index could have been chosen by the query planner if no other index existed instead of a record scan even though that could have resulted in missing results [(Issue #75)](https://github.com/FoundationDB/fdb-record-layer/issues/75)

### 2.1.12.0

* **Feature** Text indexes can now be included as part of covering index plans if all required results in the query are covered by the index [(Issue #25)](https://github.com/FoundationDB/fdb-record-layer/issues/25)

### 2.1.11.0

* **Feature** Records can now be preloaded and cached to acheive better pipelining in otherwise blocking contexts [(PR #72)](https://github.com/FoundationDB/fdb-record-layer/pull/72)

### 2.1.10.0

* **Feature** A new record type key expression allows for structuring data in a record store more akin to how tables are stored in a traditional relational database [(Issue #27)](https://github.com/FoundationDB/fdb-record-layer/issues/27)
<|MERGE_RESOLUTION|>--- conflicted
+++ resolved
@@ -36,11 +36,11 @@
 * **Breaking change** Change 3 [(Issue #NNN)](https://github.com/FoundationDB/fdb-record-layer/issues/NNN)
 * **Breaking change** Change 4 [(Issue #NNN)](https://github.com/FoundationDB/fdb-record-layer/issues/NNN)
 * **Breaking change** Change 5 [(Issue #NNN)](https://github.com/FoundationDB/fdb-record-layer/issues/NNN)
+* All changes from version [2.7.73.21](#277321)
 
 // end next release
 -->
 
-<<<<<<< HEAD
 ### 2.7.77.0
 
 * **Bug fix** Work around SpotBugs bug [(Issue #659)](https://github.com/FoundationDB/fdb-record-layer/issues/659)
@@ -48,8 +48,8 @@
 
 ### 2.7.76.0
 
+* **Bug fix** Revert fix for #646 (in [2.7.75.0](#27750)) until a complete resolution is worked out [(PR #654)](https://github.com/FoundationDB/fdb-record-layer/pull/654)
 * All changes from version [2.7.73.20](#277320)
-* **Bug fix** Revert fix for #646 (in [2.7.75.0](#27750)) until a complete resolution is worked out [(PR #654)](https://github.com/FoundationDB/fdb-record-layer/pull/654)
 
 ### 2.7.75.0
 
@@ -60,11 +60,10 @@
 * **Bug fix** Wrap the `RecordStoreState` in an `AtomicReference` [(Issue #563)](https://github.com/FoundationDB/fdb-record-layer/issues/563)
 * **Performance** Blocking on a future that should already be complete can now be detected and logged [(Issue #641)](https://github.com/FoundationDB/fdb-record-layer/issues/641)
 * **Performance** The `performNoOp` method on `FDBDatabase` allows for instrumenting the delay from queuing work onto the network thread [(Issue #650)](https://github.com/FoundationDB/fdb-record-layer/issues/650)
-=======
+
 ### 2.7.73.21
 
 * **Bug fix** The `SizeStatisticsCursorContinuation` must not access the continuation of its underlying cursor after it is exhausted [(Issue #656)](https://github.com/FoundationDB/fdb-record-layer/issues/656)
->>>>>>> f124db77
 
 ### 2.7.73.20
 
